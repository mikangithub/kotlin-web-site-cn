--- conflicted
+++ resolved
@@ -207,13 +207,9 @@
         - url: /docs/reference/faq.html
           title: FAQ
         - url: /docs/reference/comparison-to-java.html
-<<<<<<< HEAD
           title: 与 Java 比较
         - url: /docs/reference/comparison-to-scala.html
-          title: 与 Scala 比较
-=======
-          title: Comparison to Java
->>>>>>> 3a6ad136
+          title: 与 Scala 比较【官方已删除】
 
 
 
@@ -232,19 +228,14 @@
         - url: /docs/tutorials/build-tools.html
           title: 使用构建工具
         - url: /docs/tutorials/koans.html
-<<<<<<< HEAD
           title: 心印
+    - title: Android
+      items:
+        - url: /docs/tutorials/kotlin-android.html
+          title: Android 开发入门
+        - url: /docs/tutorials/android-plugin.html
+          title: Kotlin Android 扩展
     - title: Java 互操作
-=======
-          title: Koans
-    - title: Android
-      items:
-        - url: /docs/tutorials/kotlin-android.html
-          title: Getting Started With Android Development
-        - url: /docs/tutorials/android-plugin.html
-          title: Kotlin Android Extensions
-    - title: Java Interop
->>>>>>> 3a6ad136
       items:
         - url: /docs/tutorials/mixing-java-kotlin-intellij.html
           title: 在一个项目中混用 Java 和 Kotlin
@@ -277,17 +268,7 @@
         - url: /docs/tutorials/spring-boot-restful.html
           title: 用  Spring Boot 创建 RESTful Web 服务
 
-<<<<<<< HEAD
-    - title: 移动开发
-      items:
-        - url: /docs/tutorials/kotlin-android.html
-          title: Android 开发入门
-        - url: /docs/tutorials/android-plugin.html
-          title: Kotlin Android 扩展
     - title: 工具
-=======
-    - title: Tools
->>>>>>> 3a6ad136
       items:
         - url: /docs/tutorials/kotlin-and-ci.html
           title: TeamCity 配置 Kotlin