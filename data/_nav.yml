# Header navigation
# ====================
main:
  items:
    - url: https://blog.kotliner.cn/
      title: 博客

    - url: https://kotliner.cn/
      title: 论坛

    - url: /docs/reference/
      title: 学习

    - url: /community/
      title: 社区

    - url: http://try.kotlinlang.org
      title: 在线试用


# Docs section navigation
# =======================
subnav:
  items:
    - url: /docs/
      items:
        - url: /docs/reference/
          title: 参考

        - url: /docs/tutorials/
          title: 教程

        - url: /docs/books.html
          title: 书籍

        - url: /docs/resources.html
          title: 更多资源
    - url: /community/
      items:
        - url: /community/
          urlPattern: ^/community/$
          title: 社区概述

        - url: /community/user-groups.html
          title: 用户群组

        - url: /community/kotlin-nights.html
          title: Kotlin 之夜

        - url: /community/talks.html
          title: 会谈

# Reference navigation
# ====================
reference:
  items:
    - title: 概述
      description: Kotlin 的概述
      items:
        - url: /docs/reference/server-overview.html
          title: Kotlin 用于服务器端
        - url: /docs/reference/android-overview.html
          title: Kotlin 用于 Android
        - url: /docs/reference/js-overview.html
          title: Kotlin 用于 JavaScript
        - url: /docs/reference/whatsnew11.html
          title: 1.1 的新特性

    - title: 开始
      description: 开始熟悉 Kotlin 基础包括操作、编码习惯与习惯用法。
      items:
        - url: /docs/reference/basic-syntax.html
          title: 基础语法
        - url: /docs/reference/idioms.html
          title: 习惯用法
        - url: /docs/reference/coding-conventions.html
          title: 编码规范

    - title: 基础
      description: 基础内容
      items:
        - url: /docs/reference/basic-types.html
          title: 基本类型
        - url: /docs/reference/packages.html
<<<<<<< HEAD
          title: 包
=======
          title: Packages and Imports
>>>>>>> 7834f9b8
        - url: /docs/reference/control-flow.html
          title: 控制流
        - url: /docs/reference/returns.html
          title: 返回与跳转

    - title: 类与对象
      description: 所有对象相关的
      items:
        - url: /docs/reference/classes.html
          title: 类与继承
        - url: /docs/reference/properties.html
          title: 属性与字段
        - url: /docs/reference/interfaces.html
          title: 接口
        - url: /docs/reference/visibility-modifiers.html
          title: 可见性修饰符
        - url: /docs/reference/extensions.html
          title: 扩展
        - url: /docs/reference/data-classes.html
          title: 数据类
        - url: /docs/reference/sealed-classes.html
          title: 密封类
        - url: /docs/reference/generics.html
          title: 泛型
        - url: /docs/reference/nested-classes.html
          title: 嵌套类
        - url: /docs/reference/enum-classes.html
          title: 枚举类
        - url: /docs/reference/object-declarations.html
          title: 对象
        - url: /docs/reference/delegation.html
          title: 委托
        - url: /docs/reference/delegated-properties.html
          title: 委托属性

    - title: 函数与 Lambda 表达式
      description: 所有函数相关的
      items:
        - url: /docs/reference/functions.html
          title: 函数
        - url: /docs/reference/lambdas.html
          title: Lambda 表达式
        - url: /docs/reference/inline-functions.html
          title: 内联函数
        - url: /docs/reference/coroutines.html
          title: 协程

    - title: 其他
      description: 各种知识点
      items:
        - url: /docs/reference/multi-declarations.html
          title: 解构声明
        - url: /docs/reference/collections.html
          title: 集合
        - url: /docs/reference/ranges.html
          title: 区间
        - url: /docs/reference/typecasts.html
          title: 类型检查与转换
        - url: /docs/reference/this-expressions.html
          title: This 表达式
        - url: /docs/reference/equality.html
          title: 相等性
        - url: /docs/reference/operator-overloading.html
          title: 操作符重载
        - url: /docs/reference/null-safety.html
          title: 空安全
        - url: /docs/reference/exceptions.html
          title: 异常
        - url: /docs/reference/annotations.html
          title: 注解
        - url: /docs/reference/reflection.html
          title: 反射
        - url: /docs/reference/type-safe-builders.html
          title: 类型安全的构建器
        - url: /docs/reference/type-aliases.html
          title: 类型别名


    - title: 核心库
      items:
        - url: https://kotlinlang.org/api/latest/jvm/stdlib/index.html
          title: 标准库
        - url: https://kotlinlang.org/api/latest/kotlin.test/index.html
          title: kotlin.test

    - title: 参考
      description: 语法及其他信息
      items:
        - url: /docs/reference/grammar.html
          title: 语法
        - url: /docs/reference/compatibility.html
          title: 兼容性


    - title: Java 互操作
      description: 关于 Kotlin 与 Java 互操作性你需要知道的。
      items:
        - url: /docs/reference/java-interop.html
          title: Kotlin 中调用 Java
        - url: /docs/reference/java-to-kotlin-interop.html
          title: Java 中调用 Kotlin

    - title: JavaScript
      description: Kotlin 与 JavaScript 合用
      items:
       - url: /docs/reference/dynamic-type.html
         title: 动态类型
       - url: /docs/reference/js-interop.html
         title: Kotlin 中调用 JavaScript
       - url: /docs/reference/js-to-kotlin-interop.html
         title: JavaScript 中调用 Kotlin
       - url: /docs/reference/js-modules.html
         title: JavaScript 模块
       - url: /docs/reference/js-reflection.html
         title: JavaScript 反射

    - title: 工具
      description:
      items:
  #      - /docs/reference/kotlin-build-tools.html: Kotlin Build Tools
        - url: /docs/reference/kotlin-doc.html
          title: 编写 Kotlin 代码文档
        - url: /docs/reference/kapt.html
          title: 使用 Kapt
        - url: /docs/reference/using-gradle.html
          title: 使用 Gradle
        - url: /docs/reference/using-maven.html
          title: 使用 Maven
        - url: /docs/reference/using-ant.html
          title: 使用 Ant
        - url: /docs/reference/kotlin-osgi.html
          title: Kotlin 与 OSGi
        - url: /docs/reference/compiler-plugins.html
          title: 编译器插件

    - title: 常见问题
      description: 你想到的问题可能会在这里得到解答。
      items:
        - url: /docs/reference/faq.html
          title: FAQ
        - url: /docs/reference/comparison-to-java.html
          title: 与 Java 比较
        - url: /docs/reference/comparison-to-scala.html
          title: 与 Scala 比较【官方已删除】



# Tutorials navigation
# ====================
tutorials:
  items:
    - title: 开始
      items:
        - url: /docs/tutorials/getting-started.html
          title: 以 IntelliJ IDEA 入门
        - url: /docs/tutorials/getting-started-eclipse.html
          title: 以 Eclipse 入门
        - url: /docs/tutorials/command-line.html
          title: 使用命令行编译器
        - url: /docs/tutorials/build-tools.html
          title: 使用构建工具
        - url: /docs/tutorials/koans.html
          title: 心印
    - title: Android
      items:
        - url: /docs/tutorials/kotlin-android.html
          title: Android 开发入门
        - url: /docs/tutorials/android-plugin.html
          title: Kotlin Android 扩展
        - url: /docs/tutorials/android-frameworks.html
          title: Android 框架
    - title: Java 互操作
      items:
        - url: /docs/tutorials/mixing-java-kotlin-intellij.html
          title: 在一个项目中混用 Java 与 Kotlin
    - title: JavaScript
      items:
        - url: /docs/tutorials/javascript/kotlin-to-javascript/kotlin-to-javascript.html
          title: Kotlin 转 JavaScript
        - url: /docs/tutorials/javascript/getting-started-gradle/getting-started-with-gradle.html
          title: 以 Gradle 入门
        - url: /docs/tutorials/javascript/getting-started-idea/getting-started-with-intellij-idea.html
          title: 以 IntelliJ IDEA 入门
        - url: /docs/tutorials/javascript/getting-started-maven/getting-started-with-maven.html
          title: 以 Maven 入门
        - url: /docs/tutorials/javascript/getting-started-command-line/command-line-library-js.html
          title: 使用命令行编译器创建 Kotlin JavaScript 库
        - url: /docs/tutorials/javascript/working-with-modules/working-with-modules.html
          title: Kotlin 与 JavaScript 模块使用
        - url: /docs/tutorials/javascript/working-with-javascript.html
          title: 与 JavaScript 合用

    - title: 协程
      items:
        - url: /docs/tutorials/coroutines-basic-jvm.html
          title: JVM 平台的 Kotlin 协程简介

    - title: Web 开发
      items:
        - url: /docs/tutorials/httpservlets.html
          title: 用 Http Servlets 创建 web 应用
        - url: /docs/tutorials/spring-boot-restful.html
          title: 用  Spring Boot 创建 RESTful Web 服务

    - title: 工具
      items:
        - url: /docs/tutorials/kotlin-and-ci.html
          title: TeamCity 配置 Kotlin<|MERGE_RESOLUTION|>--- conflicted
+++ resolved
@@ -82,11 +82,7 @@
         - url: /docs/reference/basic-types.html
           title: 基本类型
         - url: /docs/reference/packages.html
-<<<<<<< HEAD
-          title: 包
-=======
-          title: Packages and Imports
->>>>>>> 7834f9b8
+          title: 包与导入
         - url: /docs/reference/control-flow.html
           title: 控制流
         - url: /docs/reference/returns.html
