--- conflicted
+++ resolved
@@ -51,10 +51,6 @@
 # ====================
 reference:
   items:
-<<<<<<< HEAD
-    - title: 开始
-      description: 开始熟悉 Kotlin 基础包括操作、编码习惯和习惯用法。
-=======
     - title: Overview
       description: Overview of Kotlin
       items:
@@ -65,24 +61,17 @@
         - url: /docs/reference/js-overview.html
           title: Kotlin for JavaScript
         - url: /docs/reference/whatsnew11.html
-          title: What's New in 1.1
-
-    - title: Getting Started
-      description: Get familiar with the basics of Kotlin including operations, coding conventions and idioms.
->>>>>>> 86224039
+          title: 1.1 的新特性
+
+    - title: 开始
+      description: 开始熟悉 Kotlin 基础包括操作、编码习惯和习惯用法。
       items:
         - url: /docs/reference/basic-syntax.html
           title: 基础语法
         - url: /docs/reference/idioms.html
           title: 习惯用法
         - url: /docs/reference/coding-conventions.html
-<<<<<<< HEAD
           title: 编码习惯
-        - url: /docs/reference/whatsnew11.html
-          title: 1.1 的新特性
-=======
-          title: Coding Conventions
->>>>>>> 86224039
 
     - title: 基础
       description: 基础内容
@@ -192,11 +181,6 @@
     - title: JavaScript
       description: Kotlin 与 JavaScript 合用
       items:
-<<<<<<< HEAD
-       - url: /docs/reference/js-overview.html
-         title: JavaScript 概述
-=======
->>>>>>> 86224039
        - url: /docs/reference/dynamic-type.html
          title: 动态类型
        - url: /docs/reference/js-interop.html
