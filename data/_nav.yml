--- conflicted
+++ resolved
@@ -41,13 +41,9 @@
       - url: /docs/reference/idioms.html
         title: 习惯用法
       - url: /docs/reference/coding-conventions.html
-<<<<<<< HEAD
         title: 编码习惯
-=======
-        title: Coding Conventions
       - url: /docs/reference/whatsnew11.html
         title: What's New in 1.1
->>>>>>> 44885a30
 
   - title: 基础
     description: 基础内容
