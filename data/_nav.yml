# Header navigation
# ====================
main:
<<<<<<< HEAD
  items:
    - url: https://blog.kotliner.cn/
      title: 博客

    - url: https://kotliner.cn/
      title: 论坛

=======
  content:
>>>>>>> 883b3e4d
    - url: /docs/reference/
      title: 学习

    - url: /community/
      title: 社区

    - url: http://try.kotlinlang.org
      title: 在线试用


# Docs section navigation
# =======================
subnav:
  content:
    - url: /docs/
      content:
        - url: /docs/reference/
          title: 参考

        - url: /docs/tutorials/
          title: 教程

        - url: /docs/books.html
          title: 书籍

        - url: /docs/resources.html
          title: 更多资源
    - url: /community/
      content:
        - url: /community/
          urlPattern: ^/community/$
          title: 社区概述

        - url: /community/user-groups.html
          title: 用户群组

        - url: /community/kotlin-nights.html
          title: Kotlin 之夜

        - url: /community/talks.html
          title: 会谈

# Reference navigation
# ====================
reference:
<<<<<<< HEAD
  items:
    - title: 概述
      description: Kotlin 的概述
      items:
=======
  content:
    - title: Overview
      description: Overview of Kotlin
      content:
>>>>>>> 883b3e4d
        - url: /docs/reference/server-overview.html
          title: Kotlin 用于服务器端
        - url: /docs/reference/android-overview.html
          title: Kotlin 用于 Android
        - url: /docs/reference/js-overview.html
          title: Kotlin 用于 JavaScript
        - url: /docs/reference/whatsnew11.html
          title: 1.1 的新特性

<<<<<<< HEAD
    - title: 开始
      description: 开始熟悉 Kotlin 基础包括操作、编码习惯与习惯用法。
      items:
=======
    - title: Getting Started
      description: Get familiar with the basics of Kotlin including operations, coding conventions and idioms.
      content:
>>>>>>> 883b3e4d
        - url: /docs/reference/basic-syntax.html
          title: 基础语法
        - url: /docs/reference/idioms.html
          title: 习惯用法
        - url: /docs/reference/coding-conventions.html
          title: 编码规范

<<<<<<< HEAD
    - title: 基础
      description: 基础内容
      items:
=======
    - title: Basics
      description: The Basics
      content:
>>>>>>> 883b3e4d
        - url: /docs/reference/basic-types.html
          title: 基本类型
        - url: /docs/reference/packages.html
          title: 包与导入
        - url: /docs/reference/control-flow.html
          title: 控制流
        - url: /docs/reference/returns.html
          title: 返回与跳转

<<<<<<< HEAD
    - title: 类与对象
      description: 所有对象相关的
      items:
=======
    - title: Classes and Objects
      description: All about objects
      content:
>>>>>>> 883b3e4d
        - url: /docs/reference/classes.html
          title: 类与继承
        - url: /docs/reference/properties.html
          title: 属性与字段
        - url: /docs/reference/interfaces.html
          title: 接口
        - url: /docs/reference/visibility-modifiers.html
          title: 可见性修饰符
        - url: /docs/reference/extensions.html
          title: 扩展
        - url: /docs/reference/data-classes.html
          title: 数据类
        - url: /docs/reference/sealed-classes.html
          title: 密封类
        - url: /docs/reference/generics.html
          title: 泛型
        - url: /docs/reference/nested-classes.html
          title: 嵌套类
        - url: /docs/reference/enum-classes.html
          title: 枚举类
        - url: /docs/reference/object-declarations.html
          title: 对象
        - url: /docs/reference/delegation.html
          title: 委托
        - url: /docs/reference/delegated-properties.html
          title: 委托属性

<<<<<<< HEAD
    - title: 函数与 Lambda 表达式
      description: 所有函数相关的
      items:
=======
    - title: Functions and Lambdas
      description: All about functions
      content:
>>>>>>> 883b3e4d
        - url: /docs/reference/functions.html
          title: 函数
        - url: /docs/reference/lambdas.html
          title: Lambda 表达式
        - url: /docs/reference/inline-functions.html
          title: 内联函数
        - url: /docs/reference/coroutines.html
          title: 协程

<<<<<<< HEAD
    - title: 其他
      description: 各种知识点
      items:
=======
    - title: Other
      description: Various bits and bobs
      content:
>>>>>>> 883b3e4d
        - url: /docs/reference/multi-declarations.html
          title: 解构声明
        - url: /docs/reference/collections.html
          title: 集合
        - url: /docs/reference/ranges.html
          title: 区间
        - url: /docs/reference/typecasts.html
          title: 类型检查与转换
        - url: /docs/reference/this-expressions.html
          title: This 表达式
        - url: /docs/reference/equality.html
          title: 相等性
        - url: /docs/reference/operator-overloading.html
          title: 操作符重载
        - url: /docs/reference/null-safety.html
          title: 空安全
        - url: /docs/reference/exceptions.html
          title: 异常
        - url: /docs/reference/annotations.html
          title: 注解
        - url: /docs/reference/reflection.html
          title: 反射
        - url: /docs/reference/type-safe-builders.html
          title: 类型安全的构建器
        - url: /docs/reference/type-aliases.html
          title: 类型别名


<<<<<<< HEAD
    - title: 核心库
      items:
        - url: https://kotlinlang.org/api/latest/jvm/stdlib/index.html
          title: 标准库
        - url: https://kotlinlang.org/api/latest/kotlin.test/index.html
          title: kotlin.test

    - title: 参考
      description: 语法及其他信息
      items:
=======
    - title: Core Libraries
      content:
        - url: /api/latest/jvm/stdlib/index.html
          title: Standard Library
        - url: /api/latest/kotlin.test/index.html
          title: kotlin.test

    - title: Reference
      description: Grammar and other information
      content:
>>>>>>> 883b3e4d
        - url: /docs/reference/keyword-reference.html
          title: 关键字与操作符
        - url: /docs/reference/grammar.html
          title: 语法
        - url: /docs/reference/compatibility.html
          title: 兼容性


<<<<<<< HEAD
    - title: Java 互操作
      description: 关于 Kotlin 与 Java 互操作性你需要知道的。
      items:
=======
    - title: Java Interop
      description: What you need to know about interoperability with Java.
      content:
>>>>>>> 883b3e4d
        - url: /docs/reference/java-interop.html
          title: Kotlin 中调用 Java
        - url: /docs/reference/java-to-kotlin-interop.html
          title: Java 中调用 Kotlin

    - title: JavaScript
<<<<<<< HEAD
      description: Kotlin 与 JavaScript 合用
      items:
=======
      description: Using Kotlin with JavaScript
      content:
>>>>>>> 883b3e4d
       - url: /docs/reference/dynamic-type.html
         title: 动态类型
       - url: /docs/reference/js-interop.html
         title: Kotlin 中调用 JavaScript
       - url: /docs/reference/js-to-kotlin-interop.html
         title: JavaScript 中调用 Kotlin
       - url: /docs/reference/js-modules.html
         title: JavaScript 模块
       - url: /docs/reference/js-reflection.html
         title: JavaScript 反射
       - url: /docs/reference/javascript-dce.html
         title: JavaScript DCE

    - title: 工具
      description:
      content:
  #      - /docs/reference/kotlin-build-tools.html: Kotlin Build Tools
        - url: /docs/reference/kotlin-doc.html
          title: 编写 Kotlin 代码文档
        - url: /docs/reference/kapt.html
          title: 使用 Kapt
        - url: /docs/reference/using-gradle.html
          title: 使用 Gradle
        - url: /docs/reference/using-maven.html
          title: 使用 Maven
        - url: /docs/reference/using-ant.html
          title: 使用 Ant
        - url: /docs/reference/kotlin-osgi.html
          title: Kotlin 与 OSGi
        - url: /docs/reference/compiler-plugins.html
          title: 编译器插件

<<<<<<< HEAD
    - title: 常见问题
      description: 你想到的问题可能会在这里得到解答。
      items:
=======
    - title: FAQ
      description: Every question you could possibly think of, might be answered.
      content:
>>>>>>> 883b3e4d
        - url: /docs/reference/faq.html
          title: FAQ
        - url: /docs/reference/comparison-to-java.html
          title: 与 Java 比较
        - url: /docs/reference/comparison-to-scala.html
          title: 与 Scala 比较【官方已删除】



# Tutorials navigation
# ====================
tutorials:
<<<<<<< HEAD
  items:
    - title: 开始
      items:
=======
  content:
    - title: Getting Started
      content:
>>>>>>> 883b3e4d
        - url: /docs/tutorials/getting-started.html
          title: 以 IntelliJ IDEA 入门
        - url: /docs/tutorials/getting-started-eclipse.html
          title: 以 Eclipse 入门
        - url: /docs/tutorials/command-line.html
          title: 使用命令行编译器
        - url: /docs/tutorials/build-tools.html
          title: 使用构建工具
        - url: /docs/tutorials/koans.html
          title: 心印
    - title: Android
      content:
        - url: /docs/tutorials/kotlin-android.html
          title: Android 开发入门
        - url: /docs/tutorials/android-plugin.html
          title: Kotlin Android 扩展
        - url: /docs/tutorials/android-frameworks.html
<<<<<<< HEAD
          title: Android 框架
    - title: Java 互操作
      items:
=======
          title: Android Frameworks
    - title: Java Interop
      content:
>>>>>>> 883b3e4d
        - url: /docs/tutorials/mixing-java-kotlin-intellij.html
          title: 在一个项目中混用 Java 与 Kotlin
    - title: JavaScript
      content:
        - url: /docs/tutorials/javascript/kotlin-to-javascript/kotlin-to-javascript.html
          title: Kotlin 转 JavaScript
        - url: /docs/tutorials/javascript/getting-started-gradle/getting-started-with-gradle.html
          title: 以 Gradle 入门
        - url: /docs/tutorials/javascript/getting-started-idea/getting-started-with-intellij-idea.html
          title: 以 IntelliJ IDEA 入门
        - url: /docs/tutorials/javascript/getting-started-maven/getting-started-with-maven.html
          title: 以 Maven 入门
        - url: /docs/tutorials/javascript/getting-started-command-line/command-line-library-js.html
          title: 使用命令行编译器创建 Kotlin JavaScript 库
        - url: /docs/tutorials/javascript/working-with-modules/working-with-modules.html
          title: Kotlin 与 JavaScript 模块使用
        - url: /docs/tutorials/javascript/working-with-javascript.html
          title: 与 JavaScript 合用
        - url: /docs/tutorials/javascript/debugging-javascript/debugging-javascript.html
          title: 在浏览器中调试 Kotlin

<<<<<<< HEAD
    - title: 协程
      items:
=======
    - title: Coroutines
      content:
>>>>>>> 883b3e4d
        - url: /docs/tutorials/coroutines-basic-jvm.html
          title: JVM 平台的 Kotlin 协程简介

<<<<<<< HEAD
    - title: Web 开发
      items:
=======
    - title: Web Development
      content:
>>>>>>> 883b3e4d
        - url: /docs/tutorials/httpservlets.html
          title: 用 Http Servlets 创建 web 应用
        - url: /docs/tutorials/spring-boot-restful.html
          title: 用  Spring Boot 创建 RESTful Web 服务

<<<<<<< HEAD
    - title: 工具
      items:
=======
    - title: Tools
      content:
>>>>>>> 883b3e4d
        - url: /docs/tutorials/kotlin-and-ci.html
          title: TeamCity 配置 Kotlin<|MERGE_RESOLUTION|>--- conflicted
+++ resolved
@@ -1,17 +1,13 @@
 # Header navigation
 # ====================
 main:
-<<<<<<< HEAD
-  items:
+  content:
     - url: https://blog.kotliner.cn/
       title: 博客
 
     - url: https://kotliner.cn/
       title: 论坛
 
-=======
-  content:
->>>>>>> 883b3e4d
     - url: /docs/reference/
       title: 学习
 
@@ -57,17 +53,10 @@
 # Reference navigation
 # ====================
 reference:
-<<<<<<< HEAD
-  items:
+  content:
     - title: 概述
       description: Kotlin 的概述
-      items:
-=======
-  content:
-    - title: Overview
-      description: Overview of Kotlin
-      content:
->>>>>>> 883b3e4d
+      content:
         - url: /docs/reference/server-overview.html
           title: Kotlin 用于服务器端
         - url: /docs/reference/android-overview.html
@@ -77,15 +66,9 @@
         - url: /docs/reference/whatsnew11.html
           title: 1.1 的新特性
 
-<<<<<<< HEAD
     - title: 开始
       description: 开始熟悉 Kotlin 基础包括操作、编码习惯与习惯用法。
-      items:
-=======
-    - title: Getting Started
-      description: Get familiar with the basics of Kotlin including operations, coding conventions and idioms.
-      content:
->>>>>>> 883b3e4d
+      content:
         - url: /docs/reference/basic-syntax.html
           title: 基础语法
         - url: /docs/reference/idioms.html
@@ -93,15 +76,9 @@
         - url: /docs/reference/coding-conventions.html
           title: 编码规范
 
-<<<<<<< HEAD
     - title: 基础
       description: 基础内容
-      items:
-=======
-    - title: Basics
-      description: The Basics
-      content:
->>>>>>> 883b3e4d
+      content:
         - url: /docs/reference/basic-types.html
           title: 基本类型
         - url: /docs/reference/packages.html
@@ -111,15 +88,9 @@
         - url: /docs/reference/returns.html
           title: 返回与跳转
 
-<<<<<<< HEAD
     - title: 类与对象
       description: 所有对象相关的
-      items:
-=======
-    - title: Classes and Objects
-      description: All about objects
-      content:
->>>>>>> 883b3e4d
+      content:
         - url: /docs/reference/classes.html
           title: 类与继承
         - url: /docs/reference/properties.html
@@ -147,15 +118,9 @@
         - url: /docs/reference/delegated-properties.html
           title: 委托属性
 
-<<<<<<< HEAD
     - title: 函数与 Lambda 表达式
       description: 所有函数相关的
-      items:
-=======
-    - title: Functions and Lambdas
-      description: All about functions
-      content:
->>>>>>> 883b3e4d
+      content:
         - url: /docs/reference/functions.html
           title: 函数
         - url: /docs/reference/lambdas.html
@@ -165,15 +130,9 @@
         - url: /docs/reference/coroutines.html
           title: 协程
 
-<<<<<<< HEAD
     - title: 其他
       description: 各种知识点
-      items:
-=======
-    - title: Other
-      description: Various bits and bobs
-      content:
->>>>>>> 883b3e4d
+      content:
         - url: /docs/reference/multi-declarations.html
           title: 解构声明
         - url: /docs/reference/collections.html
@@ -202,9 +161,8 @@
           title: 类型别名
 
 
-<<<<<<< HEAD
     - title: 核心库
-      items:
+      content:
         - url: https://kotlinlang.org/api/latest/jvm/stdlib/index.html
           title: 标准库
         - url: https://kotlinlang.org/api/latest/kotlin.test/index.html
@@ -212,19 +170,7 @@
 
     - title: 参考
       description: 语法及其他信息
-      items:
-=======
-    - title: Core Libraries
-      content:
-        - url: /api/latest/jvm/stdlib/index.html
-          title: Standard Library
-        - url: /api/latest/kotlin.test/index.html
-          title: kotlin.test
-
-    - title: Reference
-      description: Grammar and other information
-      content:
->>>>>>> 883b3e4d
+      content:
         - url: /docs/reference/keyword-reference.html
           title: 关键字与操作符
         - url: /docs/reference/grammar.html
@@ -233,28 +179,17 @@
           title: 兼容性
 
 
-<<<<<<< HEAD
     - title: Java 互操作
       description: 关于 Kotlin 与 Java 互操作性你需要知道的。
-      items:
-=======
-    - title: Java Interop
-      description: What you need to know about interoperability with Java.
-      content:
->>>>>>> 883b3e4d
+      content:
         - url: /docs/reference/java-interop.html
           title: Kotlin 中调用 Java
         - url: /docs/reference/java-to-kotlin-interop.html
           title: Java 中调用 Kotlin
 
     - title: JavaScript
-<<<<<<< HEAD
       description: Kotlin 与 JavaScript 合用
-      items:
-=======
-      description: Using Kotlin with JavaScript
-      content:
->>>>>>> 883b3e4d
+      content:
        - url: /docs/reference/dynamic-type.html
          title: 动态类型
        - url: /docs/reference/js-interop.html
@@ -287,15 +222,9 @@
         - url: /docs/reference/compiler-plugins.html
           title: 编译器插件
 
-<<<<<<< HEAD
     - title: 常见问题
       description: 你想到的问题可能会在这里得到解答。
-      items:
-=======
-    - title: FAQ
-      description: Every question you could possibly think of, might be answered.
-      content:
->>>>>>> 883b3e4d
+      content:
         - url: /docs/reference/faq.html
           title: FAQ
         - url: /docs/reference/comparison-to-java.html
@@ -308,15 +237,9 @@
 # Tutorials navigation
 # ====================
 tutorials:
-<<<<<<< HEAD
-  items:
+  content:
     - title: 开始
-      items:
-=======
-  content:
-    - title: Getting Started
-      content:
->>>>>>> 883b3e4d
+      content:
         - url: /docs/tutorials/getting-started.html
           title: 以 IntelliJ IDEA 入门
         - url: /docs/tutorials/getting-started-eclipse.html
@@ -334,15 +257,9 @@
         - url: /docs/tutorials/android-plugin.html
           title: Kotlin Android 扩展
         - url: /docs/tutorials/android-frameworks.html
-<<<<<<< HEAD
           title: Android 框架
     - title: Java 互操作
-      items:
-=======
-          title: Android Frameworks
-    - title: Java Interop
-      content:
->>>>>>> 883b3e4d
+      content:
         - url: /docs/tutorials/mixing-java-kotlin-intellij.html
           title: 在一个项目中混用 Java 与 Kotlin
     - title: JavaScript
@@ -364,34 +281,19 @@
         - url: /docs/tutorials/javascript/debugging-javascript/debugging-javascript.html
           title: 在浏览器中调试 Kotlin
 
-<<<<<<< HEAD
     - title: 协程
-      items:
-=======
-    - title: Coroutines
-      content:
->>>>>>> 883b3e4d
+      content:
         - url: /docs/tutorials/coroutines-basic-jvm.html
           title: JVM 平台的 Kotlin 协程简介
 
-<<<<<<< HEAD
     - title: Web 开发
-      items:
-=======
-    - title: Web Development
-      content:
->>>>>>> 883b3e4d
+      content:
         - url: /docs/tutorials/httpservlets.html
           title: 用 Http Servlets 创建 web 应用
         - url: /docs/tutorials/spring-boot-restful.html
           title: 用  Spring Boot 创建 RESTful Web 服务
 
-<<<<<<< HEAD
     - title: 工具
-      items:
-=======
-    - title: Tools
-      content:
->>>>>>> 883b3e4d
+      content:
         - url: /docs/tutorials/kotlin-and-ci.html
           title: TeamCity 配置 Kotlin