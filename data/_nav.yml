--- conflicted
+++ resolved
@@ -158,23 +158,15 @@
           title: 类型别名
 
 
-    - title: Core Libraries
-        - url: /api/latest/jvm/stdlib/index.html
-          title: Standard Library
-        - url: /api/latest/kotlin.test/index.html
+    - title: 核心库
+        - url: https://kotlinlang.org/api/latest/jvm/stdlib/index.html
+          title: 标准库
+        - url: https://kotlinlang.org/api/latest/kotlin.test/index.html
           title: kotlin.test
 
-<<<<<<< HEAD
     - title: 参考
-      description: API 和语法
-      items:
-        - url: https://kotlinlang.org/api/latest/jvm/stdlib/index.html
-          title: API 参考
-=======
-    - title: Reference
-      description: Grammar and other information
-      items:
->>>>>>> bf81c158
+      description: 语法及其他信息
+      items:
         - url: /docs/reference/grammar.html
           title: 语法
         - url: /docs/reference/compatibility.html
