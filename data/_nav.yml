--- conflicted
+++ resolved
@@ -86,13 +86,9 @@
         - url: /docs/reference/extensions.html
           title: 扩展
         - url: /docs/reference/data-classes.html
-<<<<<<< HEAD
           title: 数据类
-=======
-          title: Data Classes
         - url: /docs/reference/sealed-classes.html
           title: Sealed Classes
->>>>>>> 8b73a64e
         - url: /docs/reference/generics.html
           title: 泛型
         - url: /docs/reference/nested-classes.html
@@ -114,13 +110,9 @@
         - url: /docs/reference/lambdas.html
           title: Lambda 表达式
         - url: /docs/reference/inline-functions.html
-<<<<<<< HEAD
           title: 内联函数
-=======
-          title: Inline Functions
         - url: /docs/reference/coroutines.html
           title: Coroutines
->>>>>>> 8b73a64e
 
     - title: 其他
       description: 各种知识点
@@ -148,13 +140,9 @@
         - url: /docs/reference/reflection.html
           title: 反射
         - url: /docs/reference/type-safe-builders.html
-<<<<<<< HEAD
           title: 类型安全的构建器
-=======
-          title: Type-Safe Builders
         - url: /docs/reference/type-aliases.html
           title: Type Aliases
->>>>>>> 8b73a64e
 
 
 
@@ -164,13 +152,9 @@
         - url: https://kotlinlang.org/api/latest/jvm/stdlib/index.html
           title: API 参考
         - url: /docs/reference/grammar.html
-<<<<<<< HEAD
           title: 语法
-=======
-          title: Grammar
         - url: /docs/reference/compatibility.html
           title: Compatibility
->>>>>>> 8b73a64e
 
 
     - title: Java 互操作
@@ -189,15 +173,11 @@
        - url: /docs/reference/dynamic-type.html
          title: 动态类型
        - url: /docs/reference/js-interop.html
-<<<<<<< HEAD
-         title: JavaScript 互操作性
-=======
          title: Calling JavaScript from Kotlin
        - url: /docs/reference/js-to-kotlin-interop.html
          title: Calling Kotlin from JavaScript
        - url: /docs/reference/js-modules.html
          title: JavaScript Modules
->>>>>>> 8b73a64e
        - url: /docs/reference/js-reflection.html
          title: JavaScript 反射
 
@@ -206,23 +186,13 @@
       items:
   #      - /docs/reference/kotlin-build-tools.html: Kotlin Build Tools
         - url: /docs/reference/kotlin-doc.html
-<<<<<<< HEAD
           title: 编写 Kotlin 代码文档
-=======
-          title: Documenting Kotlin Code
         - url: /docs/reference/using-gradle.html
-          title: Using Gradle
->>>>>>> 8b73a64e
+          title: 使用 Gradle
         - url: /docs/reference/using-maven.html
           title: 使用 Maven
         - url: /docs/reference/using-ant.html
-<<<<<<< HEAD
           title: 使用 Ant
-        - url: /docs/reference/using-gradle.html
-          title: 使用 Gradle
-=======
-          title: Using Ant
->>>>>>> 8b73a64e
         - url: /docs/reference/kotlin-osgi.html
           title: Kotlin 与 OSGi
 
@@ -261,20 +231,7 @@
     - title: JavaScript
       items:
         - url: /docs/tutorials/javascript/kotlin-to-javascript/kotlin-to-javascript.html
-<<<<<<< HEAD
           title: Kotlin 转 JavaScript
-        - url: /docs/tutorials/javascript/getting-started-idea/getting-started-with-intellij-idea.html
-          title: 从 IntelliJ IDEA 开始 Kotlin 与 Javascript 入门
-        - url: /docs/tutorials/javascript/working-with-modules/working-with-modules.html
-          title: Kotlin 与 JavaScript 模块使用
-        - url: /docs/tutorials/javascript/getting-started-command-line/command-line-library-js.html
-          title: 用命令行编译器创建 Kotlin JavaScript 库
-        - url: /docs/tutorials/javascript/getting-started-maven/getting-started-with-maven.html
-          title: 从 Maven 开始 Kotlin 与 JavaScript 入门
-        - url: /docs/tutorials/javascript/getting-started-gradle/getting-started-with-gradle.html
-          title: 从 Gradle 开始 Kotlin 与 JavaScript 入门
-=======
-          title: Kotlin to JavaScript
         - url: /docs/tutorials/javascript/getting-started-gradle/getting-started-with-gradle.html
           title: Getting Started with Gradle
         - url: /docs/tutorials/javascript/getting-started-idea/getting-started-with-intellij-idea.html
@@ -284,7 +241,7 @@
         - url: /docs/tutorials/javascript/getting-started-command-line/command-line-library-js.html
           title: Creating a Kotlin JavaScript library with the Command Line Compiler
         - url: /docs/tutorials/javascript/working-with-modules/working-with-modules.html
-          title: Working with Kotlin and JavaScript Modules
+          title: Kotlin 与 JavaScript 模块使用
         - url: /docs/tutorials/javascript/working-with-javascript.html
           title: Working with JavaScript
 
@@ -292,9 +249,8 @@
       items:
         - url: /docs/tutorials/coroutines-basic-jvm.html
           title: Introduction to Kotlin Coroutines on the JVM
->>>>>>> 8b73a64e
-
-    - title: Web 开发
+
+    - title: Web Development
       items:
         - url: /docs/tutorials/httpservlets.html
           title: 用 Http Servlets 创建 web 应用
