--- conflicted
+++ resolved
@@ -199,13 +199,9 @@
        - url: /docs/reference/js-modules.html
          title: JavaScript 模块
        - url: /docs/reference/js-reflection.html
-<<<<<<< HEAD
          title: JavaScript 反射
-=======
-         title: JavaScript Reflection
        - url: /docs/reference/javascript-dce.html
          title: JavaScript DCE
->>>>>>> cd84e409
 
     - title: 工具
       description:
@@ -281,13 +277,9 @@
         - url: /docs/tutorials/javascript/working-with-modules/working-with-modules.html
           title: Kotlin 与 JavaScript 模块使用
         - url: /docs/tutorials/javascript/working-with-javascript.html
-<<<<<<< HEAD
           title: 与 JavaScript 合用
-=======
-          title: Working with JavaScript
         - url: /docs/tutorials/javascript/debugging-javascript/debugging-javascript.html
-          title: Debugging Kotlin in browser
->>>>>>> cd84e409
+          title: 在浏览器中调试 Kotlin
 
     - title: 协程
       items:
