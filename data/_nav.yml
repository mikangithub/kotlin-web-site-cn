--- conflicted
+++ resolved
@@ -298,15 +298,11 @@
     - title: 工具
       content:
         - url: /docs/tutorials/kotlin-and-ci.html
-<<<<<<< HEAD
           title: TeamCity 配置 Kotlin
-=======
-          title: Setting up Kotlin on TeamCity
 
     - title: Education
       content:
         - url: /docs/tutorials/edu-tools-learner.html
           title: Learning Kotlin with EduTools plugin
         - url: /docs/tutorials/edu-tools-educator.html
-          title: Teaching Kotlin with EduTools plugin
->>>>>>> afe2e2d6
+          title: Teaching Kotlin with EduTools plugin