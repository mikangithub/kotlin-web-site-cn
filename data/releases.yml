url: https://github.com/JetBrains/kotlin/releases

latest:
<<<<<<< HEAD
  version: 1.1.51
  url: https://github.com/JetBrains/kotlin/releases/tag/v1.1.51
  runtime_size: 885KB
  date: 2017-09-29
=======
  version: 1.1.60
  url: https://github.com/JetBrains/kotlin/releases/tag/v1.1.60
  runtime_size: 888KB
  date: November 13, 2017
>>>>>>> bf484f4c
<|MERGE_RESOLUTION|>--- conflicted
+++ resolved
@@ -1,14 +1,7 @@
 url: https://github.com/JetBrains/kotlin/releases
 
 latest:
-<<<<<<< HEAD
-  version: 1.1.51
-  url: https://github.com/JetBrains/kotlin/releases/tag/v1.1.51
-  runtime_size: 885KB
-  date: 2017-09-29
-=======
   version: 1.1.60
   url: https://github.com/JetBrains/kotlin/releases/tag/v1.1.60
   runtime_size: 888KB
-  date: November 13, 2017
->>>>>>> bf484f4c
+  date: 2017-11-13