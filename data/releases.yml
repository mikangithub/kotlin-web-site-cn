url: https://github.com/JetBrains/kotlin/releases

latest:
<<<<<<< HEAD
  version: 1.1.3-2
  milestone: 1.1.3-2
  url: https://github.com/JetBrains/kotlin/releases/tag/v1.1.3-2
  runtime_size: 859KB
  date: 2017-07-04

list:
- version: 1.1.3-2
  milestone: 1.1.3-2

- version: 1.1.3
  milestone: 1.1.3

- version: 1.1.2-5
  milestone: 1.1.2-5

- version: 1.1.2-2
  milestone: 1.1.2-2

- milestone: 1.1.2
  version: 1.1.2

- milestone: 1.1.1
  version: 1.1.1

- milestone: 1.1.0
  version: 1.1.0

- milestone: 1.0.6
  version: 1.0.6

- milestone: 1.0.5-2
  version: 1.0.5-2

- milestone: 1.0.5
  version: 1.0.5

- milestone: 1.0.4
  version: 1.0.4

- milestone: 1.0.3
  version: 1.0.3
  
- milestone: 1.0.2 hotfix update
  version: 1.0.2-1

- milestone: 1.0.2
  version: 1.0.2

- milestone: 1.0.1 hotfix update 2
  version: 1.0.1-2

- milestone: 1.0.1 hotfix update
  version: 1.0.1-1

- milestone: 1.0.1
  version: 1.0.1

- milestone: 1.0 GA
  version: 1.0.0

- milestone: Release Candidate
  version: 1.0.0-rc-1036

- milestone: Beta 4
  version: 1.0.0-beta-4589

- milestone: Beta 3
  version: 1.0.0-beta-3595

- milestone: Beta 2
  version: 1.0.0-beta-2423

- milestone: Beta
  version: 1.0.0-beta-1103

- milestone: Beta Candidate
  version: 1.0.0-beta-1038

- milestone: M14
  version: 0.14.449

- milestone: M13
  version: 0.13.1514

- milestone: M12.1
  version: 0.12.613

- milestone: M12
  version: 0.12.200
  
- milestone: M11.1
  version: 0.11.91.1

- milestone: M11
  version: 0.11.91

- milestone: M10.1
  version: 0.10.195

- milestone: M10
  version: 0.10.4

- milestone: M9
  version: 0.9.66

- milestone: M8
  version: 0.8.11

- milestone: M7
  version: 0.7.270
  
- milestone: M6.2
  version: 0.6.1673

- milestone: M6.1
  version: 0.6.602

- milestone: M6
  version: 0.6.69

- milestone: M5.3
  version: 0.5.998

=======
  version: 1.1.4
  url: https://github.com/JetBrains/kotlin/releases/tag/v1.1.4
  runtime_size: 862KB
  date: August 15, 2017
>>>>>>> cd84e409
<|MERGE_RESOLUTION|>--- conflicted
+++ resolved
@@ -1,134 +1,7 @@
 url: https://github.com/JetBrains/kotlin/releases
 
 latest:
-<<<<<<< HEAD
-  version: 1.1.3-2
-  milestone: 1.1.3-2
-  url: https://github.com/JetBrains/kotlin/releases/tag/v1.1.3-2
-  runtime_size: 859KB
-  date: 2017-07-04
-
-list:
-- version: 1.1.3-2
-  milestone: 1.1.3-2
-
-- version: 1.1.3
-  milestone: 1.1.3
-
-- version: 1.1.2-5
-  milestone: 1.1.2-5
-
-- version: 1.1.2-2
-  milestone: 1.1.2-2
-
-- milestone: 1.1.2
-  version: 1.1.2
-
-- milestone: 1.1.1
-  version: 1.1.1
-
-- milestone: 1.1.0
-  version: 1.1.0
-
-- milestone: 1.0.6
-  version: 1.0.6
-
-- milestone: 1.0.5-2
-  version: 1.0.5-2
-
-- milestone: 1.0.5
-  version: 1.0.5
-
-- milestone: 1.0.4
-  version: 1.0.4
-
-- milestone: 1.0.3
-  version: 1.0.3
-  
-- milestone: 1.0.2 hotfix update
-  version: 1.0.2-1
-
-- milestone: 1.0.2
-  version: 1.0.2
-
-- milestone: 1.0.1 hotfix update 2
-  version: 1.0.1-2
-
-- milestone: 1.0.1 hotfix update
-  version: 1.0.1-1
-
-- milestone: 1.0.1
-  version: 1.0.1
-
-- milestone: 1.0 GA
-  version: 1.0.0
-
-- milestone: Release Candidate
-  version: 1.0.0-rc-1036
-
-- milestone: Beta 4
-  version: 1.0.0-beta-4589
-
-- milestone: Beta 3
-  version: 1.0.0-beta-3595
-
-- milestone: Beta 2
-  version: 1.0.0-beta-2423
-
-- milestone: Beta
-  version: 1.0.0-beta-1103
-
-- milestone: Beta Candidate
-  version: 1.0.0-beta-1038
-
-- milestone: M14
-  version: 0.14.449
-
-- milestone: M13
-  version: 0.13.1514
-
-- milestone: M12.1
-  version: 0.12.613
-
-- milestone: M12
-  version: 0.12.200
-  
-- milestone: M11.1
-  version: 0.11.91.1
-
-- milestone: M11
-  version: 0.11.91
-
-- milestone: M10.1
-  version: 0.10.195
-
-- milestone: M10
-  version: 0.10.4
-
-- milestone: M9
-  version: 0.9.66
-
-- milestone: M8
-  version: 0.8.11
-
-- milestone: M7
-  version: 0.7.270
-  
-- milestone: M6.2
-  version: 0.6.1673
-
-- milestone: M6.1
-  version: 0.6.602
-
-- milestone: M6
-  version: 0.6.69
-
-- milestone: M5.3
-  version: 0.5.998
-
-=======
   version: 1.1.4
   url: https://github.com/JetBrains/kotlin/releases/tag/v1.1.4
   runtime_size: 862KB
-  date: August 15, 2017
->>>>>>> cd84e409
+  date: 2017-08-15