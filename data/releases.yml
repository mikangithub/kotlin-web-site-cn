url: https://github.com/JetBrains/kotlin/releases

latest:
  version: 1.1.2-5
  milestone: 1.1.2-5
  url: https://github.com/JetBrains/kotlin/releases/tag/v1.1.2-5
  runtime_size: 859KB
<<<<<<< HEAD
  date: 2017-04-25
=======
  date: June 12, 2017
>>>>>>> 672cb5fe

list:
- version: 1.1.2-5
  milestone: 1.1.2-5

- version: 1.1.2-2
  milestone: 1.1.2-2

- milestone: 1.1.2
  version: 1.1.2

- milestone: 1.1.1
  version: 1.1.1

- milestone: 1.1.0
  version: 1.1.0

- milestone: 1.0.6
  version: 1.0.6

- milestone: 1.0.5-2
  version: 1.0.5-2

- milestone: 1.0.5
  version: 1.0.5

- milestone: 1.0.4
  version: 1.0.4

- milestone: 1.0.3
  version: 1.0.3
  
- milestone: 1.0.2 hotfix update
  version: 1.0.2-1

- milestone: 1.0.2
  version: 1.0.2

- milestone: 1.0.1 hotfix update 2
  version: 1.0.1-2

- milestone: 1.0.1 hotfix update
  version: 1.0.1-1

- milestone: 1.0.1
  version: 1.0.1

- milestone: 1.0 GA
  version: 1.0.0

- milestone: Release Candidate
  version: 1.0.0-rc-1036

- milestone: Beta 4
  version: 1.0.0-beta-4589

- milestone: Beta 3
  version: 1.0.0-beta-3595

- milestone: Beta 2
  version: 1.0.0-beta-2423

- milestone: Beta
  version: 1.0.0-beta-1103

- milestone: Beta Candidate
  version: 1.0.0-beta-1038

- milestone: M14
  version: 0.14.449

- milestone: M13
  version: 0.13.1514

- milestone: M12.1
  version: 0.12.613

- milestone: M12
  version: 0.12.200
  
- milestone: M11.1
  version: 0.11.91.1

- milestone: M11
  version: 0.11.91

- milestone: M10.1
  version: 0.10.195

- milestone: M10
  version: 0.10.4

- milestone: M9
  version: 0.9.66

- milestone: M8
  version: 0.8.11

- milestone: M7
  version: 0.7.270
  
- milestone: M6.2
  version: 0.6.1673

- milestone: M6.1
  version: 0.6.602

- milestone: M6
  version: 0.6.69

- milestone: M5.3
  version: 0.5.998

<|MERGE_RESOLUTION|>--- conflicted
+++ resolved
@@ -5,11 +5,7 @@
   milestone: 1.1.2-5
   url: https://github.com/JetBrains/kotlin/releases/tag/v1.1.2-5
   runtime_size: 859KB
-<<<<<<< HEAD
-  date: 2017-04-25
-=======
-  date: June 12, 2017
->>>>>>> 672cb5fe
+  date: 2017-06-12
 
 list:
 - version: 1.1.2-5
