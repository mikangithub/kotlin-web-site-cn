url: https://github.com/JetBrains/kotlin/releases

latest:
<<<<<<< HEAD
  version: 1.1.4-3
  url: https://github.com/JetBrains/kotlin/releases/tag/v1.1.4-3
  runtime_size: 862KB
  date: 2017-08-30
=======
  version: 1.1.50
  url: https://github.com/JetBrains/kotlin/releases/tag/v1.1.50
  runtime_size: 885KB
  date: September 22, 2017
>>>>>>> 73d61373
<|MERGE_RESOLUTION|>--- conflicted
+++ resolved
@@ -1,14 +1,7 @@
 url: https://github.com/JetBrains/kotlin/releases
 
 latest:
-<<<<<<< HEAD
-  version: 1.1.4-3
-  url: https://github.com/JetBrains/kotlin/releases/tag/v1.1.4-3
-  runtime_size: 862KB
-  date: 2017-08-30
-=======
   version: 1.1.50
   url: https://github.com/JetBrains/kotlin/releases/tag/v1.1.50
   runtime_size: 885KB
-  date: September 22, 2017
->>>>>>> 73d61373
+  date: 2017-09-22