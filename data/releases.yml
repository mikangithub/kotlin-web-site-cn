url: https://github.com/JetBrains/kotlin/releases

latest:
  version: 1.1.3-2
  milestone: 1.1.3-2
  url: https://github.com/JetBrains/kotlin/releases/tag/v1.1.3-2
  runtime_size: 859KB
<<<<<<< HEAD
  date: 2017-06-23
=======
  date: July 4, 2017
>>>>>>> 6fcfa448

list:
- version: 1.1.3-2
  milestone: 1.1.3-2

- version: 1.1.3
  milestone: 1.1.3

- version: 1.1.2-5
  milestone: 1.1.2-5

- version: 1.1.2-2
  milestone: 1.1.2-2

- milestone: 1.1.2
  version: 1.1.2

- milestone: 1.1.1
  version: 1.1.1

- milestone: 1.1.0
  version: 1.1.0

- milestone: 1.0.6
  version: 1.0.6

- milestone: 1.0.5-2
  version: 1.0.5-2

- milestone: 1.0.5
  version: 1.0.5

- milestone: 1.0.4
  version: 1.0.4

- milestone: 1.0.3
  version: 1.0.3
  
- milestone: 1.0.2 hotfix update
  version: 1.0.2-1

- milestone: 1.0.2
  version: 1.0.2

- milestone: 1.0.1 hotfix update 2
  version: 1.0.1-2

- milestone: 1.0.1 hotfix update
  version: 1.0.1-1

- milestone: 1.0.1
  version: 1.0.1

- milestone: 1.0 GA
  version: 1.0.0

- milestone: Release Candidate
  version: 1.0.0-rc-1036

- milestone: Beta 4
  version: 1.0.0-beta-4589

- milestone: Beta 3
  version: 1.0.0-beta-3595

- milestone: Beta 2
  version: 1.0.0-beta-2423

- milestone: Beta
  version: 1.0.0-beta-1103

- milestone: Beta Candidate
  version: 1.0.0-beta-1038

- milestone: M14
  version: 0.14.449

- milestone: M13
  version: 0.13.1514

- milestone: M12.1
  version: 0.12.613

- milestone: M12
  version: 0.12.200
  
- milestone: M11.1
  version: 0.11.91.1

- milestone: M11
  version: 0.11.91

- milestone: M10.1
  version: 0.10.195

- milestone: M10
  version: 0.10.4

- milestone: M9
  version: 0.9.66

- milestone: M8
  version: 0.8.11

- milestone: M7
  version: 0.7.270
  
- milestone: M6.2
  version: 0.6.1673

- milestone: M6.1
  version: 0.6.602

- milestone: M6
  version: 0.6.69

- milestone: M5.3
  version: 0.5.998

<|MERGE_RESOLUTION|>--- conflicted
+++ resolved
@@ -5,11 +5,7 @@
   milestone: 1.1.3-2
   url: https://github.com/JetBrains/kotlin/releases/tag/v1.1.3-2
   runtime_size: 859KB
-<<<<<<< HEAD
-  date: 2017-06-23
-=======
-  date: July 4, 2017
->>>>>>> 6fcfa448
+  date: 2017-07-04
 
 list:
 - version: 1.1.3-2
