--- conflicted
+++ resolved
@@ -6,12 +6,6 @@
 一系列完整的分步教程，让您了解如何用 Kotlin 完成不同的任务，从入门到编写 Android 应用程序等等。
 如果你有一个你想推荐到这里的教程，请告诉我们。我们乐于托管到这里并给予致谢！
 
-<<<<<<< HEAD
-* 如果你喜欢边练边学，请尝试[在线 Kotlin 心印](http://try.kotlinlang.org/koans) 来熟悉 Kotlin。
-* 如果使用命令行编译器，请从[使用命令行编译器](command-line.html)开始，然后用你自己的方式学习 [Kotlin 心印](koans.html)。
+* 如果你喜欢边练边学，请尝试[在线 Kotlin 心印](http://try.kotlinlang.org/koans) 来熟悉 Kotlin；
+* 如果使用命令行编译器，请从[使用命令行编译器](command-line.html)开始，然后用你自己的方式学习 [Kotlin 心印](koans.html)；
 * 如果使用 IntelliJ IDEA，请从[以 IntelliJ IDEA 入门](getting-started.html)开始，然后用你自己的方式学习 [Kotlin 心印](koans.html)。
-=======
-* If you like a “hands-on” learning, try [Kotlin Koans online](http://try.kotlinlang.org/koans) to get familiar with Kotlin;
-* If you are using the command line compiler, start with [Working with the Command Line Compiler](command-line.html) and then work your way through the [Kotlin Koans](koans.html);
-* If you are using IntelliJ IDEA, start with [Getting Started](getting-started.html) and then work your way through the [Kotlin Koans](koans.html).
->>>>>>> 59677141
