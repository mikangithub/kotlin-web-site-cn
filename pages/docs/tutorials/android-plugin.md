---
type: tutorial
layout: tutorial
title:  "Kotlin Android 扩展"
description: "本教程介绍如何使用 Kotlin Android 扩展来改进对 Android 开发的支持。"
authors: Yan Zhulanow
showAuthorInfo: true
source:
---
在本章教程中，我们将逐步介绍如何使用 Kotlin 安卓扩展插件提升安卓的开发体验。

### 背景

相信每一位安卓开发人员对 `findViewById()` 这个方法再熟悉不过了，毫无疑问，潜在的 bug 和脏乱的代码令后续开发无从下手的。
尽管存在一系列的开源库能够为这个问题带来解决方案，然而对于运行时依赖的库，需要为每一个 `View` 注解变量字段。

现在 Kotlin 安卓扩展插件能够提供与这些开源库功能相同的体验，不需要添加任何额外代码，也不影响任何运行时体验。

因此，我们可以写出如下代码：

```kotlin
// 使用来自主代码集的 R.layout.activity_main
import kotlinx.android.synthetic.main.activity_main.*

class MyActivity : Activity() {
    override fun onCreate(savedInstanceState: Bundle?) {
        super.onCreate(savedInstanceState)
        setContentView(R.layout.activity_main)
        textView.setText("Hello, world!")
<<<<<<< HEAD
        // 而不是 findView(R.id.textView) as TextView
=======
        // Instead of findViewById(R.id.textView) as TextView
>>>>>>> 87fffbb4
    }
}
```

`textView` 是对 `Activity` 的一项扩展属性，与在 `activity_main.xml` 中的声明具有同样类型。

### 使用 Kotlin 安卓扩展

#### 依赖配置

{{ site.text_using_gradle }}

安卓扩展是 Kotlin IDEA 插件的组成之一，因此不需要再单独安装额外插件。

开发者仅需要在项目的 `build.gradle` 文件中启用 Gradle 安卓扩展插件即可：

``` groovy
apply plugin: 'kotlin-android-extensions'
```

#### 导入合成属性

仅需要一行即可非常方便导入指定布局文件中所有控件属性：

``` kotlin
import kotlinx.android.synthetic.main.＜布局＞.*
```

假设当前布局文件是 `activity_main.xml`，我们只需要引入 `kotlinx.android.synthetic.main.activity_main.*`。

若需要调用 `View` 的合成属性(在适配器类中非常有用)，同时还应该导入 `kotlinx.android.synthetic.main.activity_main.view.*`。

导入完成后即可调用在xml文件中以视图控件命名属性的对应扩展，
比如下例:

``` xml
    <TextView
            android:id="@+id/hello"
            android:layout_width="fill_parent"
            android:layout_height="wrap_content"
            android:text="Hello World, MyActivity"
            />
```

将有一个名为 `hello` 的属性：

``` kotlin
activity.hello.setText("Hi!")
```

### 安卓多渠道

安卓扩展插件现已支持安卓多渠道。假设当前在 `build.gradle` 文件中指定一个名为 `free` 的渠道：

```
android {
    productFlavors {
        free {
            versionName "1.0-free"
        }
    }
}
```

所以现在只需要添加一行导入语句即可从 `free/res/layout/activity_free.xml` 布局中导入所有的合成属性：

```kotlin
import kotlinx.android.synthetic.free.activity_free.*
```

### 背后原理

Kotlin 安卓扩展作为 Kotlin 编译器的插件，主要有两大作用：

1. 在每一个 Kotlin`Activity` 中添加一个隐藏缓存函数以及一个变量。该方法非常简洁，因此不会直接对APK体积有明显增加。
2. 使用函数调用替换每一个合成属性。

其工作原理是，当调用合成属性，在模块资源中 Kotlin Activity/Fragment 类作为接收器时，缓存函数将被调用。
例如：

``` kotlin
class MyActivity: Activity()
fun MyActivity.a() { 
        this.textView.setText(“”) 
}
```

在 MyActivity 中生成一个隐藏缓存函数，因此我们可以使用缓存机制。 

然而在下面的例子中：

``` kotlin
fun Activity.b() { 
        this.textView.setText(“”)     
}
```

我们并不知道这个函数会被我们自己的来源或者普通的 Java Activity 调用，因此，
即便在前一个示例中的 MyActivity 是接收器，也不会使用缓存。<|MERGE_RESOLUTION|>--- conflicted
+++ resolved
@@ -27,11 +27,7 @@
         super.onCreate(savedInstanceState)
         setContentView(R.layout.activity_main)
         textView.setText("Hello, world!")
-<<<<<<< HEAD
-        // 而不是 findView(R.id.textView) as TextView
-=======
-        // Instead of findViewById(R.id.textView) as TextView
->>>>>>> 87fffbb4
+        // 而不是 findViewById(R.id.textView) as TextView
     }
 }
 ```
