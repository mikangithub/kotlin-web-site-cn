--- conflicted
+++ resolved
@@ -26,19 +26,11 @@
 class Bar {}
 ```
 
-<<<<<<< HEAD
 *  如果你不指定任何可见性修饰符，默认为 `public`，这意味着你的声明
 将随处可见；
 * 如果你声明为 `private`，它只会在声明它的文件内可见；
-* 如果你声明为 `internal`，它会在相同模块内随处可见；
+* 如果你声明为 `internal`，它会在相同[模块](#模块)内随处可见；
 * `protected` 不适用于顶层声明。
-=======
-* If you do not specify any visibility modifier, `public` is used by default, which means that your declarations will be
-visible everywhere;
-* If you mark a declaration `private`, it will only be visible inside the file containing the declaration;
-* If you mark it `internal`, it is visible everywhere in the same [module](#modules);
-* `protected` is not available for top-level declarations.
->>>>>>> eb263b38
 
 例如:
 
@@ -56,11 +48,7 @@
 
 ## 类和接口
 
-<<<<<<< HEAD
-当一个类内部声明：
-=======
-For members declared inside a class:
->>>>>>> eb263b38
+对于类内部声明的成员：
 
 * `private` 意味着只在这个类内部（包含其所有成员）可见；
 * `protected`—— 和 `private`一样 + 在子类中可见。
