--- conflicted
+++ resolved
@@ -157,27 +157,15 @@
 
 支持的使用处目标的完整列表为：
 
-<<<<<<< HEAD
-  * `file`
-  * `property`（具有此目标的注解对 Java 不可见）
-  * `field`
-  * `get`（属性 getter）
-  * `set`（属性 setter）
-  * `receiver`（扩展函数或属性的接收者参数）
-  * `param`（构造函数参数）
-  * `setparam`（属性 setter 参数）
-  * `delegate`（为委托属性存储其委托实例的字段）
-=======
-  * `file`;
-  * `property` (annotations with this target are not visible to Java);
-  * `field`;
-  * `get` (property getter);
-  * `set` (property setter);
-  * `receiver` (receiver parameter of an extension function or property);
-  * `param` (constructor parameter);
-  * `setparam` (property setter parameter);
-  * `delegate` (the field storing the delegate instance for a delegated property).
->>>>>>> 73d61373
+  * `file`；
+  * `property`（具有此目标的注解对 Java 不可见）；
+  * `field`；
+  * `get`（属性 getter）；
+  * `set`（属性 setter）；
+  * `receiver`（扩展函数或属性的接收者参数）；
+  * `param`（构造函数参数）；
+  * `setparam`（属性 setter 参数）；
+  * `delegate`（为委托属性存储其委托实例的字段）。
 
 要标注扩展函数的接收者参数，请使用以下语法：
 
@@ -214,13 +202,8 @@
 }
 ```
 
-<<<<<<< HEAD
 因为 Java 编写的注解没有定义参数顺序，所以不能使用常规函数调用<!--
--->语法来传递参数。相反，你需要使用命名参数语法。
-=======
-Since the order of parameters for an annotation written in Java is not defined, you can't use a regular function
-call syntax for passing the arguments. Instead, you need to use the named argument syntax:
->>>>>>> 73d61373
+-->语法来传递参数。相反，你需要使用命名参数语法：
 
 ``` java
 // Java
@@ -235,11 +218,7 @@
 @Ann(intValue = 1, stringValue = "abc") class C
 ```
 
-<<<<<<< HEAD
-就像在 Java 中一样，一个特殊的情况是 `value` 参数；它的值无需显式名称指定。
-=======
-Just like in Java, a special case is the `value` parameter; its value can be specified without an explicit name:
->>>>>>> 73d61373
+就像在 Java 中一样，一个特殊的情况是 `value` 参数；它的值无需显式名称指定：
 
 ``` java
 // Java
@@ -281,11 +260,7 @@
 @AnnWithArrayMethod(names = arrayOf("abc", "foo", "bar")) class C
 ```
 
-<<<<<<< HEAD
-注解实例的值会作为属性暴露给 Kotlin 代码。
-=======
-Values of an annotation instance are exposed as properties to Kotlin code:
->>>>>>> 73d61373
+注解实例的值会作为属性暴露给 Kotlin 代码：
 
 ``` java
 // Java
