---
type: doc
layout: reference
category: "Syntax"
title: "注解"
---

# 注解

## 注解声明
注解是将元数据附加到代码的方法。要声明注解，请将 *annotation*{: .keyword } 修饰符放在类的前面：

``` kotlin
annotation class Fancy
```

注解的附加属性可以通过用元注解标注注解类来指定：

  * [`@Target`](https://kotlinlang.org/api/latest/jvm/stdlib/kotlin.annotation/-target/index.html) 指定可以用
    该注解标注的元素的可能的类型（类、函数、属性、表达式等）；
  * [`@Retention`](https://kotlinlang.org/api/latest/jvm/stdlib/kotlin.annotation/-retention/index.html) 指定该注解是否
    存储在编译后的 class 文件中，以及它在运行时能否通过反射可见
    （默认都是 true）；
  * [`@Repeatable`](https://kotlinlang.org/api/latest/jvm/stdlib/kotlin.annotation/-repeatable/index.html) 允许
    在单个元素上多次使用相同的该注解；
  * [`@MustBeDocumented`](https://kotlinlang.org/api/latest/jvm/stdlib/kotlin.annotation/-must-be-documented/index.html) 指定
     该注解是公有 API 的一部分，并且应该包含在
     生成的 API 文档中显示的类或方法的签名中。

``` kotlin
@Target(AnnotationTarget.CLASS, AnnotationTarget.FUNCTION,
        AnnotationTarget.VALUE_PARAMETER, AnnotationTarget.EXPRESSION)
@Retention(AnnotationRetention.SOURCE)
@MustBeDocumented
annotation class Fancy
```

### 用法

``` kotlin
@Fancy class Foo {
    @Fancy fun baz(@Fancy foo: Int): Int {
        return (@Fancy 1)
    }
}
```

如果需要对类的主构造函数进行标注，则需要在构造函数声明中添加 *constructor*{: .keyword} 关键字
，并将注解添加到其前面：


``` kotlin
class Foo @Inject constructor(dependency: MyDependency) {
    // ……
}
```

你也可以标注属性访问器：

``` kotlin
class Foo {
    var x: MyDependency? = null
        @Inject set
}
```

### 构造函数

注解可以有接受参数的构造函数。

``` kotlin
annotation class Special(val why: String)

@Special("example") class Foo {}
```

允许的参数类型有：

 * 对应于 Java 原生类型的类型（Int、 Long等）；
 * 字符串；
 * 类（`Foo::class`）；
 * 枚举；
 * 其他注解；
 * 上面已列类型的数组。

<<<<<<< HEAD
如果注解用作另一个注解的参数，则其名称不以 @ 字符为前缀：
=======
Annotation parameters cannot have nullable types, because the JVM does not support storing `null` as a value
of an annotation attribute.

If an annotation is used as a parameter of another annotation, its name is not prefixed with the @ character:
>>>>>>> e39e7e90

``` kotlin
annotation class ReplaceWith(val expression: String)

annotation class Deprecated(
        val message: String,
        val replaceWith: ReplaceWith = ReplaceWith(""))

@Deprecated("This function is deprecated, use === instead", ReplaceWith("this === other"))
```

如果需要将一个类指定为注解的参数，请使用 Kotlin 类
（[KClass](https://kotlinlang.org/api/latest/jvm/stdlib/kotlin.reflect/-k-class/index.html)）。Kotlin 编译器会
自动将其转换为 Java 类，以便 Java 代码能够正常看到该注解和参数
。

``` kotlin

import kotlin.reflect.KClass

annotation class Ann(val arg1: KClass<*>, val arg2: KClass<out Any?>)

@Ann(String::class, Int::class) class MyClass
```

### Lambda 表达式

注解也可以用于 lambda 表达式。它们会被应用于生成 lambda 表达式体的 `invoke()`
方法上。这对于像 [Quasar](http://www.paralleluniverse.co/quasar/) 这样的框架很有用，
该框架使用注解进行并发控制。

``` kotlin
annotation class Suspendable

val f = @Suspendable { Fiber.sleep(10) }
```

## 注解使用处目标

当对属性或主构造函数参数进行标注时，从相应的 Kotlin 元素
生成的 Java 元素会有多个，因此在生成的 Java 字节码中该注解有多个可能位置
。如果要指定精确地指定应该如何生成该注解，请使用以下语法：

``` kotlin
class Example(@field:Ann val foo,    // 标注 Java 字段
              @get:Ann val bar,      // 标注 Java getter
              @param:Ann val quux)   // 标注 Java 构造函数参数
```

可以使用相同的语法来标注整个文件。 要做到这一点，把带有目标 `file` 的注解放在
文件的顶层、package 指令之前或者在所有导入之前（如果文件在默认包中的话）：

``` kotlin
@file:JvmName("Foo")

package org.jetbrains.demo
```

如果你对同一目标有多个注解，那么可以这样来避免目标重复——在目标后面添加方括号
并将所有注解放在方括号内：

``` kotlin
class Example {
     @set:[Inject VisibleForTesting]
     var collaborator: Collaborator
}
```

支持的使用处目标的完整列表为：

  * `file`
  * `property`（具有此目标的注解对 Java 不可见）
  * `field`
  * `get`（属性 getter）
  * `set`（属性 setter）
  * `receiver`（扩展函数或属性的接收者参数）
  * `param`（构造函数参数）
  * `setparam`（属性 setter 参数）
  * `delegate`（为委托属性存储其委托实例的字段）

要标注扩展函数的接收者参数，请使用以下语法：

``` kotlin
fun @receiver:Fancy String.myExtension() { }
```

如果不指定使用处目标，则根据正在使用的注解的 `@Target` 注解来选择目标
。如果有多个适用的目标，则使用以下列表中的第一个适用目标：

  * `param`
  * `property`
  * `field`


## Java 注解

Java 注解与 Kotlin 100% 兼容：

``` kotlin
import org.junit.Test
import org.junit.Assert.*
import org.junit.Rule
import org.junit.rules.*

class Tests {
    // 将 @Rule 注解应用于属性 getter
    @get:Rule val tempFolder = TemporaryFolder()

    @Test fun simple() {
        val f = tempFolder.newFile()
        assertEquals(42, getTheAnswer())
    }
}
```

因为 Java 编写的注解没有定义参数顺序，所以不能使用常规函数调用
语法来传递参数。相反，你需要使用命名参数语法。

``` java
// Java
public @interface Ann {
    int intValue();
    String stringValue();
}
```

``` kotlin
// Kotlin
@Ann(intValue = 1, stringValue = "abc") class C
```

就像在 Java 中一样，一个特殊的情况是 `value` 参数；它的值无需显式名称指定。

``` java
// Java
public @interface AnnWithValue {
    String value();
}
```

``` kotlin
// Kotlin
@AnnWithValue("abc") class C
```

如果 Java 中的 `value` 参数具有数组类型，它会成为 Kotlin 中的一个 `vararg` 参数：

``` java
// Java
public @interface AnnWithArrayValue {
    String[] value();
}
```

``` kotlin
// Kotlin
@AnnWithArrayValue("abc", "foo", "bar") class C
```

对于具有数组类型的其他参数，你需要显式使用 `arrayOf`：

``` java
// Java
public @interface AnnWithArrayMethod {
    String[] names();
}
```

``` kotlin
// Kotlin
@AnnWithArrayMethod(names = arrayOf("abc", "foo", "bar")) class C
```

注解实例的值会作为属性暴露给 Kotlin 代码。

``` java
// Java
public @interface Ann {
    int value();
}
```

``` kotlin
// Kotlin
fun foo(ann: Ann) {
    val i = ann.value
}
```<|MERGE_RESOLUTION|>--- conflicted
+++ resolved
@@ -83,14 +83,10 @@
  * 其他注解；
  * 上面已列类型的数组。
 
-<<<<<<< HEAD
-如果注解用作另一个注解的参数，则其名称不以 @ 字符为前缀：
-=======
 Annotation parameters cannot have nullable types, because the JVM does not support storing `null` as a value
 of an annotation attribute.
 
-If an annotation is used as a parameter of another annotation, its name is not prefixed with the @ character:
->>>>>>> e39e7e90
+如果注解用作另一个注解的参数，则其名称不以 @ 字符为前缀：
 
 ``` kotlin
 annotation class ReplaceWith(val expression: String)
