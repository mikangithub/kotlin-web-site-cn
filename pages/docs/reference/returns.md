--- conflicted
+++ resolved
@@ -2,11 +2,7 @@
 type: doc
 layout: reference
 category: "Syntax"
-<<<<<<< HEAD
-title: "返回与跳转"
-=======
-title: "Returns and Jumps: break and continue"
->>>>>>> 7834f9b8
+title: "返回与跳转：break 与 continue"
 ---
 
 # 返回和跳转
