--- conflicted
+++ resolved
@@ -7,19 +7,12 @@
 
 # 返回和跳转
 
-<<<<<<< HEAD
-Kotlin 有三种结构化跳转操作符
-=======
-Kotlin has three structural jump expressions:
->>>>>>> e39e7e90
+Kotlin 有三种结构化跳转表达式：
 
 * *return*{: .keyword }。默认从最直接包围它的函数或者[匿名函数](lambdas.html#匿名函数)返回。
 * *break*{: .keyword }。终止最直接包围它的循环。
 * *continue*{: .keyword }。继续下一次最直接包围它的循环。
 
-<<<<<<< HEAD
-## Break和Continue标签
-=======
 All of these expressions can be used as part of larger expressions:
 
 ``` kotlin
@@ -28,8 +21,7 @@
 
 The type of these expressions is the [Nothing type](exceptions.html#the-nothing-type).
 
-## Break and Continue Labels
->>>>>>> e39e7e90
+## Break 和 Continue 标签
 
 在 Kotlin 中任何表达式都可以用标签（*label*{: .keyword }）来标记。
 标签的格式为标识符后跟 `@` 符号，例如：`abc@`、`fooBar@`都是有效的标签（参见[语法](grammar.html#labelReference)）。
