--- conflicted
+++ resolved
@@ -15,13 +15,8 @@
 * kotlin2js: 针对 JavaScript 的 Kotlin 编译器；
 * withKotlin: 使用标准 *javac* Ant 任务时编译 Kotlin 文件的任务。
 
-<<<<<<< HEAD
-这仨任务在 *kotlin-ant.jar* 库中定义，该库位于 [Kotlin 编译器](https://github.com/JetBrains/kotlin/releases/tag/v1.1.1)的 *lib* 文件夹中
-
-=======
-这仨任务在 *kotlin-ant.jar* 库中定义，该库位于 [Kotlin 编译器]({{site.data.releases.latest.url}})的 *lib* 文件夹中
+这仨任务在 *kotlin-ant.jar* 库中定义，该库位于 [Kotlin 编译器](https://github.com/JetBrains/kotlin/releases/tag/v1.1.60)的 *lib* 文件夹中
 需要 Ant 1.8.2+ 版本。
->>>>>>> b4e7a329
 
 ## 针对 JVM 只用 Kotlin 源代码
 
