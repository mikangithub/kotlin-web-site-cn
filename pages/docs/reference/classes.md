---
type: doc
layout: reference
category: "Syntax"
title: "类与继承"
related:
    - functions.md
    - nested-classes.md
    - interfaces.md
---

# 类和继承

## 类

Kotlin 中使用关键字 *class*{:.keyword} 声明类

``` kotlin
class Invoice {
}
```

类声明由类名、类头（指定其类型参数、主<!--
-->构造函数等）和由大括号包围的类体构成。类头和类体都是可选的；
如果一个类没有类体，可以省略花括号。

``` kotlin
class Empty
```


### 构造函数

在 Kotlin 中的一个类可以有一个**主构造函数**和一个或多个**次构造函数**。主<!--
-->构造函数是类头的一部分：它跟在类名（和可选的类型参数）后。

``` kotlin
class Person constructor(firstName: String) {
}
```

如果主构造函数没有任何注解或者可见性修饰符，可以省略这个 *constructor*{: .keyword }
关键字。

``` kotlin
class Person(firstName: String) {
}
```

主构造函数不能包含任何的代码。初始化的代码可以放<!--
-->到以 *init*{:.keyword} 关键字作为前缀的**初始化块（initializer blocks）**中：

``` kotlin
class Customer(name: String) {
    init {
        logger.info("Customer initialized with value ${name}")
    }
}
```

注意，主构造的参数可以在初始化块中使用。它们也可以在<!--
-->类体内声明的属性初始化器中使用：

``` kotlin
class Customer(name: String) {
    val customerKey = name.toUpperCase()
}
```

事实上，声明属性以及从主构造函数初始化属性，Kotlin 有简洁的语法：


``` kotlin
class Person(val firstName: String, val lastName: String, var age: Int) {
    // ……
}
```

与普通属性一样，主构造函数中声明的属性可以是<!--
-->可变的（*var*{: .keyword }）或只读的（*val*{: .keyword }）。

如果构造函数有注解或可见性修饰符，这个 *constructor*{: .keyword } 关键字是必需的，并且<!--
-->这些修饰符在它前面：

``` kotlin
class Customer public @Inject constructor(name: String) { …… }
```

更多详情，参见[可见性修饰符](visibility-modifiers.html#构造函数)


#### 次构造函数

类也可以声明前缀有 *constructor*{: .keyword }的**次构造函数**：

``` kotlin
class Person {
    constructor(parent: Person) {
        parent.children.add(this)
    }
}
```

如果类有一个主构造函数，每个次构造函数需要委托给主构造函数，
可以直接委托或者通过别的次构造函数间接委托。委托到同一个类的另一个构造函数<!--
-->用 *this*{: .keyword } 关键字即可：

``` kotlin
class Person(val name: String) {
    constructor(name: String, parent: Person) : this(name) {
        parent.children.add(this)
    }
}
```

如果一个非抽象类没有声明任何（主或次）构造函数，它会有一个生成的<!--
-->不带参数的主构造函数。构造函数的可见性是 public。如果你不希望你的类<!--
-->有一个公有构造函数，你需要声明一个带有非默认可见性的空的主构造函数：

``` kotlin
class DontCreateMe private constructor () {
}
```

> **注意**：在 JVM 上，如果主构造函数的所有的参数都有默认值，编译器会生成
> 一个额外的无参构造函数，它将使用默认值。这使得
> Kotlin 更易于使用像 Jackson 或者 JPA 这样的通过无参构造函数创建类的实例的库。
>
> ``` kotlin
> class Customer(val customerName: String = "")
> ```
{:.info}

### 创建类的实例

要创建一个类的实例，我们就像普通函数一样调用构造函数：

``` kotlin
val invoice = Invoice()

val customer = Customer("Joe Smith")
```

注意 Kotlin 并没有 *new*{: .keyword } 关键字。

创建嵌套类、内部类和匿名内部类的类实例在[嵌套类](nested-classes.html)中有述。

### 类成员

<<<<<<< HEAD
类可以包含

* 构造函数和初始化块
* [函数](functions.html)
* [属性](properties.html)
* [嵌套类和内部类](nested-classes.html)
* [对象声明](object-declarations.html)
=======
Classes can contain:

* [Constructors and initializer blocks](classes.html#constructors)
* [Functions](functions.html)
* [Properties](properties.html)
* [Nested and Inner Classes](nested-classes.html)
* [Object Declarations](object-declarations.html)
>>>>>>> 73d61373


## 继承

在 Kotlin 中所有类都有一个共同的超类 `Any`，这对于没有超类型声明的类是默认超类：

``` kotlin
class Example // 从 Any 隐式继承
```

`Any` 不是 `java.lang.Object`；尤其是，它除了 `equals()`、`hashCode()`和`toString()`外没有任何成员。
更多细节请查阅[Java互操作性](java-interop.html#对象方法)部分。

要声明一个显式的超类型，我们把类型放到类头的冒号之后：

``` kotlin
open class Base(p: Int)

class Derived(p: Int) : Base(p)
```

如果该类有一个主构造函数，其基类型可以（并且必须）
用（基类型的）主构造函数参数就地初始化。

如果类没有主构造函数，那么每个次构造函数必须<!--
-->使用 *super*{: .keyword} 关键字初始化其基类型，或委托给另一个构造函数做到这一点。
注意，在这种情况下，不同的次构造函数可以调用基类型的不同的构造函数：

``` kotlin
class MyView : View {
    constructor(ctx: Context) : super(ctx)

    constructor(ctx: Context, attrs: AttributeSet) : super(ctx, attrs)
}
```

类上的 *open*{: .keyword} 标注与 Java 中 *final*{: .keyword} 相反，它允许其他类<!--
-->从这个类继承。默认情况下，在 Kotlin 中所有的类都是 final，
对应于 [Effective Java](http://www.oracle.com/technetwork/java/effectivejava-136174.html)书中的<!--
-->第 17 条：**要么为继承而设计，并提供文档说明，要么就禁止继承**。

### 覆盖方法

我们之前提到过，Kotlin 力求清晰显式。与 Java 不同，Kotlin 需要显式<!--
-->标注可覆盖的成员（我们称之为*开放*）和覆盖后的成员：

``` kotlin
open class Base {
    open fun v() {}
    fun nv() {}
}
class Derived() : Base() {
    override fun v() {}
}
```

Derived.v() 函数上必须加上 **override**标注。如果没写，编译器将会报错。
如果函数没有标注 **open** 如 `Base.nv()`，则子类中不允许定义相同签名的函数，
不论加不加 **override**。在一个 **final** 类中（没有用 **open** 标注的类），开放成员是禁止的。

标记为 *override*{: .keyword} 的成员本身是开放的，也就是说，它可以在子类中覆盖。如果你想禁止再次覆盖，使用 *final*{: .keyword} 关键字：

``` kotlin
open class AnotherDerived() : Base() {
    final override fun v() {}
}
```

### 覆盖属性

属性覆盖与方法覆盖类似；在超类中声明然后在派生类中重新声明的属性必须以 *override*{: .keyword } 开头，并且它们必须具有兼容的类型。每个声明的属性可以由具有初始化器的属性或者具有 getter 方法的属性覆盖。

``` kotlin
open class Foo {
    open val x: Int get() { …… }
}

class Bar1 : Foo() {
    override val x: Int = ……
}
```

你也可以用一个 `var` 属性覆盖一个 `val` 属性，但反之则不行。这是允许的，因为一个 `val` 属性本质上声明了一个 getter 方法，而将其覆盖为 `var` 只是在子类中额外声明一个 setter 方法。

请注意，你可以在主构造函数中使用 *override*{: .keyword } 关键字作为属性声明的一部分。

``` kotlin 
interface Foo {
    val count: Int
}

class Bar1(override val count: Int) : Foo

class Bar2 : Foo {
    override var count: Int = 0
}
```

### 调用超类实现

派生类中的代码可以使用 *super*{: .keyword } 关键字调用其超类的函数与属性访问器的实现：

```kotlin
open class Foo {
    open fun f() { println("Foo.f()") }
    open val x: Int get() = 1
}

class Bar : Foo() {
    override fun f() { 
        super.f()
        println("Bar.f()") 
    }
    
    override val x: Int get() = super.x + 1
}
```

在一个内部类中访问外部类的超类，可以通过由外部类名限定的 *super*{: .keyword } 关键字来实现：`super@Outer`：

```kotlin
class Bar : Foo() {
    override fun f() { /* …… */ }
    override val x: Int get() = 0
    
    inner class Baz {
        fun g() {
            super@Bar.f() // 调用 Foo 实现的 f()
            println(super@Bar.x) // 使用 Foo 实现的 x 的 getter
        }
    }
}
```

### 覆盖规则

在 Kotlin 中，实现继承由下述规则规定：如果一个类从它的直接超类继承相同成员的多个实现，
它必须覆盖这个成员并提供其自己的实现（也许用继承来的其中之一）。
为了表示采用从哪个超类型继承的实现，我们使用由尖括号中超类型名限定的 *super*{: .keyword }，如 `super<Base>`：

``` kotlin
open class A {
    open fun f() { print("A") }
    fun a() { print("a") }
}

interface B {
    fun f() { print("B") } // 接口成员默认就是“open”的
    fun b() { print("b") }
}

class C() : A(), B {
    // 编译器要求覆盖 f()：
    override fun f() {
        super<A>.f() // 调用 A.f()
        super<B>.f() // 调用 B.f()
  }
}
```

同时继承 `A` 和 `B` 没问题，并且 `a()` 和 `b()` 也没问题因为 `C` 只继承了每个函数的一个实现。
但是 `f()` 由 `C` 继承了两个实现，所以我们**必须**在 `C` 中覆盖 `f()` 
并且提供我们自己的实现来消除歧义。

## 抽象类

类和其中的某些成员可以声明为 *abstract*{: .keyword}。
抽象成员在本类中可以不用实现。
需要注意的是，我们并不需要用 `open` 标注一个抽象类或者函数——因为这不言而喻。

我们可以用一个抽象成员覆盖一个非抽象的开放成员

``` kotlin
open class Base {
    open fun f() {}
}

abstract class Derived : Base() {
    override abstract fun f()
}
```

## 伴生对象

与 Java 或 C# 不同，在 Kotlin 中类没有静态方法。在大多数情况下，它建议简单地使用<!--
-->包级函数。

如果你需要写一个可以无需用一个类的实例来调用、但需要访问类内部的<!--
-->函数（例如，工厂方法），你可以把它写成该类内[对象声明](object-declarations.html)<!--
-->中的一员。

更具体地讲，如果在你的类内声明了一个[伴生对象](object-declarations.html#伴生对象)，
你就可以使用像在 Java/C# 中调用静态方法相同的语法来调用其成员，只使用类名<!--
-->作为限定符。<|MERGE_RESOLUTION|>--- conflicted
+++ resolved
@@ -147,23 +147,13 @@
 
 ### 类成员
 
-<<<<<<< HEAD
-类可以包含
-
-* 构造函数和初始化块
+类可以包含：
+
+* [构造函数和初始化块](classes.html#构造函数)
 * [函数](functions.html)
 * [属性](properties.html)
 * [嵌套类和内部类](nested-classes.html)
 * [对象声明](object-declarations.html)
-=======
-Classes can contain:
-
-* [Constructors and initializer blocks](classes.html#constructors)
-* [Functions](functions.html)
-* [Properties](properties.html)
-* [Nested and Inner Classes](nested-classes.html)
-* [Object Declarations](object-declarations.html)
->>>>>>> 73d61373
 
 
 ## 继承
