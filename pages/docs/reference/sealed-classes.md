---
type: doc
layout: reference
category: "Classes and Objects"
title: "密封类"
---

# 密封类

密封类用来表示受限的类继承结构：当一个值为有限集中的<!--
-->类型、而不能有任何其他类型时。在某种意义上，他们是枚举类的扩展：枚举类型的值集合<!--
-->也是受限的，但每个枚举常量只存在一个实例，而密封类<!--
-->的一个子类可以有可包含状态的多个实例。

要声明一个密封类，需要在类名前面添加 `sealed` 修饰符。虽然密封类也可以<!--
-->有子类，但是所有子类都必须在与密封类自身相同的文件中声明。（在 Kotlin 1.1 之前，
该规则更加严格：子类必须嵌套在密封类声明的内部）。

``` kotlin
sealed class Expr
data class Const(val number: Double) : Expr()
data class Sum(val e1: Expr, val e2: Expr) : Expr()
object NotANumber : Expr()
```

（上文示例使用了 Kotlin 1.1 的一个额外的新功能：数据类扩展包括密封类在内的其他类的可能性。
）

请注意，扩展密封类子类的类（间接继承者）可以放在任何位置，而无需在<!--
-->同一个文件中。

<<<<<<< HEAD
使用密封类的关键好处在于使用 [`when` 表达式](control-flow.html#when-表达式) 的时候，如果能够<!--
-->验证语句覆盖了所有情况，就不需要为该语句再添加一个 `else` 子句了。
=======
The key benefit of using sealed classes comes into play when you use them in a [`when` expression](control-flow.html#when-expression). If it's possible
to verify that the statement covers all cases, you don't need to add an `else` clause to the statement. However, this works only if you use `when` as an expression (using the result) and not as a statement.
>>>>>>> 4acca2f9

``` kotlin
fun eval(expr: Expr): Double = when(expr) {
    is Const -> expr.number
    is Sum -> eval(expr.e1) + eval(expr.e2)
    NotANumber -> Double.NaN
    // 不再需要 `else` 子句，因为我们已经覆盖了所有的情况
}
```<|MERGE_RESOLUTION|>--- conflicted
+++ resolved
@@ -29,13 +29,8 @@
 请注意，扩展密封类子类的类（间接继承者）可以放在任何位置，而无需在<!--
 -->同一个文件中。
 
-<<<<<<< HEAD
 使用密封类的关键好处在于使用 [`when` 表达式](control-flow.html#when-表达式) 的时候，如果能够<!--
--->验证语句覆盖了所有情况，就不需要为该语句再添加一个 `else` 子句了。
-=======
-The key benefit of using sealed classes comes into play when you use them in a [`when` expression](control-flow.html#when-expression). If it's possible
-to verify that the statement covers all cases, you don't need to add an `else` clause to the statement. However, this works only if you use `when` as an expression (using the result) and not as a statement.
->>>>>>> 4acca2f9
+-->验证语句覆盖了所有情况，就不需要为该语句再添加一个 `else` 子句了。当然，这只有当你用 `when` 作为表达式（使用结果）而不是作为语句时才有用。
 
 ``` kotlin
 fun eval(expr: Expr): Double = when(expr) {
