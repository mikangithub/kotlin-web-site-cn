---
type: doc
layout: reference
category: "Classes and Objects"
title: "密封类"
---

# 密封类

密封类用来表示受限的类继承结构：当一个值为有限集中的
类型、而不能有任何其他类型时。在某种意义上，他们是枚举类的扩展：枚举类型的值集合
也是受限的，但每个枚举常量只存在一个实例，而密封类
的一个子类可以有可包含状态的多个实例。

<<<<<<< HEAD
要声明一个密封类，需要在类名前面添加 `sealed` 修饰符。虽然密封类也可以
有子类，但是所有子类声明都必须嵌套在这个密封类声明内部。
=======
To declare a sealed class, you put the `sealed` modifier before the name of the class. A sealed class can have
subclasses, but all of them must be declared in the same file as the sealed class itself. (Before Kotlin 1.1,
the rules were even more strict: classes had to be nested inside the declaration of the sealed class).
>>>>>>> 874c5102

``` kotlin
sealed class Expr
data class Const(val number: Double) : Expr()
data class Sum(val e1: Expr, val e2: Expr) : Expr()
object NotANumber : Expr()

fun eval(expr: Expr): Double = when (expr) {
    is Const -> expr.number
    is Sum -> eval(expr.e1) + eval(expr.e2)
    NotANumber -> Double.NaN
}
```

<<<<<<< HEAD
值得注意的是一个密封类的子类的继承者（间接继承）可以在任何地方声明，不一定要在
这个密封类声明内部。
=======
(The example above uses one additional new feature of Kotlin 1.1: the possibility for data classes to extend other
classes, including sealed classes.)

Note that classes which extend subclasses of a sealed class (indirect inheritors) can be placed anywhere, not necessarily in
the same file.
>>>>>>> 874c5102

使用密封类的关键好处在于使用 [`when` 表达式](control-flow.html#when-表达式) 的时候，如果能够
验证语句覆盖了所有情况，就不需要为该语句再添加一个 `else` 子句了。

``` kotlin
fun eval(expr: Expr): Double = when(expr) {
    is Expr.Const -> expr.number
    is Expr.Sum -> eval(expr.e1) + eval(expr.e2)
    Expr.NotANumber -> Double.NaN
    // 不再需要 `else` 子句，因为我们已经覆盖了所有的情况
}
<<<<<<< HEAD
```

## 密封类的放宽规则（自 1.1 起）

### 同一文件中的子类

从 1.1 开始，你可以在顶层声明 `sealed` 类的子类，唯一的限制是它们应该和父类在同一个文件中。

### 密封类与数据类

数据类可以扩展其他类，包括 `sealed` 类，这使得继承结构更有用。

使用所有新支持的功能，你可以通过以下方式重写 `Expr` 类的继承结构：

``` kotlin
sealed class Expr
data class Const(val number: Double) : Expr()
data class Sum(val e1: Expr, val e2: Expr) : Expr()
object NotANumber : Expr()

fun eval(expr: Expr): Double = when (expr) {
    is Const -> expr.number
    is Sum -> eval(expr.e1) + eval(expr.e2)
    NotANumber -> Double.NaN
}
=======
>>>>>>> 874c5102
```<|MERGE_RESOLUTION|>--- conflicted
+++ resolved
@@ -12,14 +12,9 @@
 也是受限的，但每个枚举常量只存在一个实例，而密封类
 的一个子类可以有可包含状态的多个实例。
 
-<<<<<<< HEAD
 要声明一个密封类，需要在类名前面添加 `sealed` 修饰符。虽然密封类也可以
-有子类，但是所有子类声明都必须嵌套在这个密封类声明内部。
-=======
-To declare a sealed class, you put the `sealed` modifier before the name of the class. A sealed class can have
-subclasses, but all of them must be declared in the same file as the sealed class itself. (Before Kotlin 1.1,
+有子类，but all of them must be declared in the same file as the sealed class itself. (Before Kotlin 1.1,
 the rules were even more strict: classes had to be nested inside the declaration of the sealed class).
->>>>>>> 874c5102
 
 ``` kotlin
 sealed class Expr
@@ -34,16 +29,11 @@
 }
 ```
 
-<<<<<<< HEAD
-值得注意的是一个密封类的子类的继承者（间接继承）可以在任何地方声明，不一定要在
-这个密封类声明内部。
-=======
 (The example above uses one additional new feature of Kotlin 1.1: the possibility for data classes to extend other
 classes, including sealed classes.)
 
 Note that classes which extend subclasses of a sealed class (indirect inheritors) can be placed anywhere, not necessarily in
 the same file.
->>>>>>> 874c5102
 
 使用密封类的关键好处在于使用 [`when` 表达式](control-flow.html#when-表达式) 的时候，如果能够
 验证语句覆盖了所有情况，就不需要为该语句再添加一个 `else` 子句了。
@@ -55,32 +45,4 @@
     Expr.NotANumber -> Double.NaN
     // 不再需要 `else` 子句，因为我们已经覆盖了所有的情况
 }
-<<<<<<< HEAD
-```
-
-## 密封类的放宽规则（自 1.1 起）
-
-### 同一文件中的子类
-
-从 1.1 开始，你可以在顶层声明 `sealed` 类的子类，唯一的限制是它们应该和父类在同一个文件中。
-
-### 密封类与数据类
-
-数据类可以扩展其他类，包括 `sealed` 类，这使得继承结构更有用。
-
-使用所有新支持的功能，你可以通过以下方式重写 `Expr` 类的继承结构：
-
-``` kotlin
-sealed class Expr
-data class Const(val number: Double) : Expr()
-data class Sum(val e1: Expr, val e2: Expr) : Expr()
-object NotANumber : Expr()
-
-fun eval(expr: Expr): Double = when (expr) {
-    is Const -> expr.number
-    is Sum -> eval(expr.e1) + eval(expr.e2)
-    NotANumber -> Double.NaN
-}
-=======
->>>>>>> 874c5102
 ```