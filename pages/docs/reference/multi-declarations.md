--- conflicted
+++ resolved
@@ -35,11 +35,7 @@
 
 请注意，`componentN()` 函数需要用 `operator` 关键字标记，以允许在解构声明中使用它们。
 
-<<<<<<< HEAD
-解构声明也可以用在 *for*{: .keyword }-循环中：当你写
-=======
-Destructuring declarations also work in *for*{: .keyword }-loops: when you say:
->>>>>>> 73d61373
+解构声明也可以用在 *for*{: .keyword }-循环中：当你写：
 
 ``` kotlin
 for ((a, b) in collection) { …… }
@@ -81,17 +77,10 @@
 
 为使其能用，我们应该
 
-* 通过提供一个 `iterator()` 函数将映射表示为一个值的序列，
+* 通过提供一个 `iterator()` 函数将映射表示为一个值的序列；
 * 通过提供函数 `component1()` 和 `component2()` 来将每个元素呈现为一对。
 
-<<<<<<< HEAD
 当然事实上，标准库提供了这样的扩展：
-=======
-* present the map as a sequence of values by providing an `iterator()` function;
-* present each of the elements as a pair by providing functions `component1()` and `component2()`.
-  
-And indeed, the standard library provides such extensions:
->>>>>>> 73d61373
 
 ``` kotlin
 operator fun <K, V> Map<K, V>.iterator(): Iterator<Map.Entry<K, V>> = entrySet().iterator()
@@ -112,15 +101,11 @@
 val (_, status) = getResult()
 ```
 
-<<<<<<< HEAD
+The `componentN()` operator functions are not called for the components that are skipped in this way.
+
 {:#在-lambda-表达式中解构自-11-起}
 
 ## 在 lambda 表达式中解构（自 1.1 起）
-=======
-The `componentN()` operator functions are not called for the components that are skipped in this way.
-
-## Destructuring in Lambdas (since 1.1)
->>>>>>> 73d61373
 
 你可以对 lambda 表达式参数使用解构声明语法。
 如果 lambda 表达式具有 `Pair` 类型（或者 `Map.Entry` 或任何其他具有相应 `componentN` 函数的类型）的参数，那么可以通过将它们放在括号中来引入多个新参数来取代单个新参数：
