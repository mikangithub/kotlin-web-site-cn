---
type: doc
layout: reference
title: "使用 Maven"
description: "This tutorials walks you through different scenarios when using Maven for building applications that contain Kotlin code"
---

# 使用 Maven

## 插件与版本

*kotlin-maven-plugin* 用于编译 Kotlin 源代码与模块，目前只支持 Marven V3。

通过 *kotlin.version* 属性定义要使用的 Kotlin 版本：

``` xml
<properties>
    <kotlin.version>{{ site.data.releases.latest.version }}</kotlin.version>
</properties>
```

## 依赖

<<<<<<< HEAD
Kotlin 有一个广泛的标准库可用于应用程序。在 pom 文件中配置以下依赖关系
=======
Kotlin has an extensive standard library that can be used in your applications. Configure the following dependency in the pom file:
>>>>>>> 59677141

``` xml
<dependencies>
    <dependency>
        <groupId>org.jetbrains.kotlin</groupId>
        <artifactId>kotlin-stdlib</artifactId>
        <version>${kotlin.version}</version>
    </dependency>
</dependencies>
```

如果你是针对 JDK 7 或 JDK 8，那么可以使用扩展版本的 Kotlin 标准库，
其中包含为新版 JDK 所增 API 而加的额外的扩展函数。使用 `kotlin-stdlib-jre7`
或 `kotlin-stdlib-jre8` 取代 `kotlin-stdlib`，这取决于你的 JDK 版本。

如果你的项目使用 [Kotlin 反射](https://kotlinlang.org/api/latest/jvm/stdlib/kotlin.reflect.full/index.html) 或者测试设施，那么你还需要添加相应的依赖项。
其构件 ID 对于反射库是 `kotlin-reflect`，对于测试库是 `kotlin-test` 与 `kotlin-test-junit`
。

## 编译只有 Kotlin 的源代码

要编译源代码，请在 `<build>` 标签中指定源代码目录：

``` xml
<build>
    <sourceDirectory>${project.basedir}/src/main/kotlin</sourceDirectory>
    <testSourceDirectory>${project.basedir}/src/test/kotlin</testSourceDirectory>
</build>
```

需要引用 Kotlin Maven 插件来编译源代码：

``` xml
<build>
    <plugins>
        <plugin>
            <artifactId>kotlin-maven-plugin</artifactId>
            <groupId>org.jetbrains.kotlin</groupId>
            <version>${kotlin.version}</version>

            <executions>
                <execution>
                    <id>compile</id>
                    <goals> <goal>compile</goal> </goals>
                </execution>

                <execution>
                    <id>test-compile</id>
                    <goals> <goal>test-compile</goal> </goals>
                </execution>
            </executions>
        </plugin>
    </plugins>
</build>
```

## 同时编译 Kotlin 与 Java 源代码

<<<<<<< HEAD
要编译混合代码应用程序，必须在 Java 编译器之前调用 Kotlin 编译器。
按照 maven 的方式，这意味着应该使用以下方法在 maven-compiler-plugin 之前运行 kotlin-maven-plugin，确保 pom.xml 文件中的 kotlin 插件位于 maven-compiler-plugin 上面。
=======
To compile mixed code applications Kotlin compiler should be invoked before Java compiler.
In maven terms that means kotlin-maven-plugin should be run before maven-compiler-plugin using the following method, making sure that the kotlin plugin is above the maven-compiler-plugin in your pom.xml file:
>>>>>>> 59677141

``` xml
<build>
    <plugins>
        <plugin>
            <artifactId>kotlin-maven-plugin</artifactId>
            <groupId>org.jetbrains.kotlin</groupId>
            <version>${kotlin.version}</version>
            <executions>
                <execution>
                    <id>compile</id>
                    <goals> <goal>compile</goal> </goals>
                    <configuration>
                        <sourceDirs>
                            <sourceDir>${project.basedir}/src/main/kotlin</sourceDir>
                            <sourceDir>${project.basedir}/src/main/java</sourceDir>
                        </sourceDirs>
                    </configuration>
                </execution>
                <execution>
                    <id>test-compile</id>
                    <goals> <goal>test-compile</goal> </goals>
                    <configuration>
                        <sourceDirs>
                            <sourceDir>${project.basedir}/src/test/kotlin</sourceDir>
                            <sourceDir>${project.basedir}/src/test/java</sourceDir>
                        </sourceDirs>
                    </configuration>
                </execution>
            </executions>
        </plugin>
        <plugin>
            <groupId>org.apache.maven.plugins</groupId>
            <artifactId>maven-compiler-plugin</artifactId>
            <version>3.5.1</version>
            <executions>
                <!-- 替换会被 maven 特别处理的 default-compile -->
                <execution>
                    <id>default-compile</id>
                    <phase>none</phase>
                </execution>
                <!-- 替换会被 maven 特别处理的 default-testCompile -->
                <execution>
                    <id>default-testCompile</id>
                    <phase>none</phase>
                </execution>
                <execution>
                    <id>java-compile</id>
                    <phase>compile</phase>
                    <goals> <goal>compile</goal> </goals>
                </execution>
                <execution>
                    <id>java-test-compile</id>
                    <phase>test-compile</phase>
                    <goals> <goal>testCompile</goal> </goals>
                </execution>
            </executions>
        </plugin>
    </plugins>
</build>
```

## 增量编译

为了使构建更快，可以为 Maven 启用增量编译（从 Kotlin 1.1.2 起支持）。
为了做到这一点，需要定义 `kotlin.compiler.incremental` 属性：

``` xml
<properties>
    <kotlin.compiler.incremental>true</kotlin.compiler.incremental>
</properties>
```

或者，使用 `-Dkotlin.compiler.incremental=true` 选项运行构建。

## 注解处理

请参见 [Kotlin 注解处理工具](kapt.html)（`kapt`）的描述。

## Jar 文件

<<<<<<< HEAD
要创建一个仅包含模块代码的小型 Jar 文件，请在 Maven pom.xml 文件中的 `build->plugins` 下面包含以下内容，
其中 `main.class` 定义为一个属性，并指向主 Kotlin 或 Java 类。
=======
To create a small Jar file containing just the code from your module, include the following under `build->plugins` in your Maven pom.xml file,
where `main.class` is defined as a property and points to the main Kotlin or Java class:
>>>>>>> 59677141

``` xml
<plugin>
    <groupId>org.apache.maven.plugins</groupId>
    <artifactId>maven-jar-plugin</artifactId>
    <version>2.6</version>
    <configuration>
        <archive>
            <manifest>
                <addClasspath>true</addClasspath>
                <mainClass>${main.class}</mainClass>
            </manifest>
        </archive>
    </configuration>
</plugin>
```

## 独立的 Jar 文件

<<<<<<< HEAD
要创建一个独立的（self-contained）Jar 文件，包含模块中的代码及其依赖项，请在 Maven pom.xml 文件中的 `build->plugins` 下面包含以下内容<!--
-->其中 `main.class` 定义为一个属性，并指向主 Kotlin 或 Java 类。
=======
To create a self-contained Jar file containing the code from your module along with dependencies, include the following under `build->plugins` in your Maven pom.xml file,
where `main.class` is defined as a property and points to the main Kotlin or Java class:
>>>>>>> 59677141

``` xml
<plugin>
    <groupId>org.apache.maven.plugins</groupId>
    <artifactId>maven-assembly-plugin</artifactId>
    <version>2.6</version>
    <executions>
        <execution>
            <id>make-assembly</id>
            <phase>package</phase>
            <goals> <goal>single</goal> </goals>
            <configuration>
                <archive>
                    <manifest>
                        <mainClass>${main.class}</mainClass>
                    </manifest>
                </archive>
                <descriptorRefs>
                    <descriptorRef>jar-with-dependencies</descriptorRef>
                </descriptorRefs>
            </configuration>
        </execution>
    </executions>
</plugin>
```

这个独立的 jar 文件可以直接传给 JRE 来运行应用程序：

``` bash
java -jar target/mymodule-0.0.1-SNAPSHOT-jar-with-dependencies.jar
```

## 针对 JavaScript

为了编译 JavaScript 代码，需要使用 `js` 和 `test-js` 目标来执行 `compile`：

``` xml
<plugin>
    <groupId>org.jetbrains.kotlin</groupId>
    <artifactId>kotlin-maven-plugin</artifactId>
    <version>${kotlin.version}</version>
    <executions>
        <execution>
            <id>compile</id>
            <phase>compile</phase>
            <goals>
                <goal>js</goal>
            </goals>
        </execution>
        <execution>
            <id>test-compile</id>
            <phase>test-compile</phase>
            <goals>
                <goal>test-js</goal>
            </goals>
        </execution>
    </executions>
</plugin>
```

你还需要更改标准库依赖：

``` xml
<groupId>org.jetbrains.kotlin</groupId>
<artifactId>kotlin-stdlib-js</artifactId>
<version>${kotlin.version}</version>
```

对于单元测试支持，你还需要添加对 `kotlin-test-js` 构件的依赖。

更多信息请参阅[以 Maven 入门使用 Kotlin 与 JavaScript](/docs/tutorials/javascript/getting-started-maven/getting-started-with-maven.html)
教程。

## 指定编译器选项

可以将额外的编译器选项指定为 Maven 插件节点的 `<configuration>` 元素下的标签
：

``` xml
<plugin>
    <artifactId>kotlin-maven-plugin</artifactId>
    <groupId>org.jetbrains.kotlin</groupId>
    <version>${kotlin.version}</version>
    <executions>……</executions>
    <configuration>
        <nowarn>true</nowarn>  <!-- 禁用警告 -->
    </configuration>
</plugin>
```

许多选项还可以通过属性来配置：

``` xml
<project ……>
    <properties>
        <kotlin.compiler.languageVersion>1.0</kotlin.compiler.languageVersion>
    </properties>
</project>
```

支持以下属性：

### JVM 和 JS 的公共属性

| 名称 | 属性名 | 描述 | 可能的值 | 默认值 |
|------|---------------|-------------|-----------------|--------------|
| nowarn | | 不生成警告 | true、 false | false |
| languageVersion | kotlin.compiler.languageVersion | 提供与指定语言版本源代码兼容性 | "1.0"、 "1.1" | "1.1"
| apiVersion | kotlin.compiler.apiVersion | 只允许使用来自捆绑库的指定版本中的声明 | "1.0"、 "1.1" | "1.1"
| sourceDirs | | 包含要编译源文件的目录 | | 该项目源代码根目录
| compilerPlugins | | 启用[编译器插件](compiler-plugins.html)  | | []
| pluginOptions | | 编译器插件的选项  | | []
| args | | 额外的编译器参数 | | []


### JVM 特有的属性

| 名称 | 属性名 | 描述 | 可能的值 | 默认值 |
|------|---------------|-------------|-----------------|--------------|
| jvmTarget | kotlin.compiler.jvmTarget | 生成的 JVM 字节码的目标版本 | "1.6"、 "1.8" | "1.6" |
| jdkHome | kotlin.compiler.jdkHome | 要包含到 classpath 中的 JDK 主目录路径，如果与默认 JAVA_HOME 不同的话 | | &nbsp; |

### JS 特有的属性

| 名称 | 属性名 | 描述 | 可能的值 | 默认值 |
|------|---------------|-------------|-----------------|--------------|
| outputFile | | 输出文件路径 | | |
| metaInfo |  | 使用元数据生成 .meta.js 与 .kjsm 文件。用于创建库 | true、 false | true
| sourceMap | | 生成源代码映射（source map） | true、 false | false
| sourceMapEmbedSources | | 将源代码嵌入到源代码映射中 | "never"、 "always"、 "inlining" | "inlining" |
| sourceMapPrefix | | 源代码映射中路径的前缀 |  |  |
| moduleKind | | 编译器生成的模块类型 | "plain"、 "amd"、 "commonjs"、 "umd" | "plain"

## 生成文档

标准的 JavaDoc 生成插件（`maven-javadoc-plugin`）不支持 Kotlin 代码。
要生成 Kotlin 项目的文档，请使用 [Dokka](https://github.com/Kotlin/dokka)；
相关配置说明请参见 [Dokka README](https://github.com/Kotlin/dokka/blob/master/README.md#using-the-maven-plugin)
。Dokka 支持混合语言项目，并且可以生成多种格式的输出
，包括标准 JavaDoc。

## OSGi

对于 OSGi 支持，请参见 [Kotlin OSGi 页](kotlin-osgi.html)。

## 示例

一个示例 Maven 项目可以[从 Github 版本库直接下载](https://github.com/JetBrains/kotlin-examples/archive/master/maven.zip)<|MERGE_RESOLUTION|>--- conflicted
+++ resolved
@@ -21,11 +21,7 @@
 
 ## 依赖
 
-<<<<<<< HEAD
-Kotlin 有一个广泛的标准库可用于应用程序。在 pom 文件中配置以下依赖关系
-=======
-Kotlin has an extensive standard library that can be used in your applications. Configure the following dependency in the pom file:
->>>>>>> 59677141
+Kotlin 有一个广泛的标准库可用于应用程序。在 pom 文件中配置以下依赖关系：
 
 ``` xml
 <dependencies>
@@ -84,13 +80,8 @@
 
 ## 同时编译 Kotlin 与 Java 源代码
 
-<<<<<<< HEAD
 要编译混合代码应用程序，必须在 Java 编译器之前调用 Kotlin 编译器。
-按照 maven 的方式，这意味着应该使用以下方法在 maven-compiler-plugin 之前运行 kotlin-maven-plugin，确保 pom.xml 文件中的 kotlin 插件位于 maven-compiler-plugin 上面。
-=======
-To compile mixed code applications Kotlin compiler should be invoked before Java compiler.
-In maven terms that means kotlin-maven-plugin should be run before maven-compiler-plugin using the following method, making sure that the kotlin plugin is above the maven-compiler-plugin in your pom.xml file:
->>>>>>> 59677141
+按照 maven 的方式，这意味着应该使用以下方法在 maven-compiler-plugin 之前运行 kotlin-maven-plugin，确保 pom.xml 文件中的 kotlin 插件位于 maven-compiler-plugin 上面：
 
 ``` xml
 <build>
@@ -172,13 +163,8 @@
 
 ## Jar 文件
 
-<<<<<<< HEAD
 要创建一个仅包含模块代码的小型 Jar 文件，请在 Maven pom.xml 文件中的 `build->plugins` 下面包含以下内容，
-其中 `main.class` 定义为一个属性，并指向主 Kotlin 或 Java 类。
-=======
-To create a small Jar file containing just the code from your module, include the following under `build->plugins` in your Maven pom.xml file,
-where `main.class` is defined as a property and points to the main Kotlin or Java class:
->>>>>>> 59677141
+其中 `main.class` 定义为一个属性，并指向主 Kotlin 或 Java 类：
 
 ``` xml
 <plugin>
@@ -198,13 +184,8 @@
 
 ## 独立的 Jar 文件
 
-<<<<<<< HEAD
 要创建一个独立的（self-contained）Jar 文件，包含模块中的代码及其依赖项，请在 Maven pom.xml 文件中的 `build->plugins` 下面包含以下内容<!--
--->其中 `main.class` 定义为一个属性，并指向主 Kotlin 或 Java 类。
-=======
-To create a self-contained Jar file containing the code from your module along with dependencies, include the following under `build->plugins` in your Maven pom.xml file,
-where `main.class` is defined as a property and points to the main Kotlin or Java class:
->>>>>>> 59677141
+-->其中 `main.class` 定义为一个属性，并指向主 Kotlin 或 Java 类：
 
 ``` xml
 <plugin>
