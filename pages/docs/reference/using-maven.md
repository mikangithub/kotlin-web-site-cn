---
type: doc
layout: reference
title: "使用 Maven"
description: "This tutorials walks you through different scenarios when using Maven for building applications that contain Kotlin code"
---

# 使用 Maven

## 插件与版本

*kotlin-maven-plugin* 用于编译 Kotlin 源码与模块，当前只支持 Marven V3

Define the version of Kotlin you want to use via a *kotlin.version* property:

``` xml
<properties>
    <kotlin.version>{{ site.data.releases.latest.version }}</kotlin.version>
</properties>
```

## 依赖

Kotlin 提供了大量的标准库以供开发使用，需要在 pom 文件中设置以下依赖：

``` xml
<dependencies>
    <dependency>
        <groupId>org.jetbrains.kotlin</groupId>
        <artifactId>kotlin-stdlib</artifactId>
        <version>${kotlin.version}</version>
    </dependency>
</dependencies>
```

<<<<<<< HEAD
If your project uses [Kotlin reflection](https://kotlinlang.org/api/latest/jvm/stdlib/kotlin.reflect.full/index.html) or testing facilities, you need to add the corresponding dependencies as well.
=======
If you're targeting JDK 7 or JDK 8, you can use extended versions of the Kotlin standard library which contain
additional extension functions for APIs added in new JDK versions. Instead of `kotlin-stdlib`, use `kotlin-stdlib-jre7`
or `kotlin-stdlib-jre8`, depending on your JDK version.

If your project uses [Kotlin reflection](/api/latest/jvm/stdlib/kotlin.reflect.full/index.html) or testing facilities, you need to add the corresponding dependencies as well.
>>>>>>> e4954b45
The artifact IDs are `kotlin-reflect` for the reflection library, and `kotlin-test` and `kotlin-test-junit`
for the testing libraries.

## 仅编译 Kotlin 源码

在 &lt;build&gt; 标签中指定所要编译的 Kotlin 源码目录：

``` xml
<build>
    <sourceDirectory>${project.basedir}/src/main/kotlin</sourceDirectory>
    <testSourceDirectory>${project.basedir}/src/test/kotlin</testSourceDirectory>
</build>
```

Maven 中需要引用 Kotlin 插件用于编码源码：

``` xml
<build>
    <plugins>
        <plugin>
            <artifactId>kotlin-maven-plugin</artifactId>
            <groupId>org.jetbrains.kotlin</groupId>
            <version>${kotlin.version}</version>

            <executions>
                <execution>
                    <id>compile</id>
                    <goals> <goal>compile</goal> </goals>
                </execution>

                <execution>
                    <id>test-compile</id>
                    <goals> <goal>test-compile</goal> </goals>
                </execution>
            </executions>
        </plugin>
    </plugins>
</build>
```

## 同时编译 Kotlin 与 Java 源码

To compile mixed code applications Kotlin compiler should be invoked before Java compiler.
In maven terms that means kotlin-maven-plugin should be run before maven-compiler-plugin using the following method, making sure that the kotlin plugin is above the maven-compiler-plugin in your pom.xml file.

``` xml
<build>
    <plugins>
        <plugin>
            <artifactId>kotlin-maven-plugin</artifactId>
            <groupId>org.jetbrains.kotlin</groupId>
            <version>${kotlin.version}</version>
            <executions>
                <execution>
                    <id>compile</id>
                    <goals> <goal>compile</goal> </goals>
                    <configuration>
                        <sourceDirs>
                            <sourceDir>${project.basedir}/src/main/kotlin</sourceDir>
                            <sourceDir>${project.basedir}/src/main/java</sourceDir>
                        </sourceDirs>
                    </configuration>
                </execution>
                <execution>
                    <id>test-compile</id>
                    <goals> <goal>test-compile</goal> </goals>
                    <configuration>
                        <sourceDirs>
                            <sourceDir>${project.basedir}/src/test/kotlin</sourceDir>
                            <sourceDir>${project.basedir}/src/test/java</sourceDir>
                        </sourceDirs>
                    </configuration>
                </execution>
            </executions>
        </plugin>
        <plugin>
            <groupId>org.apache.maven.plugins</groupId>
            <artifactId>maven-compiler-plugin</artifactId>
            <version>3.5.1</version>
            <executions>
                <!-- Replacing default-compile as it is treated specially by maven -->
                <execution>
                    <id>default-compile</id>
                    <phase>none</phase>
                </execution>
                <!-- Replacing default-testCompile as it is treated specially by maven -->
                <execution>
                    <id>default-testCompile</id>
                    <phase>none</phase>
                </execution>
                <execution>
                    <id>java-compile</id>
                    <phase>compile</phase>
                    <goals> <goal>compile</goal> </goals>
                </execution>
                <execution>
                    <id>java-test-compile</id>
                    <phase>test-compile</phase>
                    <goals> <goal>testCompile</goal> </goals>
                </execution>
            </executions>
        </plugin>
    </plugins>
</build>
```

## Jar file

To create a small Jar file containing just the code from your module, include the following under `build->plugins` in your Maven pom.xml file,
where `main.class` is defined as a property and points to the main Kotlin or Java class.

``` xml
<plugin>
    <groupId>org.apache.maven.plugins</groupId>
    <artifactId>maven-jar-plugin</artifactId>
    <version>2.6</version>
    <configuration>
        <archive>
            <manifest>
                <addClasspath>true</addClasspath>
                <mainClass>${main.class}</mainClass>
            </manifest>
        </archive>
    </configuration>
</plugin>
```

## Self-contained Jar file

To create a self-contained Jar file containing the code from your module along with dependencies, include the following under `build->plugins` in your Maven pom.xml file,
where `main.class` is defined as a property and points to the main Kotlin or Java class.

``` xml
<plugin>
    <groupId>org.apache.maven.plugins</groupId>
    <artifactId>maven-assembly-plugin</artifactId>
    <version>2.6</version>
    <executions>
        <execution>
            <id>make-assembly</id>
            <phase>package</phase>
            <goals> <goal>single</goal> </goals>
            <configuration>
                <archive>
                    <manifest>
                        <mainClass>${main.class}</mainClass>
                    </manifest>
                </archive>
                <descriptorRefs>
                    <descriptorRef>jar-with-dependencies</descriptorRef>
                </descriptorRefs>
            </configuration>
        </execution>
    </executions>
</plugin>
```

This self-contained jar file can be passed directly to a JRE to run your application:

``` bash
java -jar target/mymodule-0.0.1-SNAPSHOT-jar-with-dependencies.jar
```

## Targeting JavaScript

In order to compile JavaScript code, you need to use the `js` and `test-js` goals for the `compile` execution:

``` xml
<plugin>
    <groupId>org.jetbrains.kotlin</groupId>
    <artifactId>kotlin-maven-plugin</artifactId>
    <version>${kotlin.version}</version>
    <executions>
        <execution>
            <id>compile</id>
            <phase>compile</phase>
            <goals>
                <goal>js</goal>
            </goals>
        </execution>
        <execution>
            <id>test-compile</id>
            <phase>test-compile</phase>
            <goals>
                <goal>test-js</goal>
            </goals>
        </execution>
    </executions>
</plugin>
```

You also need to change the standard library dependency:

``` xml
<groupId>org.jetbrains.kotlin</groupId>
<artifactId>kotlin-stdlib-js</artifactId>
<version>${kotlin.version}</version>
```

For unit testing support, you also need to add a dependency on the `kotlin-test-js` artifact.

See the [Getting Started with Kotlin and JavaScript with Maven](/docs/tutorials/javascript/getting-started-maven/getting-started-with-maven.html)
tutorial for more information.

## Specifying compiler options

Additional options for the compiler can be specified as tags under the `<configuration>` element of the
Maven plugin node:

``` xml
<plugin>
    <artifactId>kotlin-maven-plugin</artifactId>
    <groupId>org.jetbrains.kotlin</groupId>
    <version>${kotlin.version}</version>
    <executions>……</executions>
    <configuration>
        <nowarn>true</nowarn>  <!-- Disable warnings -->
    </configuration>
</plugin>
```

Many of the options can also be configured through properties:

``` xml
<project ……>
    <properties>
        <kotlin.compiler.languageVersion>1.0</kotlin.compiler.languageVersion>
    </properties>
</project>
```

The following attributes are supported:

### Attributes common for JVM and JS

| Name | Property name | Description | Possible values |Default value |
|------|---------------|-------------|-----------------|--------------|
| nowarn | | Generate no warnings | true, false | false |
| languageVersion | kotlin.compiler.languageVersion | Provide source compatibility with specified language version | "1.0", "1.1" | "1.1"
| apiVersion | kotlin.compiler.apiVersion | Allow to use declarations only from the specified version of bundled libraries | "1.0", "1.1" | "1.1"
| sourceDirs | | The directories containing the source files to compile | | The project source roots
| compilerPlugins | | Enabled [compiler plugins](compiler-plugins.html)  | | []
| pluginOptions | | Options for compiler plugins  | | []
| args | | Additional compiler arguments | | []


### Attributes specific for JVM

| Name | Property name | Description | Possible values |Default value |
|------|---------------|-------------|-----------------|--------------|
| jvmTarget | kotlin.compiler.jvmTarget | Target version of the generated JVM bytecode | "1.6", "1.8" | "1.6" |
| jdkHome | kotlin.compiler.jdkHome |  	Path to JDK home directory to include into classpath, if differs from default JAVA_HOME | | |

### Attributes specific for JS

| Name | Property name | Description | Possible values |Default value |
|------|---------------|-------------|-----------------|--------------|
| outputFile | | Output file path | | |
| metaInfo |  | Generate .meta.js and .kjsm files with metadata. Use to create a library | true, false | true
| sourceMap | | Generate source map | true, false | false
| moduleKind | | Kind of a module generated by compiler | "plain", "amd", "commonjs", "umd" | "plain"

## Generating documentation

The standard JavaDoc generation plugin (`maven-javadoc-plugin`) does not support Kotlin code.
To generate documentation for Kotlin projects, use [Dokka](https://github.com/Kotlin/dokka);
please refer to the [Dokka README](https://github.com/Kotlin/dokka/blob/master/README.md#using-the-maven-plugin)
for configuration instructions. Dokka supports mixed-language projects and can generate output in multiple
formats, including standard JavaDoc.

## OSGi

OSGi支持查看 [Kotlin OSGi page](kotlin-osgi.html).

## 例子

Maven 工程的例子可从 [Github 直接下载](https://github.com/JetBrains/kotlin-examples/archive/master/maven.zip)<|MERGE_RESOLUTION|>--- conflicted
+++ resolved
@@ -33,15 +33,11 @@
 </dependencies>
 ```
 
-<<<<<<< HEAD
-If your project uses [Kotlin reflection](https://kotlinlang.org/api/latest/jvm/stdlib/kotlin.reflect.full/index.html) or testing facilities, you need to add the corresponding dependencies as well.
-=======
 If you're targeting JDK 7 or JDK 8, you can use extended versions of the Kotlin standard library which contain
 additional extension functions for APIs added in new JDK versions. Instead of `kotlin-stdlib`, use `kotlin-stdlib-jre7`
 or `kotlin-stdlib-jre8`, depending on your JDK version.
 
 If your project uses [Kotlin reflection](/api/latest/jvm/stdlib/kotlin.reflect.full/index.html) or testing facilities, you need to add the corresponding dependencies as well.
->>>>>>> e4954b45
 The artifact IDs are `kotlin-reflect` for the reflection library, and `kotlin-test` and `kotlin-test-junit`
 for the testing libraries.
 
