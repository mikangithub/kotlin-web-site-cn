---
type: doc
layout: reference
title: "使用 Maven"
description: "This tutorials walks you through different scenarios when using Maven for building applications that contain Kotlin code"
---

# 使用 Maven

## 插件与版本

*kotlin-maven-plugin* 用于编译 Kotlin 源代码与模块，目前只支持 Marven V3。

通过 *kotlin.version* 属性定义要使用的 Kotlin 版本：

``` xml
<properties>
    <kotlin.version>{{ site.data.releases.latest.version }}</kotlin.version>
</properties>
```

## 依赖

Kotlin 有一个广泛的标准库可用于应用程序。在 pom 文件中配置以下依赖关系

``` xml
<dependencies>
    <dependency>
        <groupId>org.jetbrains.kotlin</groupId>
        <artifactId>kotlin-stdlib</artifactId>
        <version>${kotlin.version}</version>
    </dependency>
</dependencies>
```

如果你是针对 JDK 7 或 JDK 8，那么可以使用扩展版本的 Kotlin 标准库，
其中包含为新版 JDK 所增 API 而加的额外的扩展函数。使用 `kotlin-stdlib-jre7`
或 `kotlin-stdlib-jre8` 取代 `kotlin-stdlib`，这取决于你的 JDK 版本。

如果你的项目使用 [Kotlin 反射](/api/latest/jvm/stdlib/kotlin.reflect.full/index.html) 或者测试设施，那么你还需要添加相应的依赖项。
其构件 ID 对于反射库是 `kotlin-reflect`，对于测试库是 `kotlin-test` 与 `kotlin-test-junit`
。

## 编译只有 Kotlin 的源代码

要编译源代码，请在 `<build>` 标签中指定源代码目录：

``` xml
<build>
    <sourceDirectory>${project.basedir}/src/main/kotlin</sourceDirectory>
    <testSourceDirectory>${project.basedir}/src/test/kotlin</testSourceDirectory>
</build>
```

需要引用 Kotlin Maven 插件来编译源代码：

``` xml
<build>
    <plugins>
        <plugin>
            <artifactId>kotlin-maven-plugin</artifactId>
            <groupId>org.jetbrains.kotlin</groupId>
            <version>${kotlin.version}</version>

            <executions>
                <execution>
                    <id>compile</id>
                    <goals> <goal>compile</goal> </goals>
                </execution>

                <execution>
                    <id>test-compile</id>
                    <goals> <goal>test-compile</goal> </goals>
                </execution>
            </executions>
        </plugin>
    </plugins>
</build>
```

## 同时编译 Kotlin 与 Java 源代码

要编译混合代码应用程序，必须在 Java 编译器之前调用 Kotlin 编译器。
按照 maven 的方式，这意味着应该使用以下方法在 maven-compiler-plugin 之前运行 kotlin-maven-plugin，确保 pom.xml 文件中的 kotlin 插件位于 maven-compiler-plugin 上面。

``` xml
<build>
    <plugins>
        <plugin>
            <artifactId>kotlin-maven-plugin</artifactId>
            <groupId>org.jetbrains.kotlin</groupId>
            <version>${kotlin.version}</version>
            <executions>
                <execution>
                    <id>compile</id>
                    <goals> <goal>compile</goal> </goals>
                    <configuration>
                        <sourceDirs>
                            <sourceDir>${project.basedir}/src/main/kotlin</sourceDir>
                            <sourceDir>${project.basedir}/src/main/java</sourceDir>
                        </sourceDirs>
                    </configuration>
                </execution>
                <execution>
                    <id>test-compile</id>
                    <goals> <goal>test-compile</goal> </goals>
                    <configuration>
                        <sourceDirs>
                            <sourceDir>${project.basedir}/src/test/kotlin</sourceDir>
                            <sourceDir>${project.basedir}/src/test/java</sourceDir>
                        </sourceDirs>
                    </configuration>
                </execution>
            </executions>
        </plugin>
        <plugin>
            <groupId>org.apache.maven.plugins</groupId>
            <artifactId>maven-compiler-plugin</artifactId>
            <version>3.5.1</version>
            <executions>
                <!-- 替换会被 maven 特别处理的 default-compile -->
                <execution>
                    <id>default-compile</id>
                    <phase>none</phase>
                </execution>
                <!-- 替换会被 maven 特别处理的 default-testCompile -->
                <execution>
                    <id>default-testCompile</id>
                    <phase>none</phase>
                </execution>
                <execution>
                    <id>java-compile</id>
                    <phase>compile</phase>
                    <goals> <goal>compile</goal> </goals>
                </execution>
                <execution>
                    <id>java-test-compile</id>
                    <phase>test-compile</phase>
                    <goals> <goal>testCompile</goal> </goals>
                </execution>
            </executions>
        </plugin>
    </plugins>
</build>
```

## 增量编译

为了使构建更快，可以为 Maven 启用增量编译（从 Kotlin 1.1.2 起支持）。
为了做到这一点，需要定义 `kotlin.compiler.incremental` 属性：

``` xml
<properties>
    <kotlin.compiler.incremental>true</kotlin.compiler.incremental>
</properties>
```

或者，使用 `-Dkotlin.compiler.incremental=true` 选项运行构建。

## 注解处理

<<<<<<< HEAD
Kotlin插件支持像 _Dagger_ 这样的注解处理器。为了让它们能够使用 Kotlin 类，需要配置 Kotlin 注解处理工具
（Kotlin annotation processing tool） `kapt` 的执行（从 Kotlin 1.1.2 起支持）。
具体来说，你需要在 `compile` 之前添加 `kapt` 目标的执行：

``` xml
<execution>
    <id>kapt</id>
    <goals>
        <goal>kapt</goal>
    </goals>
    <configuration>
        <sourceDirs>
            <sourceDir>src/main/kotlin</sourceDir>
            <sourceDir>src/main/java</sourceDir>
        </sourceDirs>
        <annotationProcessorPaths>
            <!-- 在此处指定你的注解处理器。 -->
            <annotationProcessorPath>
                <groupId>com.google.dagger</groupId>
                <artifactId>dagger-compiler</artifactId>
                <version>2.9</version>
            </annotationProcessorPath>
        </annotationProcessorPaths>
    </configuration>
</execution>
```

你可以在
[Kotlin 示例版本库](https://github.com/JetBrains/kotlin-examples/tree/master/maven/dagger-maven-example) 中找到一个显示使用 Kotlin、Maven 和 Dagger 的完整示例项目。
=======
See the description of [Kotlin annotation processing tool](kapt.html) (`kapt`).
>>>>>>> 880ee3a8

## Jar 文件

要创建一个仅包含模块代码的小型 Jar 文件，请在 Maven pom.xml 文件中的 `build->plugins` 下面包含以下内容，
其中 `main.class` 定义为一个属性，并指向主 Kotlin 或 Java 类。

``` xml
<plugin>
    <groupId>org.apache.maven.plugins</groupId>
    <artifactId>maven-jar-plugin</artifactId>
    <version>2.6</version>
    <configuration>
        <archive>
            <manifest>
                <addClasspath>true</addClasspath>
                <mainClass>${main.class}</mainClass>
            </manifest>
        </archive>
    </configuration>
</plugin>
```

## 独立的 Jar 文件

要创建一个独立的（self-contained）Jar 文件，包含模块中的代码及其依赖项，请在 Maven pom.xml 文件中的 `build->plugins` 下面包含以下内容
其中 `main.class` 定义为一个属性，并指向主 Kotlin 或 Java 类。

``` xml
<plugin>
    <groupId>org.apache.maven.plugins</groupId>
    <artifactId>maven-assembly-plugin</artifactId>
    <version>2.6</version>
    <executions>
        <execution>
            <id>make-assembly</id>
            <phase>package</phase>
            <goals> <goal>single</goal> </goals>
            <configuration>
                <archive>
                    <manifest>
                        <mainClass>${main.class}</mainClass>
                    </manifest>
                </archive>
                <descriptorRefs>
                    <descriptorRef>jar-with-dependencies</descriptorRef>
                </descriptorRefs>
            </configuration>
        </execution>
    </executions>
</plugin>
```

这个独立的 jar 文件可以直接传给 JRE 来运行应用程序：

``` bash
java -jar target/mymodule-0.0.1-SNAPSHOT-jar-with-dependencies.jar
```

## 针对 JavaScript

为了编译 JavaScript 代码，需要使用 `js` 和 `test-js` 目标来执行 `compile`：

``` xml
<plugin>
    <groupId>org.jetbrains.kotlin</groupId>
    <artifactId>kotlin-maven-plugin</artifactId>
    <version>${kotlin.version}</version>
    <executions>
        <execution>
            <id>compile</id>
            <phase>compile</phase>
            <goals>
                <goal>js</goal>
            </goals>
        </execution>
        <execution>
            <id>test-compile</id>
            <phase>test-compile</phase>
            <goals>
                <goal>test-js</goal>
            </goals>
        </execution>
    </executions>
</plugin>
```

你还需要更改标准库依赖：

``` xml
<groupId>org.jetbrains.kotlin</groupId>
<artifactId>kotlin-stdlib-js</artifactId>
<version>${kotlin.version}</version>
```

对于单元测试支持，你还需要添加对 `kotlin-test-js` 构件的依赖。

更多信息请参阅[以 Maven 入门使用 Kotlin 与 JavaScript](/docs/tutorials/javascript/getting-started-maven/getting-started-with-maven.html)
教程。

## 指定编译器选项

可以将额外的编译器选项指定为 Maven 插件节点的 `<configuration>` 元素下的标签
：

``` xml
<plugin>
    <artifactId>kotlin-maven-plugin</artifactId>
    <groupId>org.jetbrains.kotlin</groupId>
    <version>${kotlin.version}</version>
    <executions>……</executions>
    <configuration>
        <nowarn>true</nowarn>  <!-- 禁用警告 -->
    </configuration>
</plugin>
```

许多选项还可以通过属性来配置：

``` xml
<project ……>
    <properties>
        <kotlin.compiler.languageVersion>1.0</kotlin.compiler.languageVersion>
    </properties>
</project>
```

支持以下属性：

### JVM 和 JS 的公共属性

| 名称 | 属性名 | 描述 | 可能的值 | 默认值 |
|------|---------------|-------------|-----------------|--------------|
| nowarn | | 不生成警告 | true, false | false |
| languageVersion | kotlin.compiler.languageVersion | 提供与指定语言版本源代码兼容性 | "1.0", "1.1" | "1.1"
| apiVersion | kotlin.compiler.apiVersion | 只允许使用来自捆绑库的指定版本中的声明 | "1.0", "1.1" | "1.1"
| sourceDirs | | 包含要编译源文件的目录 | | 该项目源代码根目录
| compilerPlugins | | 启用[编译器插件](compiler-plugins.html)  | | []
| pluginOptions | | 编译器插件的选项  | | []
| args | | 额外的编译器参数 | | []


### JVM 特有的属性

| 名称 | 属性名 | 描述 | 可能的值 | 默认值 |
|------|---------------|-------------|-----------------|--------------|
| jvmTarget | kotlin.compiler.jvmTarget | 生成的 JVM 字节码的目标版本 | "1.6", "1.8" | "1.6" |
| jdkHome | kotlin.compiler.jdkHome | 要包含到 classpath 中的 JDK 主目录路径，如果与默认 JAVA_HOME 不同的话 | | &nbsp; |

### JS 特有的属性

| 名称 | 属性名 | 描述 | 可能的值 | 默认值 |
|------|---------------|-------------|-----------------|--------------|
| outputFile | | 输出文件路径 | | |
| metaInfo |  | 使用元数据生成 .meta.js 与 .kjsm 文件。用于创建库 | true, false | true
| sourceMap | | 生成源代码映射（source map） | true, false | false
| moduleKind | | 编译器生成的模块类型 | "plain", "amd", "commonjs", "umd" | "plain"

## 生成文档

标准的 JavaDoc 生成插件（`maven-javadoc-plugin`）不支持 Kotlin 代码。
要生成 Kotlin 项目的文档，请使用 [Dokka](https://github.com/Kotlin/dokka)；
相关配置说明请参见 [Dokka README](https://github.com/Kotlin/dokka/blob/master/README.md#using-the-maven-plugin)
。Dokka 支持混合语言项目，并且可以生成多种格式的输出
，包括标准 JavaDoc。

## OSGi

对于 OSGi 支持，请参见 [Kotlin OSGi 页](kotlin-osgi.html)。

## 示例

一个示例 Maven 项目可以[从 Github 版本库直接下载](https://github.com/JetBrains/kotlin-examples/archive/master/maven.zip)<|MERGE_RESOLUTION|>--- conflicted
+++ resolved
@@ -159,39 +159,7 @@
 
 ## 注解处理
 
-<<<<<<< HEAD
-Kotlin插件支持像 _Dagger_ 这样的注解处理器。为了让它们能够使用 Kotlin 类，需要配置 Kotlin 注解处理工具
-（Kotlin annotation processing tool） `kapt` 的执行（从 Kotlin 1.1.2 起支持）。
-具体来说，你需要在 `compile` 之前添加 `kapt` 目标的执行：
-
-``` xml
-<execution>
-    <id>kapt</id>
-    <goals>
-        <goal>kapt</goal>
-    </goals>
-    <configuration>
-        <sourceDirs>
-            <sourceDir>src/main/kotlin</sourceDir>
-            <sourceDir>src/main/java</sourceDir>
-        </sourceDirs>
-        <annotationProcessorPaths>
-            <!-- 在此处指定你的注解处理器。 -->
-            <annotationProcessorPath>
-                <groupId>com.google.dagger</groupId>
-                <artifactId>dagger-compiler</artifactId>
-                <version>2.9</version>
-            </annotationProcessorPath>
-        </annotationProcessorPaths>
-    </configuration>
-</execution>
-```
-
-你可以在
-[Kotlin 示例版本库](https://github.com/JetBrains/kotlin-examples/tree/master/maven/dagger-maven-example) 中找到一个显示使用 Kotlin、Maven 和 Dagger 的完整示例项目。
-=======
 See the description of [Kotlin annotation processing tool](kapt.html) (`kapt`).
->>>>>>> 880ee3a8
 
 ## Jar 文件
 
