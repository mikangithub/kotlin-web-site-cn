---
type: doc
layout: reference
category: "Syntax"
title: "函数：infix、vararg、tailrec"
---

# 函数

## 函数声明

Kotlin 中的函数使用 *fun*{: .keyword } 关键字声明

``` kotlin
fun double(x: Int): Int {
    return 2*x
}
```

## 函数用法

调用函数使用传统的方法

``` kotlin
val result = double(2)
```


调用成员函数使用点表示法

``` kotlin
Sample().foo() // 创建类 Sample 实例并调用 foo
```

### 中缀表示法

函数还可以用中缀表示法调用，当

* 他们是成员函数或[扩展函数](extensions.html)
* 他们只有一个参数
* 他们用 `infix` 关键字标注

``` kotlin
// 给 Int 定义扩展
infix fun Int.shl(x: Int): Int {
……
}

// 用中缀表示法调用扩展函数

1 shl 2

// 等同于这样

1.shl(2)
```

### 参数

函数参数使用 Pascal 表示法定义，即 *name*: *type*。参数用逗号隔开。每个参数必须有显式类型。

``` kotlin
fun powerOf(number: Int, exponent: Int) {
……
}
```

### 默认参数

函数参数可以有默认值，当省略相应的参数时使用默认值。与其他语言相比，这可以减少<!--
-->重载数量。

``` kotlin
fun read(b: Array<Byte>, off: Int = 0, len: Int = b.size) {
……
}
```

默认值通过类型后面的 **=** 及给出的值来定义。

覆盖方法总是使用与基类型方法相同的默认参数值。
当覆盖一个带有默认参数值的方法时，必须从签名中省略默认参数值：

``` kotlin
open class A {
    open fun foo(i: Int = 10) { …… }
}

class B : A() {
    override fun foo(i: Int) { …… }  // 不能有默认值
}
```

<<<<<<< HEAD
### 命名参数
=======
If a default parameter precedes a parameter with no default value, the default value can be used only by calling the function with [named arguments](#named-arguments):

``` kotlin
fun foo(bar: Int = 0, baz: Int) { /* ... */ }

foo(baz = 1) // The default value bar = 0 is used
```

But if a last argument [lambda](lambdas.html#lambda-expression-syntax) is passed to a function call outside the parentheses, passing no values for the default parameters is allowed:

``` kotlin
fun foo(bar: Int = 0, baz: Int = 1, qux: () -> Unit) { /* ... */ }

foo(1) { println("hello") } // Uses the default value baz = 1 
foo { println("hello") }    // Uses both defeault values bar = 0 and baz = 1
```

### Named Arguments
>>>>>>> cd84e409

可以在调用函数时使用命名的函数参数。当一个函数有大量的参数或默认参数时这会非常方便。

给定以下函数

``` kotlin
fun reformat(str: String,
             normalizeCase: Boolean = true,
             upperCaseFirstLetter: Boolean = true,
             divideByCamelHumps: Boolean = false,
             wordSeparator: Char = ' ') {
……
}
```

我们可以使用默认参数来调用它

``` kotlin
reformat(str)
```

然而，当使用非默认参数调用它时，该调用看起来就像

``` kotlin
reformat(str, true, true, false, '_')
```

使用命名参数我们可以使代码更具有可读性

``` kotlin
reformat(str,
    normalizeCase = true,
    upperCaseFirstLetter = true,
    divideByCamelHumps = false,
    wordSeparator = '_'
)
```

并且如果我们不需要所有的参数

``` kotlin
reformat(str, wordSeparator = '_')
```

<<<<<<< HEAD
请注意，在调用 Java 函数时不能使用命名参数语法，因为 Java 字节码并不<!--
-->总是保留函数参数的名称。


### 返回 Unit 的函数
=======
When a function is called with both positional and named arguments, all the positional arguments should be placed before the first named one. For example, the call `f(1, y = 2)` is allowed, but `f(x = 1, 2)` is not.

[Variable number of arguments (*vararg*{: .keyword })](#variable-number-of-arguments-varargs) can be passed in the named form by using the **spread** operator:

``` kotlin
fun foo(vararg strings: String) { /* ... */ }

foo(strings = *arrayOf("a", "b", "c"))
foo(strings = "a") // Not required for a single value
```

Note that the named argument syntax cannot be used when calling Java functions, because Java bytecode does not
always preserve names of function parameters.

### Unit-returning functions
>>>>>>> cd84e409

如果一个函数不返回任何有用的值，它的返回类型是 `Unit`。`Unit` 是一种只有一个值——`Unit` 的类型。这个<!--
-->值不需要显式返回

``` kotlin
fun printHello(name: String?): Unit {
    if (name != null)
        println("Hello ${name}")
    else
        println("Hi there!")
    // `return Unit` 或者 `return` 是可选的
}
```

`Unit` 返回类型声明也是可选的。上面的代码等同于

``` kotlin
fun printHello(name: String?) {
    ……
}
```

### 单表达式函数

当函数返回单个表达式时，可以省略花括号并且在 **=** 符号之后指定代码体即可

``` kotlin
fun double(x: Int): Int = x * 2
```

当返回值类型可由编译器推断时，显式声明返回类型是[可选](#显式返回类型)的

``` kotlin
fun double(x: Int) = x * 2
```

### 显式返回类型

具有块代码体的函数必须始终显式指定返回类型，除非他们旨在返回 `Unit`，[在这种情况下它是可选的](#返回-unit-的函数)。
Kotlin 不推断具有块代码体的函数的返回类型，因为这样的函数在代码体中可能有复杂的控制流，并且返回<!--
-->类型对于读者（有时甚至对于编译器）是不明显的。


### 可变数量的参数（Varargs）

函数的参数（通常是最后一个）可以用 `vararg` 修饰符标记：

``` kotlin
fun <T> asList(vararg ts: T): List<T> {
    val result = ArrayList<T>()
    for (t in ts) // ts is an Array
        result.add(t)
    return result
}
```

允许将可变数量的参数传递给函数：

``` kotlin
val list = asList(1, 2, 3)
```

在函数内部，类型 `T` 的 `vararg` 参数的可见方式是作为 `T` 数组，即上例中的 `ts` 变量具有类型 `Array <out T>`。

只有一个参数可以标注为 `vararg`。如果 `vararg` 参数不是列表中的最后一个参数， 可以使用<!--
-->命名参数语法传递其后的参数的值，或者，如果参数具有函数类型，则通过在括号外部<!--
-->传一个 lambda。

当我们调用 `vararg`-函数时，我们可以一个接一个地传参，例如 `asList(1, 2, 3)`，或者，如果我们已经有一个数组<!--
-->并希望将其内容传给该函数，我们使用**伸展（spread）**操作符（在数组前面加 `*`）：

```kotlin
val a = arrayOf(1, 2, 3)
val list = asList(-1, 0, *a, 4)
```

## 函数作用域

在 Kotlin 中函数可以在文件顶层声明，这意味着你不需要像一些语言如 Java、C# 或 Scala 那样创建一个类来保存一个函数。此外<!--
-->除了顶层函数，Kotlin 中函数也可以声明在局部作用域、作为成员函数以及扩展函数。

### 局部函数

Kotlin 支持局部函数，即一个函数在另一个函数内部

``` kotlin
fun dfs(graph: Graph) {
    fun dfs(current: Vertex, visited: Set<Vertex>) {
        if (!visited.add(current)) return
        for (v in current.neighbors)
            dfs(v, visited)
    }

    dfs(graph.vertices[0], HashSet())
}
```

局部函数可以访问外部函数（即闭包）的局部变量，所以在上例中，*visited* 可以是局部变量。

``` kotlin
fun dfs(graph: Graph) {
    val visited = HashSet<Vertex>()
    fun dfs(current: Vertex) {
        if (!visited.add(current)) return
        for (v in current.neighbors)
            dfs(v)
    }

    dfs(graph.vertices[0])
}
```

### 成员函数

成员函数是在类或对象内部定义的函数

``` kotlin
class Sample() {
    fun foo() { print("Foo") }
}
```

成员函数以点表示法调用

``` kotlin
Sample().foo() // 创建类 Sample 实例并调用 foo
```

关于类和覆盖成员的更多信息参见[类](classes.html)和[继承](classes.html#继承)

## 泛型函数

函数可以有泛型参数，通过在函数名前使用尖括号指定。

``` kotlin
fun <T> singletonList(item: T): List<T> {
    // ……
}
```

关于泛型函数的更多信息参见[泛型](generics.html)

## 内联函数

内联函数在[这里](inline-functions.html)讲述

## 扩展函数

扩展函数在[其自有章节](extensions.html)讲述

## 高阶函数和 Lambda 表达式

高阶函数和 Lambda 表达式在[其自有章节](lambdas.html)讲述

## 尾递归函数

Kotlin 支持一种称为[尾递归](https://zh.wikipedia.org/wiki/%E5%B0%BE%E8%B0%83%E7%94%A8)的函数式编程风格。
这允许一些通常用循环写的算法改用递归函数来写，而无堆栈溢出的风险。
当一个函数用 `tailrec` 修饰符标记并满足所需的形式时，编译器会优化该递归，留下一个快速而高效的基于循环的版本。

``` kotlin
tailrec fun findFixPoint(x: Double = 1.0): Double
        = if (x == Math.cos(x)) x else findFixPoint(Math.cos(x))
```

这段代码计算余弦的不动点（fixpoint of cosine），这是一个数学常数。 它只是重复地从 1.0 开始调用 Math.cos，直到结果不再改变，产生0.7390851332151607的结果。最终代码相当于这种更传统风格的代码：

``` kotlin
private fun findFixPoint(): Double {
    var x = 1.0
    while (true) {
        val y = Math.cos(x)
        if (x == y) return y
        x = y
    }
}
```

要符合 `tailrec` 修饰符的条件的话，函数必须将其自身调用作为它执行的最后一个操作。在递归调用后有更多代码时，不能使用尾递归，并且不能用在 try/catch/finally 块中。目前尾部递归只在 JVM 后端中支持。
<|MERGE_RESOLUTION|>--- conflicted
+++ resolved
@@ -91,9 +91,6 @@
 }
 ```
 
-<<<<<<< HEAD
-### 命名参数
-=======
 If a default parameter precedes a parameter with no default value, the default value can be used only by calling the function with [named arguments](#named-arguments):
 
 ``` kotlin
@@ -111,8 +108,7 @@
 foo { println("hello") }    // Uses both defeault values bar = 0 and baz = 1
 ```
 
-### Named Arguments
->>>>>>> cd84e409
+### 命名参数
 
 可以在调用函数时使用命名的函数参数。当一个函数有大量的参数或默认参数时这会非常方便。
 
@@ -157,29 +153,21 @@
 reformat(str, wordSeparator = '_')
 ```
 
-<<<<<<< HEAD
+When a function is called with both positional and named arguments, all the positional arguments should be placed before the first named one. For example, the call `f(1, y = 2)` is allowed, but `f(x = 1, 2)` is not.
+
+[Variable number of arguments (*vararg*{: .keyword })](#variable-number-of-arguments-varargs) can be passed in the named form by using the **spread** operator:
+
+``` kotlin
+fun foo(vararg strings: String) { /* ... */ }
+
+foo(strings = *arrayOf("a", "b", "c"))
+foo(strings = "a") // Not required for a single value
+```
+
 请注意，在调用 Java 函数时不能使用命名参数语法，因为 Java 字节码并不<!--
 -->总是保留函数参数的名称。
 
-
 ### 返回 Unit 的函数
-=======
-When a function is called with both positional and named arguments, all the positional arguments should be placed before the first named one. For example, the call `f(1, y = 2)` is allowed, but `f(x = 1, 2)` is not.
-
-[Variable number of arguments (*vararg*{: .keyword })](#variable-number-of-arguments-varargs) can be passed in the named form by using the **spread** operator:
-
-``` kotlin
-fun foo(vararg strings: String) { /* ... */ }
-
-foo(strings = *arrayOf("a", "b", "c"))
-foo(strings = "a") // Not required for a single value
-```
-
-Note that the named argument syntax cannot be used when calling Java functions, because Java bytecode does not
-always preserve names of function parameters.
-
-### Unit-returning functions
->>>>>>> cd84e409
 
 如果一个函数不返回任何有用的值，它的返回类型是 `Unit`。`Unit` 是一种只有一个值——`Unit` 的类型。这个<!--
 -->值不需要显式返回
