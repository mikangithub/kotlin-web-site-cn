--- conflicted
+++ resolved
@@ -32,34 +32,7 @@
 Sample().foo() // 创建类 Sample 实例并调用 foo
 ```
 
-<<<<<<< HEAD
-### 中缀表示法
-
-函数还可以用中缀表示法调用，当
-
-* 他们是成员函数或[扩展函数](extensions.html)
-* 他们只有一个参数
-* 他们用 `infix` 关键字标注
-
-``` kotlin
-// 给 Int 定义扩展
-infix fun Int.shl(x: Int): Int {
-……
-}
-
-// 用中缀表示法调用扩展函数
-
-1 shl 2
-
-// 等同于这样
-
-1.shl(2)
-```
-
 ### 参数
-=======
-### Parameters
->>>>>>> 69faed9d
 
 函数参数使用 Pascal 表示法定义，即 *name*: *type*。参数用逗号隔开。每个参数必须有显式类型。
 
@@ -248,34 +221,30 @@
 val list = asList(-1, 0, *a, 4)
 ```
 
-<<<<<<< HEAD
+### 中缀表示法
+
+函数还可以用中缀表示法调用，当
+
+* 他们是成员函数或[扩展函数](extensions.html)
+* 他们只有一个参数
+* 他们用 `infix` 关键字标注
+
+``` kotlin
+// 给 Int 定义扩展
+infix fun Int.shl(x: Int): Int {
+……
+}
+
+// 用中缀表示法调用扩展函数
+
+1 shl 2
+
+// 等同于这样
+
+1.shl(2)
+```
+
 ## 函数作用域
-=======
-### Infix notation
-
-Functions can also be called using infix notations when
-
-* They are member functions or [extension functions](extensions.html)
-* They have a single parameter
-* They are marked with the `infix` keyword
-
-``` kotlin
-// Define extension to Int
-infix fun Int.shl(x: Int): Int {
-...
-}
-
-// call extension function using infix notation
-
-1 shl 2
-
-// is the same as
-
-1.shl(2)
-```
-
-## Function Scope
->>>>>>> 69faed9d
 
 在 Kotlin 中函数可以在文件顶层声明，这意味着你不需要像一些语言如 Java、C# 或 Scala 那样创建一个类来保存一个函数。此外<!--
 -->除了顶层函数，Kotlin 中函数也可以声明在局部作用域、作为成员函数以及扩展函数。
