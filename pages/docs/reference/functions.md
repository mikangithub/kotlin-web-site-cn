---
type: doc
layout: reference
category: "Syntax"
title: "函数"
---

# 函数

## 函数声明

Kotlin 中的函数使用 *fun*{: .keyword } 关键字声明

``` kotlin
fun double(x: Int): Int {
    return 2*x
}
```

## 函数用法

调用函数使用传统的方法

``` kotlin
val result = double(2)
```


调用成员函数使用点表示法

``` kotlin
Sample().foo() // 创建类 Sample 实例并调用 foo
```

### 中缀表示法

函数还可以用中缀表示法调用，当

* 他们是成员函数或[扩展函数](extensions.html)
* 他们只有一个参数
* 他们用 `infix` 关键字标注

``` kotlin
// 给 Int 定义扩展
infix fun Int.shl(x: Int): Int {
……
}

// 用中缀表示法调用扩展函数

1 shl 2

// 等同于这样

1.shl(2)
```

### 参数

函数参数使用 Pascal 表示法定义，即 *name*: *type*。参数用逗号隔开。每个参数必须有显式类型。

``` kotlin
fun powerOf(number: Int, exponent: Int) {
……
}
```

### 默认参数

函数参数可以有默认值，当省略相应的参数时使用默认值。与其他语言相比，这可以减少<!--
-->重载数量。

``` kotlin
<<<<<<< HEAD
fun read(b: Array<Byte>, off: Int = 0, len: Int = b.size()) {
……
=======
fun read(b: Array<Byte>, off: Int = 0, len: Int = b.size) {
...
>>>>>>> adb8c8a4
}
```

默认值通过类型后面的 **=** 及给出的值来定义。

覆盖方法总是使用与基类型方法相同的默认参数值。
当覆盖一个带有默认参数值的方法时，必须从签名中省略默认参数值：

``` kotlin
open class A {
    open fun foo(i: Int = 10) { …… }
}

class B : A() {
    override fun foo(i: Int) { …… }  // 不能有默认值
}
```

### 命名参数

可以在调用函数时使用命名的函数参数。当一个函数有大量的参数或默认参数时这会非常方便。

给定以下函数

``` kotlin
fun reformat(str: String,
             normalizeCase: Boolean = true,
             upperCaseFirstLetter: Boolean = true,
             divideByCamelHumps: Boolean = false,
             wordSeparator: Char = ' ') {
……
}
```

我们可以使用默认参数来调用它

``` kotlin
reformat(str)
```

然而，当使用非默认参数调用它时，该调用看起来就像

``` kotlin
reformat(str, true, true, false, '_')
```

使用命名参数我们可以使代码更具有可读性

``` kotlin
reformat(str,
    normalizeCase = true,
    upperCaseFirstLetter = true,
    divideByCamelHumps = false,
    wordSeparator = '_'
)
```

并且如果我们不需要所有的参数

``` kotlin
reformat(str, wordSeparator = '_')
```

请注意，在调用 Java 函数时不能使用命名参数语法，因为 Java 字节码并不<!--
-->总是保留函数参数的名称。


### 返回 Unit 的函数

如果一个函数不返回任何有用的值，它的返回类型是 `Unit`。`Unit` 是一种只有一个值——`Unit` 的类型。这个<!--
-->值不需要显式返回

``` kotlin
fun printHello(name: String?): Unit {
    if (name != null)
        println("Hello ${name}")
    else
        println("Hi there!")
    // `return Unit` 或者 `return` 是可选的
}
```

`Unit` 返回类型声明也是可选的。上面的代码等同于

``` kotlin
fun printHello(name: String?) {
    ……
}
```

### 单表达式函数

当函数返回单个表达式时，可以省略花括号并且在 **=** 符号之后指定代码体即可

``` kotlin
fun double(x: Int): Int = x * 2
```

当返回值类型可由编译器推断时，显式声明返回类型是[可选](#显式返回类型)的

``` kotlin
fun double(x: Int) = x * 2
```

### 显式返回类型

具有块代码体的函数必须始终显式指定返回类型，除非他们旨在返回 `Unit`，[在这种情况下它是可选的](#返回-unit-的函数)。
Kotlin 不推断具有块代码体的函数的返回类型，因为这样的函数在代码体中可能有复杂的控制流，并且返回<!--
-->类型对于读者（有时甚至对于编译器）是不明显的。


### 可变数量的参数（Varargs）

函数的参数（通常是最后一个）可以用 `vararg` 修饰符标记：

``` kotlin
fun <T> asList(vararg ts: T): List<T> {
    val result = ArrayList<T>()
    for (t in ts) // ts is an Array
        result.add(t)
    return result
}
```

允许将可变数量的参数传递给函数：

``` kotlin
val list = asList(1, 2, 3)
```

在函数内部，类型 `T` 的 `vararg` 参数的可见方式是作为 `T` 数组，即上例中的 `ts` 变量具有类型 `Array <out T>`。

只有一个参数可以标注为 `vararg`。如果 `vararg` 参数不是列表中的最后一个参数， 可以使用<!--
-->命名参数语法传递其后的参数的值，或者，如果参数具有函数类型，则通过在括号外部<!--
-->传一个 lambda。

当我们调用 `vararg`-函数时，我们可以一个接一个地传参，例如 `asList(1, 2, 3)`，或者，如果我们已经有一个数组<!--
-->并希望将其内容传给该函数，我们使用**伸展（spread）**操作符（在数组前面加 `*`）：

```kotlin
val a = arrayOf(1, 2, 3)
val list = asList(-1, 0, *a, 4)
```

## 函数作用域

在 Kotlin 中函数可以在文件顶层声明，这意味着你不需要像一些语言如 Java、C# 或 Scala 那样创建一个类来保存一个函数。此外<!--
-->除了顶层函数，Kotlin 中函数也可以声明在局部作用域、作为成员函数以及扩展函数。

### 局部函数

Kotlin 支持局部函数，即一个函数在另一个函数内部

``` kotlin
fun dfs(graph: Graph) {
    fun dfs(current: Vertex, visited: Set<Vertex>) {
        if (!visited.add(current)) return
        for (v in current.neighbors)
            dfs(v, visited)
    }

    dfs(graph.vertices[0], HashSet())
}
```

局部函数可以访问外部函数（即闭包）的局部变量，所以在上例中，*visited* 可以是局部变量。

``` kotlin
fun dfs(graph: Graph) {
    val visited = HashSet<Vertex>()
    fun dfs(current: Vertex) {
        if (!visited.add(current)) return
        for (v in current.neighbors)
            dfs(v)
    }

    dfs(graph.vertices[0])
}
```

### 成员函数

成员函数是在类或对象内部定义的函数

``` kotlin
class Sample() {
    fun foo() { print("Foo") }
}
```

成员函数以点表示法调用

``` kotlin
Sample().foo() // 创建类 Sample 实例并调用 foo
```

关于类和覆盖成员的更多信息参见[类](classes.html)和[继承](classes.html#继承)

## 泛型函数

函数可以有泛型参数，通过在函数名前使用尖括号指定。

``` kotlin
fun <T> singletonList(item: T): List<T> {
    // ……
}
```

关于泛型函数的更多信息参见[泛型](generics.html)

## 内联函数

内联函数在[这里](inline-functions.html)讲述

## 扩展函数

扩展函数在[其自有章节](extensions.html)讲述

## 高阶函数和 Lambda 表达式

高阶函数和 Lambda 表达式在[其自有章节](lambdas.html)讲述

## 尾递归函数

Kotlin 支持一种称为[尾递归](https://zh.wikipedia.org/wiki/%E5%B0%BE%E8%B0%83%E7%94%A8)的函数式编程风格。
这允许一些通常用循环写的算法改用递归函数来写，而无堆栈溢出的风险。
当一个函数用 `tailrec` 修饰符标记并满足所需的形式时，编译器会优化该递归，留下一个快速而高效的基于循环的版本。

``` kotlin
tailrec fun findFixPoint(x: Double = 1.0): Double
        = if (x == Math.cos(x)) x else findFixPoint(Math.cos(x))
```

这段代码计算余弦的不动点（fixpoint of cosine），这是一个数学常数。 它只是重复地从 1.0 开始调用 Math.cos，直到结果不再改变，产生0.7390851332151607的结果。最终代码相当于这种更传统风格的代码：

``` kotlin
private fun findFixPoint(): Double {
    var x = 1.0
    while (true) {
        val y = Math.cos(x)
        if (x == y) return y
        x = y
    }
}
```

要符合 `tailrec` 修饰符的条件的话，函数必须将其自身调用作为它执行的最后一个操作。在递归调用后有更多代码时，不能使用尾递归，并且不能用在 try/catch/finally 块中。目前尾部递归只在 JVM 后端中支持。
<|MERGE_RESOLUTION|>--- conflicted
+++ resolved
@@ -71,13 +71,8 @@
 -->重载数量。
 
 ``` kotlin
-<<<<<<< HEAD
-fun read(b: Array<Byte>, off: Int = 0, len: Int = b.size()) {
+fun read(b: Array<Byte>, off: Int = 0, len: Int = b.size) {
 ……
-=======
-fun read(b: Array<Byte>, off: Int = 0, len: Int = b.size) {
-...
->>>>>>> adb8c8a4
 }
 ```
 
