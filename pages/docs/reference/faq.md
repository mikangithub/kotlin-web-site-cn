--- conflicted
+++ resolved
@@ -7,40 +7,6 @@
 
 # FAQ
 
-<<<<<<< HEAD
-## 常见问题
-
-### Kotlin是什么？
-
-Kotlin 是目标平台为 JVM 和 JavaScript 的静态类型语言。它是一种旨在工业级使用的通用语言。
-
-它是由 JetBrains 一个团队开发的，然而它是开源（OSS）语言并且也有外部贡献者。
-
-### 为什么要出一门新语言？
-
-在 JetBrains 我们已经在 Java 平台开发很长时间，并且我们知道它（Java）有多好。
-另一方面，我们知道由于向后兼容性问题 Java 编程语言有一定的局限性和问题是不可能
-或者很难解决的。我们知道 Java 还会延续很长时间，
-但我们相信社区会从这个新的静态类型 JVM 平台语言中受益，它没有
-遗留问题而有开发人员迫切想要特性。
-
-Kotlin 这样设计背后的核心价值是使其
-
-* 可互操作：Kotlin 可以与 Java 自由混搭，
-* 安全：静态检查常见的陷阱（如：解引用空指针）来在编译期捕获错误，
-* 可工具化：启用像 IDE、构建系统这样精确而高效的工具，
-* “民主”：使语言的全部可供所有开发者使用（无需限制库的作者或者其他开发组使用一些功能的策略）。
-
-### 如何授权？
-
-Kotlin 是一种开源语言并在 Apache 2 开源软件许可下授权。它的 IntelliJ 插件也是开源软件。
-
-它托管在 Github 上并且我们很乐意接受贡献者。
-
-### 哪里可以获取 Kotlin 的高清徽标？
-
-徽标可以在[这里](https://resources.jetbrains.com/storage/products/kotlin/docs/kotlin_logos.zip)下载。请遵循压缩包内的 `guidelines.pdf` 中的简单规则使用。
-=======
 ### What is Kotlin?
 
 Kotlin is an OSS statically typed programming language that targets the JVM, Android, JavaScript and Native. 
@@ -84,72 +50,11 @@
 for Android, such as Basecamp, Pinterest and more. For more information check out [the resource on Android development](/docs/reference/android-overview.html).
 
 ### Can I use Kotlin for server-side development?
->>>>>>> 880ee3a8
 
 Yes. Kotlin is 100% compatible with the JVM and as such you can use any existing frameworks such as Spring Boot, 
 vert.x or JSF. In addition there are specific frameworks written in Kotlin such as [Ktor](http://github.com/kotlin/ktor). 
 For more information check out [the resource on server-side development](/docs/reference/server-overview.html).
 
-<<<<<<< HEAD
-### 它兼容Java？
-
-兼容。编译器生成的是 Java 字节码。Kotlin 可以调用 Java 并且 Java 也可以调用 Kotlin。参见[与 Java 互操作性](java-interop.html)。
-
-### 运行Kotlin代码所需的最低Java版本是哪个？
-
-Kotlin 生成的字节码兼容 Java 6 以及更新版本。这确保 Kotlin 可以在像 Android 这样上一个所支持版本是 Java 6 的环境中使用。
-
-### 有没有工具支持？
-
-有。有一个作为 Apache 2 许可下开源项目的 IntelliJ IDEA 插件可用。 在
-[自由开源社区版和旗舰版](http://www.jetbrains.com/idea/features/editions_comparison_matrix.html)的 IntelliJ IDEA 中都可以使用 Kotlin。
-
-### 有没有Eclipse支持？
-
-有。安装说明请参见这个[教程](/docs/tutorials/getting-started-eclipse.html)。
-
-### 有独立的编译器吗？
-
-有。你可以从 [Github 上的发布页]({{site.data.releases.latest.url}})下载独立的编译器和其他构建工具。
-
-### Kotlin是函数式语言吗？
-
-Kotlin 是一种面向对象语言。不过它支持高阶函数以及 lambda 表达式和顶层函数。此外，在
-Kotlin 标准库中还有很多一般函数式语言的设计（例如 map、flatMap、reduce 等）。当然，什么是**函数式语言**没有明确的定义，所以我们不能说 Kotlin 是其中之一。
-
-### Kotlin支持泛型吗？
-
-Kotlin 支持泛型。它也支持声明处型变和使用处型变。Kotlin 没有通配符类型。内联函数支持具体化的类型参数。
-
-### 分号是必需的吗？
-
-不是。它们是可选的。
-
-### 为什么类型声明在右侧？
-
-我们相信这会使代码更易读。此外它启用了一些很好的语法特性，例如，很容易脱离类型注解。Scala 也已
-很好地证明了这没有问题。
-
-### 右侧类型声明会影响工具吗？
-
-不会。我们仍然可以实现对变量名的建议等等。
-
-### Kotlin是可扩展的吗？
-
-我们计划使其在这几个方面可扩展：从内联函数到注解和类型加载器。
-
-### 我可以把我的DSL嵌入到语言里吗？
-
-可以。Kotlin 提供了一些有助于此的特性：操作符重载、通过内联函数自定义控制结构、中缀函数调用、扩展函数、注解。
-
-### Kotlin for JavaScript 支持到 ECMAScript的什么水平？
-
-目前到 5。
-
-### JavaScript后端支持模块系统吗？
-
-支持。至少有提供 CommonJS 和 AMD 支持的计划。
-=======
 ### Can I use Kotlin for web development?
 
 Yes. In addition to using for backend web, you can also use Kotlin/JS for client-side web. Kotlin can use definitions from 
@@ -250,5 +155,4 @@
 
 ### Where can I get an HD Kotlin logo?
 
-Logos can be downloaded [here](https://resources.jetbrains.com/storage/products/kotlin/docs/kotlin_logos.zip). Please follow simple rules in the `guidelines.pdf` inside the archive.
->>>>>>> 880ee3a8
+Logos can be downloaded [here](https://resources.jetbrains.com/storage/products/kotlin/docs/kotlin_logos.zip). Please follow simple rules in the `guidelines.pdf` inside the archive.