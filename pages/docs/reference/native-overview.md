--- conflicted
+++ resolved
@@ -7,7 +7,6 @@
 
 # Kotlin/Native
 
-<<<<<<< HEAD
 [Kotlin/Native](https://github.com/JetBrains/kotlin-native/) 是一种将 Kotlin 编译为没有任何虚拟机的原生二进制文件的技术。
 它包含基于 LLVM 的 Kotlin 编译器后端以及 Kotlin 运行时库的原生实现<!--
 -->。Kotlin/Native 主要为允许在<!--
@@ -27,12 +26,12 @@
 
 Kotlin/Native 目前支持以下平台：
 
-    * Windows（目前只支持 x86_64）
-    * Linux（x86_64、 arm32、 MIPS、 MIPS little endian）
-    * MacOS（x86_64）
-    * iOS（只支持 arm64）
-    * Android（arm32 与 arm64）
-    * WebAssembly（只支持 wasm32)
+   * Windows（目前只支持 x86_64）
+   * Linux（x86_64、 arm32、 MIPS、 MIPS little endian）
+   * MacOS（x86_64）
+   * iOS（只支持 arm64）
+   * Android（arm32 与 arm64）
+   * WebAssembly（只支持 wasm32)
 
 ### 示例项目
 
@@ -41,51 +40,11 @@
  * [Kotlin/Native GitHub 版本库](https://github.com/JetBrains/kotlin-native/tree/master/samples)包含一些示例项目；
  * [KotlinConf Spinner 应用](https://github.com/jetbrains/kotlinconf-spinner)是一个简单的跨平台<!--
    -->移动端多人游戏，完全使用 Kotlin/Native 构建，由以下组件组成：
-       - 后端，使用 SQLite 来做数据存储并暴露一个 REST/JSON API；
-       - iOS 与 Android 移动客户端，使用 OpenGL；
-       - 一个基于 WebAssembly 的浏览器前端用于查看游戏分数。
+     - 后端，使用 SQLite 来做数据存储并暴露一个 REST/JSON API；
+     - iOS 与 Android 移动客户端，使用 OpenGL；
+     - 一个基于 WebAssembly 的浏览器前端用于查看游戏分数。
  * [KotlinConf 应用](https://github.com/JetBrains/kotlinconf-app/tree/master/ios)是一个具有<!--
    -->基于 UIKit 的 UI 的 iOS 应用程序，展示了 Kotlin/Native 与 Objective/C 互操作的便利性。
-=======
-[Kotlin/Native](https://github.com/JetBrains/kotlin-native/) is a technology for compiling Kotlin to native binaries that run without any VM.
-It comprises a LLVM-based backend for the Kotlin compiler and a native implementation of the Kotlin runtime
-library. Kotlin/Native is primarily designed to allow compilation for platforms where virtual machines 
-are not desirable or possible (such as iOS, embedded targets), or where a developer needs to produce 
-a reasonably-sized self-contained program that does not require an additional runtime.
-
-Kotlin/Native fully supports interoperability with native code. For platform libraries, the corresponding
-interop libraries are available out of the box. For other libraries, we provide a 
-[tool to generate an interop library](https://github.com/JetBrains/kotlin-native/blob/master/INTEROP.md) 
-from a C header file, with full support for all C language features. 
-On macOS and iOS, interoperability with Objective/C code is also supported.
-
-Kotlin/Native is currently in development; preview releases are available for you to try. IDE support
-for Kotlin/Native is available as plugins for [CLion](https://www.jetbrains.com/clion/).
-
-### Target Platforms
-
-Kotlin/Native currently supports the following platforms:
-
-   * Windows (x86_64 only at the moment)
-   * Linux (x86_64, arm32, MIPS, MIPS little endian)
-   * MacOS (x86_64)
-   * iOS (arm64 only)
-   * Android (arm32 and arm64)
-   * WebAssembly (wasm32 only)
-
-### Sample Projects
-
-We've built a number of sample projects to showcase the possibilities of Kotlin/Native:
-
- * The [Kotlin/Native GitHub repository](https://github.com/JetBrains/kotlin-native/tree/master/samples) contains a number of sample projects;
- * The [KotlinConf Spinner app](https://github.com/jetbrains/kotlinconf-spinner) is a simple cross-platform 
-   mobile multiplayer game fully built in Kotlin/Native, consisting of the following components:
-     - a backend, using SQLite for data storage and exposing a REST/JSON API;
-     - mobile clients for iOS and Android, using OpenGL;
-     - a WebAssembly-based browser frontend for viewing the game scores.
- * The [KotlinConf app](https://github.com/JetBrains/kotlinconf-app/tree/master/ios) is an iOS app
-   with a UIKit-based UI, showcasing the Objective/C interop facilities of Kotlin/Native.
->>>>>>> 83592c03
 
        
 
