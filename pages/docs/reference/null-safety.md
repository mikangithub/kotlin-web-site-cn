---
type: doc
layout: reference
category: "Syntax"
title: "空安全"
---

# 空安全

## 可空类型与非空类型

Kotlin 的类型系统旨在消除来自代码空引用的危险，也称为[《十亿美元的错误》](http://en.wikipedia.org/wiki/Tony_Hoare#Apologies_and_retractions)。

许多编程语言（包括 Java）中最常见的陷阱之一是访问空引用的成员，导致空引用异常。在 Java 中，
这等同于 `NullPointerException` 或简称 `NPE`。

Kotlin 的类型系统旨在从我们的代码中消除 `NullPointerException`。NPE 的唯一可能的原因可能是

<<<<<<< HEAD
* 显式调用 `throw NullPointerException()`
* 使用了下文描述的 `!!` 操作符
* 外部 Java 代码导致的
* 对于初始化，有一些数据不一致（如一个未初始化的 `this` 用于构造函数的某个地方）
=======
* An explicit call to `throw NullPointerException()`;
* Usage of the `!!` operator that is described below;
* External Java code has caused it;
* There's some data inconsistency with regard to initialization (an uninitialized *this* available in a constructor is used somewhere).
>>>>>>> 73d61373

在 Kotlin 中，类型系统区分一个引用可以容纳 *null*{: .keyword } （可空引用）还是不能容纳（非空引用）。
例如，String 类型的常规变量不能容纳 *null*{: .keyword }：

``` kotlin
var a: String = "abc"
a = null // 编译错误
```

如果要允许为空，我们可以声明一个变量为可空字符串，写作 `String?`：

``` kotlin
var b: String? = "abc"
b = null // ok
```

<<<<<<< HEAD
现在，如果你调用 `a` 的方法或者访问它的属性，它保证不会导致 `NPE`，这样你就可以放心地使用：
=======
Now, if you call a method or access a property on `a`, it's guaranteed not to cause an NPE, so you can safely say:
>>>>>>> 73d61373

``` kotlin
val l = a.length
```

但是如果你想访问 `b` 的同一个属性，那么这是不安全的，并且编译器会报告一个错误：

``` kotlin
val l = b.length // 错误：变量“b”可能为空
```

但是我们还是需要访问该属性，对吧？有几种方式可以做到。

## 在条件中检查 *null*{: .keyword }

首先，你可以显式检查 `b` 是否为 *null*{: .keyword }，并分别处理两种可能：

``` kotlin
val l = if (b != null) b.length else -1
```

编译器会跟踪所执行检查的信息，并允许你在 *if*{: .keyword } 内部调用 `length`。
同时，也支持更复杂（更智能）的条件：

``` kotlin
if (b != null && b.length > 0) {
    print("String of length ${b.length}")
} else {
    print("Empty string")
}
```

请注意，这只适用于 `b` 是不可变的情况（即在检查和使用之间没有修改过的局部变量
，或者不可覆盖并且有幕后字段的 *val*{: .keyword } 成员），因为否则可能会发生<!--
-->在检查之后 `b` 又变为 *null*{: .keyword } 的情况。

## 安全的调用

你的第二个选择是安全调用操作符，写作 `?.`：

``` kotlin
b?.length
```
如果 `b` 非空，就返回 `b.length`，否则返回 *null*{: .keyword }，这个表达式的类型是 `Int?`。

安全调用在链式调用中很有用。例如，如果一个员工 Bob 可能会（或者不会）分配给一个部门，
并且可能有另外一个员工是该部门的负责人，那么获取 Bob 所在部门负责人（如果有的话）的名字，我们写作：

``` kotlin
bob?.department?.head?.name
```

如果任意一个属性（环节）为空，这个链式调用就会返回 *null*{: .keyword }。

如果要只对非空值执行某个操作，安全调用操作符可以与 [`let`](https://kotlinlang.org/api/latest/jvm/stdlib/kotlin/let.html) 一起使用：

``` kotlin
val listWithNulls: List<String?> = listOf("A", null)
for (item in listWithNulls) {
     item?.let { println(it) } // 输出 A 并忽略 null
}
```

## Elvis 操作符

当我们有一个可空的引用 `r` 时，我们可以说“如果 `r` 非空，我使用它；否则使用某个非空的值 `x`”：

``` kotlin
val l: Int = if (b != null) b.length else -1
```

除了完整的 *if*{: .keyword }-表达式，这还可以通过 Elvis 操作符表达，写作 `?:`：

``` kotlin
val l = b?.length ?: -1
```

如果 `?:` 左侧表达式非空，elvis 操作符就返回其左侧表达式，否则返回右侧表达式。
请注意，当且仅当左侧为空时，才会对右侧表达式求值。

请注意，因为 *throw*{: .keyword } 和 *return*{: .keyword } 在 Kotlin 中都是表达式，所以它们也可以用在
 elvis 操作符右侧。这可能会非常方便，例如，检查函数参数：

``` kotlin
fun foo(node: Node): String? {
    val parent = node.getParent() ?: return null
    val name = node.getName() ?: throw IllegalArgumentException("name expected")
    // ……
}
```

## `!!` 操作符

第三种选择是为 NPE 爱好者准备的。我们可以写 `b!!` ，这会返回一个非空的 `b` 值
（例如：在我们例子中的 `String`）或者如果 `b` 为空，就会抛出一个 `NPE` 异常：

``` kotlin
val l = b!!.length
```

因此，如果你想要一个 NPE，你可以得到它，但是你必须显式要求它，否则它不会不期而至。

## 安全的类型转换

如果对象不是目标类型，那么常规类型转换可能会导致 `ClassCastException`。
另一个选择是使用安全的类型转换，如果尝试转换不成功则返回 *null*{: .keyword }：

``` kotlin
val aInt: Int? = a as? Int
```

## 可空类型的集合

<<<<<<< HEAD
如果你有一个可空类型元素的集合，并且想要过滤非空元素，你可以使用 `filterNotNull` 来实现。
=======
If you have a collection of elements of a nullable type and want to filter non-null elements, you can do so by using `filterNotNull`:
>>>>>>> 73d61373

``` kotlin
val nullableList: List<Int?> = listOf(1, 2, null, 4)
val intList: List<Int> = nullableList.filterNotNull()
```<|MERGE_RESOLUTION|>--- conflicted
+++ resolved
@@ -16,17 +16,10 @@
 
 Kotlin 的类型系统旨在从我们的代码中消除 `NullPointerException`。NPE 的唯一可能的原因可能是
 
-<<<<<<< HEAD
-* 显式调用 `throw NullPointerException()`
-* 使用了下文描述的 `!!` 操作符
-* 外部 Java 代码导致的
-* 对于初始化，有一些数据不一致（如一个未初始化的 `this` 用于构造函数的某个地方）
-=======
-* An explicit call to `throw NullPointerException()`;
-* Usage of the `!!` operator that is described below;
-* External Java code has caused it;
-* There's some data inconsistency with regard to initialization (an uninitialized *this* available in a constructor is used somewhere).
->>>>>>> 73d61373
+* 显式调用 `throw NullPointerException()`；
+* 使用了下文描述的 `!!` 操作符；
+* 外部 Java 代码导致的；
+* 对于初始化，有一些数据不一致（如一个未初始化的 `this` 用于构造函数的某个地方）。
 
 在 Kotlin 中，类型系统区分一个引用可以容纳 *null*{: .keyword } （可空引用）还是不能容纳（非空引用）。
 例如，String 类型的常规变量不能容纳 *null*{: .keyword }：
@@ -43,11 +36,7 @@
 b = null // ok
 ```
 
-<<<<<<< HEAD
 现在，如果你调用 `a` 的方法或者访问它的属性，它保证不会导致 `NPE`，这样你就可以放心地使用：
-=======
-Now, if you call a method or access a property on `a`, it's guaranteed not to cause an NPE, so you can safely say:
->>>>>>> 73d61373
 
 ``` kotlin
 val l = a.length
@@ -161,11 +150,7 @@
 
 ## 可空类型的集合
 
-<<<<<<< HEAD
-如果你有一个可空类型元素的集合，并且想要过滤非空元素，你可以使用 `filterNotNull` 来实现。
-=======
-If you have a collection of elements of a nullable type and want to filter non-null elements, you can do so by using `filterNotNull`:
->>>>>>> 73d61373
+如果你有一个可空类型元素的集合，并且想要过滤非空元素，你可以使用 `filterNotNull` 来实现：
 
 ``` kotlin
 val nullableList: List<Int?> = listOf(1, 2, null, 4)
