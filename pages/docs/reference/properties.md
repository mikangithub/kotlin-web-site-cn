<<<<<<< HEAD
---
type: doc
layout: reference
category: "Syntax"
title: "属性和字段"
---

# 属性和字段

## 声明属性

Kotlin的类可以有属性。
属性可以用关键字*var*{: .keyword } 声明为可变的，否则使用只读关键字*val*{: .keyword }。

``` kotlin
public class Address { 
    public var name: String = ...
    public var street: String = ...
    public var city: String = ...
    public var state: String? = ...
    public var zip: String = ...
}
```

要使用一个属性，只要用名称引用它即可，就像 Java 中的字段：

``` kotlin
fun copyAddress(address: Address): Address {
    val result = Address() // Kotlin 中没有“new”关键字
    result.name = address.name // 将调用访问器
    result.street = address.street
    // ...
    return result
}
```

## Getters 和 Setters

声明一个属性的完整语法是

``` kotlin
var <propertyName>: <PropertyType> [= <property_initializer>]
    [<getter>]
    [<setter>]
```

其初始器（initializer）、getter 和 setter 都是可选的。属性类型如果可以从初始器或者基类中推断出来，也可以省略。

例如:

``` kotlin
var allByDefault: Int? // 错误：需要显式初始化器，隐含默认 getter 和 setter
var initialized = 1 // 类型 Int、默认 getter 和 setter
```

一个只读属性的语法和一个可变的属性的语法有两方面的不同：1、只读属性的用 `val`开始代替`var` 2、只读属性不允许 setter

``` kotlin
val simple: Int? // 类型 Int、默认 getter、必须在构造函数中初始化
val inferredType = 1 // 类型 Int 、默认 getter
```

我们可以编写自定义的访问器，非常像普通函数，刚好在属性声明内部。这里有一个自定义 getter 的例子:

``` kotlin
val isEmpty: Boolean
    get() = this.size == 0
```

一个自定义的 setter 的例子:

``` kotlin
var stringRepresentation: String
    get() = this.toString()
    set(value) {
        setDataFromString(value) // 解析字符串并赋值给其他属性
    }
```

按照惯例，setter 参数的名称是 `value`，但是如果你喜欢你可以选择一个不同的名称。

如果你需要改变一个访问器的可见性或者对其注解，但是不需要改变默认的实现，
你可以定义访问器而不定义其实现:

``` kotlin
var setterVisibility: String = "abc"
    private set // 此 setter 是私有的并且有默认实现

var setterWithAnnotation: Any? = null
    @Inject set // 用 Inject 注解此 setter
```

### 幕后字段

Kotlin 中类不能有字段。然而，当使用自定义访问器时，有时有一个幕后字段（backing field）有时是必要的。为此 Kotlin 提供
一个自动幕后字段，它可通过使用 `field` 标识符访问。

``` kotlin
var counter = 0 // 此初始器值直接写入到幕后字段
  set(value) {
    if (value >= 0)
      field = value
  }
```

`field` 标识符只能用在属性的访问器内。

如果属性至少一个访问器使用默认实现，或者自定义访问器通过 `field` 引用幕后字段，将会为该属性生成一个幕后字段。

例如，下面的情况下， 就没有幕后字段：

``` kotlin
val isEmpty: Boolean
    get() = this.size == 0
```

### 幕后属性

如果你的需求不符合这套“隐式的幕后字段”方案，那么总可以使用 *幕后属性（backing property）*：

``` kotlin
private var _table: Map<String, Int>? = null
public val table: Map<String, Int>
    get() {
        if (_table == null) {
            _table = HashMap() // 类型参数已推断出
        }
        return _table ?: throw AssertionError("Set to null by another thread")
    }
```

从各方面看，这正是与 Java 相同的方式。因为通过默认 getter 和 setter 访问私有属性会被优化，所以不会引入函数调用开销。


## 编译期常量

已知值的属性可以使用 `const` 修饰符标记为 _编译期常量_。
这些属性需要满足以下要求：

  * 位于顶层或者是 `object` 的一个成员
  * 用 `String` 或原生类型 值初始化
  * 没有自定义 getter

这些属性可以用在注解中：

``` kotlin
const val SUBSYSTEM_DEPRECATED: String = "This subsystem is deprecated"

@Deprecated(SUBSYSTEM_DEPRECATED) fun foo() { ... }
```


## 惰性初始化属性

一般地，属性声明为非空类型必须在构造函数中初始化。
然而，这经常不方便。例如：属性可以通过依赖注入来初始化，
或者在单元测试的 setup 方法中初始化。 这种情况下，你不能在构造函数内提供一个非空初始器。
但你仍然想在类体中引用该属性时避免空检查。

为处理这种情况，你可以用 `lateinit` 修饰符标记该属性：

``` kotlin
public class MyTest {
    lateinit var subject: TestSubject

    @SetUp fun setup() {
        subject = TestSubject()
    }

    @Test fun test() {
        subject.method()  // 直接解引用
    }
}
```

该修饰符只能用于在类体中（不是在主构造函数中）声明的 `var` 属性，并且仅
当该属性没有自定义 getter 或 setter 时。该属性必须是非空类型，并且不能是
原生类型。

在初始化前访问一个 `lateinit` 属性会抛出一个特定异常，该异常明确标识该属性
被访问及它没有初始化的事实。

## 覆盖属性

参见 [覆盖成员](classes.html#覆盖成员)

## 委托属性

最常见的一类属性就是简单地从幕后字段中读取（以及可能的写入）。
另一方面，使用自定义 getter 和 setter 可以实现属性的任何行为。
介于两者之间，属性如何工作有一些常见的模式。一些例子：惰性值、
通过键值从映射读取、访问数据库、访问时通知侦听器等等。

这些常见行为可以通过使用[_委托属性_](delegated-properties.html)实现为库。

=======
---
type: doc
layout: reference
category: "Syntax"
title: "Properties and Fields"
---

# Properties and Fields

## Declaring Properties

Classes in Kotlin can have properties.
These can be declared as mutable, using the *var*{: .keyword } keyword or read-only using the *val*{: .keyword } keyword.

``` kotlin
public class Address { 
    public var name: String = ...
    public var street: String = ...
    public var city: String = ...
    public var state: String? = ...
    public var zip: String = ...
}
```

To use a property, we simply refer to it by name, as if it were a field in Java:

``` kotlin
fun copyAddress(address: Address): Address {
    val result = Address() // there's no 'new' keyword in Kotlin
    result.name = address.name // accessors are called
    result.street = address.street
    // ...
    return result
}
```

## Getters and Setters

The full syntax for declaring a property is

``` kotlin
var <propertyName>: <PropertyType> [= <property_initializer>]
    [<getter>]
    [<setter>]
```

The initializer, getter and setter are optional. Property type is optional if it can be inferred from the initializer or from the base class member being overridden.

Examples:

``` kotlin
var allByDefault: Int? // error: explicit initializer required, default getter and setter implied
var initialized = 1 // has type Int, default getter and setter
```

The full syntax of a read-only property declaration differs from a mutable one in two ways: it starts with `val` instead of `var` and does not allow a setter:

``` kotlin
val simple: Int? // has type Int, default getter, must be initialized in constructor
val inferredType = 1 // has type Int and a default getter
```

We can write custom accessors, very much like ordinary functions, right inside a property declaration. Here's an example of a custom getter:

``` kotlin
val isEmpty: Boolean
    get() = this.size == 0
```

A custom setter looks like this:

``` kotlin
var stringRepresentation: String
    get() = this.toString()
    set(value) {
        setDataFromString(value) // parses the string and assigns values to other properties
    }
```

By convention, the name of the setter parameter is `value`, but you can choose a different name if you prefer.

If you need to change the visibility of an accessor or to annotate it, but don't need to change the default implementation,
you can define the accessor without defining its body:

``` kotlin
var setterVisibility: String = "abc"
    private set // the setter is private and has the default implementation

var setterWithAnnotation: Any? = null
    @Inject set // annotate the setter with Inject
```

### Backing Fields

Classes in Kotlin cannot have fields. However, sometimes it is necessary to have a backing field when using custom accessors. For these purposes, Kotlin provides
an automatic backing field which can be accessed using the `field` identifier:

``` kotlin
var counter = 0 // the initializer value is written directly to the backing field
    set(value) {
        if (value >= 0) field = value
    }
```

The `field` identifier can only be used in the accessors of the property.

A backing field will be generated for a property if it uses the default implementation of at least one of the accessors, or if a custom accessor references it through the `field` identifier.

For example, in the following case there will be no backing field:

``` kotlin
val isEmpty: Boolean
    get() = this.size == 0
```

### Backing Properties

If you want to do something that does not fit into this "implicit backing field" scheme, you can always fall back to having a *backing property*:

``` kotlin
private var _table: Map<String, Int>? = null
public val table: Map<String, Int>
    get() {
        if (_table == null) {
            _table = HashMap() // Type parameters are inferred
        }
        return _table ?: throw AssertionError("Set to null by another thread")
    }
```

In all respects, this is just the same as in Java since access to private properties with default getters and setters is optimized so that no function call overhead is introduced.


## Compile-Time Constants

Properties the value of which is known at compile time can be marked as _compile time constants_ using the `const` modifier.
Such properties need to fulfil the following requirements:

  * Top-level or member of an `object`
  * Initialized with a value of type `String` or a primitive type
  * No custom getter

Such properties can be used in annotations:

``` kotlin
const val SUBSYSTEM_DEPRECATED: String = "This subsystem is deprecated"

@Deprecated(SUBSYSTEM_DEPRECATED) fun foo() { ... }
```


## Late-Initialized Properties

Normally, properties declared as having a non-null type must be initialized in the constructor.
However, fairly often this is not convenient. For example, properties can be initialized through dependency injection,
or in the setup method of a unit test. In this case, you cannot supply a non-null initializer in the constructor,
but you still want to avoid null checks when referencing the property inside the body of a class.

To handle this case, you can mark the property with the `lateinit` modifier:

``` kotlin
public class MyTest {
    lateinit var subject: TestSubject

    @SetUp fun setup() {
        subject = TestSubject()
    }

    @Test fun test() {
        subject.method()  // dereference directly
    }
}
```

The modifier can only be used on `var` properties declared inside the body of a class (not in the primary constructor), and only
when the property does not have a custom getter or setter. The type of the property must be non-null, and it must not be
a primitive type.

Accessing a `lateinit` property before it has been initialized throws a special exception that clearly identifies the property
being accessed and the fact that it hasn't been initialized.

## Overriding Properties

See [Overriding Properties](classes.html#overriding-properties)

## Delegated Properties
  
The most common kind of properties simply reads from (and maybe writes to) a backing field. 
On the other hand, with custom getters and setters one can implement any behaviour of a property.
Somewhere in between, there are certain common patterns of how a property may work. A few examples: lazy values,
reading from a map by a given key, accessing a database, notifying listener on access, etc.

Such common behaviours can be implemented as libraries using [_delegated properties_](delegated-properties.html).
>>>>>>> 3df3b7f4
<|MERGE_RESOLUTION|>--- conflicted
+++ resolved
@@ -1,391 +1,195 @@
-<<<<<<< HEAD
----
-type: doc
-layout: reference
-category: "Syntax"
-title: "属性和字段"
----
-
-# 属性和字段
-
-## 声明属性
-
-Kotlin的类可以有属性。
-属性可以用关键字*var*{: .keyword } 声明为可变的，否则使用只读关键字*val*{: .keyword }。
-
-``` kotlin
-public class Address { 
-    public var name: String = ...
-    public var street: String = ...
-    public var city: String = ...
-    public var state: String? = ...
-    public var zip: String = ...
-}
-```
-
-要使用一个属性，只要用名称引用它即可，就像 Java 中的字段：
-
-``` kotlin
-fun copyAddress(address: Address): Address {
-    val result = Address() // Kotlin 中没有“new”关键字
-    result.name = address.name // 将调用访问器
-    result.street = address.street
-    // ...
-    return result
-}
-```
-
-## Getters 和 Setters
-
-声明一个属性的完整语法是
-
-``` kotlin
-var <propertyName>: <PropertyType> [= <property_initializer>]
-    [<getter>]
-    [<setter>]
-```
-
-其初始器（initializer）、getter 和 setter 都是可选的。属性类型如果可以从初始器或者基类中推断出来，也可以省略。
-
-例如:
-
-``` kotlin
-var allByDefault: Int? // 错误：需要显式初始化器，隐含默认 getter 和 setter
-var initialized = 1 // 类型 Int、默认 getter 和 setter
-```
-
-一个只读属性的语法和一个可变的属性的语法有两方面的不同：1、只读属性的用 `val`开始代替`var` 2、只读属性不允许 setter
-
-``` kotlin
-val simple: Int? // 类型 Int、默认 getter、必须在构造函数中初始化
-val inferredType = 1 // 类型 Int 、默认 getter
-```
-
-我们可以编写自定义的访问器，非常像普通函数，刚好在属性声明内部。这里有一个自定义 getter 的例子:
-
-``` kotlin
-val isEmpty: Boolean
-    get() = this.size == 0
-```
-
-一个自定义的 setter 的例子:
-
-``` kotlin
-var stringRepresentation: String
-    get() = this.toString()
-    set(value) {
-        setDataFromString(value) // 解析字符串并赋值给其他属性
-    }
-```
-
-按照惯例，setter 参数的名称是 `value`，但是如果你喜欢你可以选择一个不同的名称。
-
-如果你需要改变一个访问器的可见性或者对其注解，但是不需要改变默认的实现，
-你可以定义访问器而不定义其实现:
-
-``` kotlin
-var setterVisibility: String = "abc"
-    private set // 此 setter 是私有的并且有默认实现
-
-var setterWithAnnotation: Any? = null
-    @Inject set // 用 Inject 注解此 setter
-```
-
-### 幕后字段
-
-Kotlin 中类不能有字段。然而，当使用自定义访问器时，有时有一个幕后字段（backing field）有时是必要的。为此 Kotlin 提供
-一个自动幕后字段，它可通过使用 `field` 标识符访问。
-
-``` kotlin
-var counter = 0 // 此初始器值直接写入到幕后字段
-  set(value) {
-    if (value >= 0)
-      field = value
-  }
-```
-
-`field` 标识符只能用在属性的访问器内。
-
-如果属性至少一个访问器使用默认实现，或者自定义访问器通过 `field` 引用幕后字段，将会为该属性生成一个幕后字段。
-
-例如，下面的情况下， 就没有幕后字段：
-
-``` kotlin
-val isEmpty: Boolean
-    get() = this.size == 0
-```
-
-### 幕后属性
-
-如果你的需求不符合这套“隐式的幕后字段”方案，那么总可以使用 *幕后属性（backing property）*：
-
-``` kotlin
-private var _table: Map<String, Int>? = null
-public val table: Map<String, Int>
-    get() {
-        if (_table == null) {
-            _table = HashMap() // 类型参数已推断出
-        }
-        return _table ?: throw AssertionError("Set to null by another thread")
-    }
-```
-
-从各方面看，这正是与 Java 相同的方式。因为通过默认 getter 和 setter 访问私有属性会被优化，所以不会引入函数调用开销。
-
-
-## 编译期常量
-
-已知值的属性可以使用 `const` 修饰符标记为 _编译期常量_。
-这些属性需要满足以下要求：
-
-  * 位于顶层或者是 `object` 的一个成员
-  * 用 `String` 或原生类型 值初始化
-  * 没有自定义 getter
-
-这些属性可以用在注解中：
-
-``` kotlin
-const val SUBSYSTEM_DEPRECATED: String = "This subsystem is deprecated"
-
-@Deprecated(SUBSYSTEM_DEPRECATED) fun foo() { ... }
-```
-
-
-## 惰性初始化属性
-
-一般地，属性声明为非空类型必须在构造函数中初始化。
-然而，这经常不方便。例如：属性可以通过依赖注入来初始化，
-或者在单元测试的 setup 方法中初始化。 这种情况下，你不能在构造函数内提供一个非空初始器。
-但你仍然想在类体中引用该属性时避免空检查。
-
-为处理这种情况，你可以用 `lateinit` 修饰符标记该属性：
-
-``` kotlin
-public class MyTest {
-    lateinit var subject: TestSubject
-
-    @SetUp fun setup() {
-        subject = TestSubject()
-    }
-
-    @Test fun test() {
-        subject.method()  // 直接解引用
-    }
-}
-```
-
-该修饰符只能用于在类体中（不是在主构造函数中）声明的 `var` 属性，并且仅
-当该属性没有自定义 getter 或 setter 时。该属性必须是非空类型，并且不能是
-原生类型。
-
-在初始化前访问一个 `lateinit` 属性会抛出一个特定异常，该异常明确标识该属性
-被访问及它没有初始化的事实。
-
-## 覆盖属性
-
-参见 [覆盖成员](classes.html#覆盖成员)
-
-## 委托属性
-
-最常见的一类属性就是简单地从幕后字段中读取（以及可能的写入）。
-另一方面，使用自定义 getter 和 setter 可以实现属性的任何行为。
-介于两者之间，属性如何工作有一些常见的模式。一些例子：惰性值、
-通过键值从映射读取、访问数据库、访问时通知侦听器等等。
-
-这些常见行为可以通过使用[_委托属性_](delegated-properties.html)实现为库。
-
-=======
----
-type: doc
-layout: reference
-category: "Syntax"
-title: "Properties and Fields"
----
-
-# Properties and Fields
-
-## Declaring Properties
-
-Classes in Kotlin can have properties.
-These can be declared as mutable, using the *var*{: .keyword } keyword or read-only using the *val*{: .keyword } keyword.
-
-``` kotlin
-public class Address { 
-    public var name: String = ...
-    public var street: String = ...
-    public var city: String = ...
-    public var state: String? = ...
-    public var zip: String = ...
-}
-```
-
-To use a property, we simply refer to it by name, as if it were a field in Java:
-
-``` kotlin
-fun copyAddress(address: Address): Address {
-    val result = Address() // there's no 'new' keyword in Kotlin
-    result.name = address.name // accessors are called
-    result.street = address.street
-    // ...
-    return result
-}
-```
-
-## Getters and Setters
-
-The full syntax for declaring a property is
-
-``` kotlin
-var <propertyName>: <PropertyType> [= <property_initializer>]
-    [<getter>]
-    [<setter>]
-```
-
-The initializer, getter and setter are optional. Property type is optional if it can be inferred from the initializer or from the base class member being overridden.
-
-Examples:
-
-``` kotlin
-var allByDefault: Int? // error: explicit initializer required, default getter and setter implied
-var initialized = 1 // has type Int, default getter and setter
-```
-
-The full syntax of a read-only property declaration differs from a mutable one in two ways: it starts with `val` instead of `var` and does not allow a setter:
-
-``` kotlin
-val simple: Int? // has type Int, default getter, must be initialized in constructor
-val inferredType = 1 // has type Int and a default getter
-```
-
-We can write custom accessors, very much like ordinary functions, right inside a property declaration. Here's an example of a custom getter:
-
-``` kotlin
-val isEmpty: Boolean
-    get() = this.size == 0
-```
-
-A custom setter looks like this:
-
-``` kotlin
-var stringRepresentation: String
-    get() = this.toString()
-    set(value) {
-        setDataFromString(value) // parses the string and assigns values to other properties
-    }
-```
-
-By convention, the name of the setter parameter is `value`, but you can choose a different name if you prefer.
-
-If you need to change the visibility of an accessor or to annotate it, but don't need to change the default implementation,
-you can define the accessor without defining its body:
-
-``` kotlin
-var setterVisibility: String = "abc"
-    private set // the setter is private and has the default implementation
-
-var setterWithAnnotation: Any? = null
-    @Inject set // annotate the setter with Inject
-```
-
-### Backing Fields
-
-Classes in Kotlin cannot have fields. However, sometimes it is necessary to have a backing field when using custom accessors. For these purposes, Kotlin provides
-an automatic backing field which can be accessed using the `field` identifier:
-
-``` kotlin
-var counter = 0 // the initializer value is written directly to the backing field
-    set(value) {
-        if (value >= 0) field = value
-    }
-```
-
-The `field` identifier can only be used in the accessors of the property.
-
-A backing field will be generated for a property if it uses the default implementation of at least one of the accessors, or if a custom accessor references it through the `field` identifier.
-
-For example, in the following case there will be no backing field:
-
-``` kotlin
-val isEmpty: Boolean
-    get() = this.size == 0
-```
-
-### Backing Properties
-
-If you want to do something that does not fit into this "implicit backing field" scheme, you can always fall back to having a *backing property*:
-
-``` kotlin
-private var _table: Map<String, Int>? = null
-public val table: Map<String, Int>
-    get() {
-        if (_table == null) {
-            _table = HashMap() // Type parameters are inferred
-        }
-        return _table ?: throw AssertionError("Set to null by another thread")
-    }
-```
-
-In all respects, this is just the same as in Java since access to private properties with default getters and setters is optimized so that no function call overhead is introduced.
-
-
-## Compile-Time Constants
-
-Properties the value of which is known at compile time can be marked as _compile time constants_ using the `const` modifier.
-Such properties need to fulfil the following requirements:
-
-  * Top-level or member of an `object`
-  * Initialized with a value of type `String` or a primitive type
-  * No custom getter
-
-Such properties can be used in annotations:
-
-``` kotlin
-const val SUBSYSTEM_DEPRECATED: String = "This subsystem is deprecated"
-
-@Deprecated(SUBSYSTEM_DEPRECATED) fun foo() { ... }
-```
-
-
-## Late-Initialized Properties
-
-Normally, properties declared as having a non-null type must be initialized in the constructor.
-However, fairly often this is not convenient. For example, properties can be initialized through dependency injection,
-or in the setup method of a unit test. In this case, you cannot supply a non-null initializer in the constructor,
-but you still want to avoid null checks when referencing the property inside the body of a class.
-
-To handle this case, you can mark the property with the `lateinit` modifier:
-
-``` kotlin
-public class MyTest {
-    lateinit var subject: TestSubject
-
-    @SetUp fun setup() {
-        subject = TestSubject()
-    }
-
-    @Test fun test() {
-        subject.method()  // dereference directly
-    }
-}
-```
-
-The modifier can only be used on `var` properties declared inside the body of a class (not in the primary constructor), and only
-when the property does not have a custom getter or setter. The type of the property must be non-null, and it must not be
-a primitive type.
-
-Accessing a `lateinit` property before it has been initialized throws a special exception that clearly identifies the property
-being accessed and the fact that it hasn't been initialized.
-
-## Overriding Properties
-
-See [Overriding Properties](classes.html#overriding-properties)
-
-## Delegated Properties
-  
-The most common kind of properties simply reads from (and maybe writes to) a backing field. 
-On the other hand, with custom getters and setters one can implement any behaviour of a property.
-Somewhere in between, there are certain common patterns of how a property may work. A few examples: lazy values,
-reading from a map by a given key, accessing a database, notifying listener on access, etc.
-
-Such common behaviours can be implemented as libraries using [_delegated properties_](delegated-properties.html).
->>>>>>> 3df3b7f4
+---
+type: doc
+layout: reference
+category: "Syntax"
+title: "属性和字段"
+---
+
+# 属性和字段
+
+## 声明属性
+
+Kotlin的类可以有属性。
+属性可以用关键字*var*{: .keyword } 声明为可变的，否则使用只读关键字*val*{: .keyword }。
+
+``` kotlin
+public class Address { 
+    public var name: String = ...
+    public var street: String = ...
+    public var city: String = ...
+    public var state: String? = ...
+    public var zip: String = ...
+}
+```
+
+要使用一个属性，只要用名称引用它即可，就像 Java 中的字段：
+
+``` kotlin
+fun copyAddress(address: Address): Address {
+    val result = Address() // Kotlin 中没有“new”关键字
+    result.name = address.name // 将调用访问器
+    result.street = address.street
+    // ...
+    return result
+}
+```
+
+## Getters 和 Setters
+
+声明一个属性的完整语法是
+
+``` kotlin
+var <propertyName>: <PropertyType> [= <property_initializer>]
+    [<getter>]
+    [<setter>]
+```
+
+其初始器（initializer）、getter 和 setter 都是可选的。属性类型如果可以从初始器或者基类中推断出来，也可以省略。
+
+例如:
+
+``` kotlin
+var allByDefault: Int? // 错误：需要显式初始化器，隐含默认 getter 和 setter
+var initialized = 1 // 类型 Int、默认 getter 和 setter
+```
+
+一个只读属性的语法和一个可变的属性的语法有两方面的不同：1、只读属性的用 `val`开始代替`var` 2、只读属性不允许 setter
+
+``` kotlin
+val simple: Int? // 类型 Int、默认 getter、必须在构造函数中初始化
+val inferredType = 1 // 类型 Int 、默认 getter
+```
+
+我们可以编写自定义的访问器，非常像普通函数，刚好在属性声明内部。这里有一个自定义 getter 的例子:
+
+``` kotlin
+val isEmpty: Boolean
+    get() = this.size == 0
+```
+
+一个自定义的 setter 的例子:
+
+``` kotlin
+var stringRepresentation: String
+    get() = this.toString()
+    set(value) {
+        setDataFromString(value) // 解析字符串并赋值给其他属性
+    }
+```
+
+按照惯例，setter 参数的名称是 `value`，但是如果你喜欢你可以选择一个不同的名称。
+
+如果你需要改变一个访问器的可见性或者对其注解，但是不需要改变默认的实现，
+你可以定义访问器而不定义其实现:
+
+``` kotlin
+var setterVisibility: String = "abc"
+    private set // 此 setter 是私有的并且有默认实现
+
+var setterWithAnnotation: Any? = null
+    @Inject set // 用 Inject 注解此 setter
+```
+
+### 幕后字段
+
+Kotlin 中类不能有字段。然而，当使用自定义访问器时，有时有一个幕后字段（backing field）有时是必要的。为此 Kotlin 提供
+一个自动幕后字段，它可通过使用 `field` 标识符访问。
+
+``` kotlin
+var counter = 0 // 此初始器值直接写入到幕后字段
+  set(value) {
+    if (value >= 0)
+      field = value
+  }
+```
+
+`field` 标识符只能用在属性的访问器内。
+
+如果属性至少一个访问器使用默认实现，或者自定义访问器通过 `field` 引用幕后字段，将会为该属性生成一个幕后字段。
+
+例如，下面的情况下， 就没有幕后字段：
+
+``` kotlin
+val isEmpty: Boolean
+    get() = this.size == 0
+```
+
+### 幕后属性
+
+如果你的需求不符合这套“隐式的幕后字段”方案，那么总可以使用 *幕后属性（backing property）*：
+
+``` kotlin
+private var _table: Map<String, Int>? = null
+public val table: Map<String, Int>
+    get() {
+        if (_table == null) {
+            _table = HashMap() // 类型参数已推断出
+        }
+        return _table ?: throw AssertionError("Set to null by another thread")
+    }
+```
+
+从各方面看，这正是与 Java 相同的方式。因为通过默认 getter 和 setter 访问私有属性会被优化，所以不会引入函数调用开销。
+
+
+## 编译期常量
+
+已知值的属性可以使用 `const` 修饰符标记为 _编译期常量_。
+这些属性需要满足以下要求：
+
+  * 位于顶层或者是 `object` 的一个成员
+  * 用 `String` 或原生类型 值初始化
+  * 没有自定义 getter
+
+这些属性可以用在注解中：
+
+``` kotlin
+const val SUBSYSTEM_DEPRECATED: String = "This subsystem is deprecated"
+
+@Deprecated(SUBSYSTEM_DEPRECATED) fun foo() { ... }
+```
+
+
+## 惰性初始化属性
+
+一般地，属性声明为非空类型必须在构造函数中初始化。
+然而，这经常不方便。例如：属性可以通过依赖注入来初始化，
+或者在单元测试的 setup 方法中初始化。 这种情况下，你不能在构造函数内提供一个非空初始器。
+但你仍然想在类体中引用该属性时避免空检查。
+
+为处理这种情况，你可以用 `lateinit` 修饰符标记该属性：
+
+``` kotlin
+public class MyTest {
+    lateinit var subject: TestSubject
+
+    @SetUp fun setup() {
+        subject = TestSubject()
+    }
+
+    @Test fun test() {
+        subject.method()  // 直接解引用
+    }
+}
+```
+
+该修饰符只能用于在类体中（不是在主构造函数中）声明的 `var` 属性，并且仅
+当该属性没有自定义 getter 或 setter 时。该属性必须是非空类型，并且不能是
+原生类型。
+
+在初始化前访问一个 `lateinit` 属性会抛出一个特定异常，该异常明确标识该属性
+被访问及它没有初始化的事实。
+
+## 覆盖属性
+
+参见[覆盖属性](classes.html#覆盖属性)
+
+## 委托属性
+
+最常见的一类属性就是简单地从幕后字段中读取（以及可能的写入）。
+另一方面，使用自定义 getter 和 setter 可以实现属性的任何行为。
+介于两者之间，属性如何工作有一些常见的模式。一些例子：惰性值、
+通过键值从映射读取、访问数据库、访问时通知侦听器等等。
+
+这些常见行为可以通过使用[_委托属性_](delegated-properties.html)实现为库。
+