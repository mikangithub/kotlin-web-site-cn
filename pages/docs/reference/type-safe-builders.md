--- conflicted
+++ resolved
@@ -60,19 +60,11 @@
 
 ## 实现原理
 
-<<<<<<< HEAD
 让我们来看看 Kotlin 中实现类型安全构建器的机制。
 首先，我们需要定义我们想要构建的模型，在本例中我们需要建模 HTML 标签。
 用一些类就可以轻易完成。
 例如，`HTML` 是一个描述 `<html>` 标签的类，也就是说它定义了像 `<head>` 和 `<body>` 这样的子标签。
-（参见[下文](#declarations)它的声明。）
-=======
-Let's walk through the mechanisms of implementing type-safe builders in Kotlin.
-First of all we need to define the model we want to build, in this case we need to model HTML tags.
-It is easily done with a bunch of classes.
-For example, `HTML` is a class that describes the `<html>` tag, i.e. it defines children like `<head>` and `<body>`.
-(See its declaration [below](#full-definition-of-the-comexamplehtml-package).)
->>>>>>> e4954b45
+（参见[下文](#comexamplehtml-包的完整定义)它的声明。）
 
 现在，让我们回想下为什么我们可以在代码中这样写：
 
