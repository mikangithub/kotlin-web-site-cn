--- conflicted
+++ resolved
@@ -9,15 +9,9 @@
 
 为了表示当前的 _接收者_ 我们使用 *this*{: .keyword } 表达式：
 
-<<<<<<< HEAD
-* 在[类](classes.html#继承)的成员中，*this*{: .keyword } 指的是该类的当前对象
+* 在[类](classes.html#继承)的成员中，*this*{: .keyword } 指的是该类的当前对象。
 * 在[扩展函数](extensions.html)或者[带接收者的函数字面值](lambdas.html#带接收者的函数字面值)中，
 *this*{: .keyword } 表示在点左侧传递的 _接收者_ 参数。
-=======
-* In a member of a [class](classes.html#inheritance), *this*{: .keyword } refers to the current object of that class.
-* In an [extension function](extensions.html) or a [function literal with receiver](lambdas.html#function-literals-with-receiver)
-*this*{: .keyword } denotes the _receiver_ parameter that is passed on the left-hand side of a dot.
->>>>>>> 73d61373
 
 如果 *this*{: .keyword } 没有限定符，它指的是最内层的包含它的作用域。要引用其他作用域中的 *this*{: .keyword }，请使用 _标签限定符_：
 
