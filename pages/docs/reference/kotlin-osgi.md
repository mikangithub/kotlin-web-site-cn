--- conflicted
+++ resolved
@@ -26,11 +26,7 @@
     </dependencies>
 ```
 
-<<<<<<< HEAD
-从外部库中排除标准库（注意“星排除”只在 Maven 3 中有效）
-=======
-To exclude the standard library from external libraries (notice that "star exclusion" works in Maven 3 only):
->>>>>>> 59677141
+从外部库中排除标准库（注意“星排除”只在 Maven 3 中有效）：
 
 ```xml
         <dependency>
@@ -55,11 +51,7 @@
 compile "org.jetbrains.kotlin:kotlin-osgi-bundle:$kotlinVersion"
 ```
 
-<<<<<<< HEAD
-要排除作为传递依赖的默认 Kotlin 库，你可以使用以下方法
-=======
-To exclude default Kotlin libraries that comes as transitive dependencies you can use the following approach:
->>>>>>> 59677141
+要排除作为传递依赖的默认 Kotlin 库，你可以使用以下方法：
 
 ```groovy
 dependencies {
