--- conflicted
+++ resolved
@@ -12,21 +12,13 @@
 Kotlin 中所有异常类都是 `Throwable` 类的子孙类。
 每个异常都有消息、堆栈回溯信息和可选的原因。
 
-<<<<<<< HEAD
-使用 *throw*{: .keyword }-表达式来抛出异常。
-=======
-To throw an exception object, use the *throw*{: .keyword }-expression:
->>>>>>> 201b2cbd
+使用 *throw*{: .keyword }-表达式来抛出异常：
 
 ``` kotlin
 throw MyException("Hi There!")
 ```
 
-<<<<<<< HEAD
-使用 *try*{: .keyword }-表达式来捕获异常。
-=======
-To catch an exception, use the *try*{: .keyword }-expression:
->>>>>>> 201b2cbd
+使用 *try*{: .keyword }-表达式来捕获异常：
 
 ``` kotlin
 try {
@@ -45,11 +37,7 @@
 
 ### Try 是一个表达式
 
-<<<<<<< HEAD
-*try*{: .keyword } 是一个表达式，即它可以有一个返回值。
-=======
-*try*{: .keyword } is an expression, i.e. it may have a return value:
->>>>>>> 201b2cbd
+*try*{: .keyword } 是一个表达式，即它可以有一个返回值：
 
 ``` kotlin
 val a: Int? = try { parseInt(input) } catch (e: NumberFormatException) { null }
@@ -63,11 +51,7 @@
 
 Kotlin 没有受检的异常。这其中有很多原因，但我们会提供一个简单的例子。
 
-<<<<<<< HEAD
-以下是 JDK 中 `StringBuilder` 类实现的一个示例接口
-=======
-The following is an example interface of the JDK implemented by `StringBuilder` class:
->>>>>>> 201b2cbd
+以下是 JDK 中 `StringBuilder` 类实现的一个示例接口：
 
 ``` java
 Appendable append(CharSequence csq) throws IOException;
