--- conflicted
+++ resolved
@@ -2,11 +2,7 @@
 type: doc
 layout: reference
 category: "Syntax"
-<<<<<<< HEAD
-title: "异常"
-=======
-title: "Exceptions: try, catch, finally, throw, Nothing"
->>>>>>> 7834f9b8
+title: "异常：try、catch、finally、throw、Nothing"
 ---
 
 # 异常
