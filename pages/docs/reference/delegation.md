--- conflicted
+++ resolved
@@ -30,12 +30,7 @@
 }
 ```
 
-<<<<<<< HEAD
 `Derived` 的超类型列表中的 *by*{: .keyword }-子句表示 `b` 将会在 `Derived` 中内部存储。
 并且编译器将生成转发给 `b` 的所有 `Base` 的方法。
-=======
-The *by*{: .keyword }-clause in the supertype list for `Derived` indicates that `b` will be stored internally in objects of `Derived`
-and the compiler will generate all the methods of `Base` that forward to `b`.
 
-Note that overrides work as you might expect: The compiler will use your `override` implementations instead of those in the delegate object. If we were to add `override fun print() { print("abc") }` to `Derived`, the program would print "abc" instead of "10".
->>>>>>> 2e27878b
+Note that overrides work as you might expect: The compiler will use your `override` implementations instead of those in the delegate object. If we were to add `override fun print() { print("abc") }` to `Derived`, the program would print "abc" instead of "10".