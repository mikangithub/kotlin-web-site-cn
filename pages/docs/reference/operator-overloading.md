---
type: doc
layout: reference
title: "操作符符重载"
category: "Syntax"
---

# 操作符符重载

Kotlin 允许我们为自己的类型提供预定义的一组操作符的实现。这些操作符具有固定的符号表示
（如 `+` 或 `*`）和固定的[优先级](grammar.html#precedence)。为实现这样的操作符，我们为相应的类型（即二元操作符左侧的类型和一元操作符的参数类型）提供了一个固定名字的[成员函数](functions.html#成员函数)
或[扩展函数](extensions.html)。
重载操作符的函数需要用 `operator` 修饰符标记。

## 约定

在这里我们描述为不同操作符规范操作符重载的约定。

### 一元操作

| 表达式 | 翻译为 |
|------------|---------------|
| `+a` | `a.unaryPlus()` |
| `-a` | `a.unaryMinus()` |
| `!a` | `a.not()` |

这个表是说，当编译器处理例如表达式 `+a` 时，它执行以下步骤：

* 确定 `a` 的类型，令其为 `T`。
* 为接收者 `T` 查找一个带有 `operator` 修饰符的无参函数 `unaryPlus（）`，即成员函数或扩展函数。
* 如果函数不存在或不明确，则导致编译错误。
* 如果函数存在且其返回类型为 `R`，那就表达式 `+a` 具有类型 `R`。

*注意* 这些操作以及所有其他操作都针对[基本类型](basic-types.html)做了优化，不会为它们引入函数调用的开销。

| 表达式 | 翻译为 |
|------------|---------------|
| `a++` | `a.inc()` + 见下文 |
| `a--` | `a.dec()` + 见下文 |

<<<<<<< HEAD

这些操作应该改变它们的接收者并且（可选地）返回一个值。

> **`inc()/dec()` 不应该改变接收者对象**.<br>
> “改变接收者”我们的指的是 _该接收者变量值_ 而不是接收者对象指向。
{:.note}
=======
The `inc()` and `dec()` functions must return a value, which will be assigned to the variable on which the
`++` or `--` operation was used. They shouldn't mutate the object on which the `inc` or `dec` was invoked.
>>>>>>> e39e7e90

编译器执行以下步骤来解析*后缀*形式的操作符，例如 `a++`：

<<<<<<< HEAD
* 确定 `a` 的类型，令其为 `T`。
* 查找一个适用于类型为 `T` 的接收者的、带有 `operator` 修饰符的无参数函数 `inc()`。
* 如果该函数返回类型 `R`，那么 `R` 必须是 `T` 的子类型。
=======
* Determines the type of `a`, let it be `T`.
* Looks up a function `inc()` with the `operator` modifier and no parameters, applicable to the receiver of type `T`.
* Checks that the return type of the function is a subtype of `T`.
>>>>>>> e39e7e90

计算表达式的步骤是：

* 把 `a` 的初始值存储到临时存储 `a0` 中，
* 把 `a.inc()` 结果赋值给 `a`，
* 把 `a0` 作为表达式的结果返回。

对于 `a--`，步骤是完全类似的。

对于*前缀*形式 `++a` 和 `--a` 以相同方式解析，其步骤是：

* 把 `a.inc()` 结果赋值给 `a`，
* 把 `a` 的新值作为表达式结果返回。

### 二元操作

| 表达式 | 翻译为 |
| -----------|-------------- |
| `a + b` | `a.plus(b)` |
| `a - b` | `a.minus(b)` |
| `a * b` | `a.times(b)` |
| `a / b` | `a.div(b)` |
| `a % b` | `a.rem(b)`, `a.mod(b)` (deprecated) |
| `a..b ` | `a.rangeTo(b)` |

对于此表中的操作，编译器只是解析成*翻译为*列中的表达式。

Note that the `rem` operator is supported since Kotlin 1.1. Kotlin 1.0 uses the `mod` operator, which is deprecated
in Kotlin 1.1.

| Expression | Translated to |
| -----------|-------------- |
| `a in b` | `b.contains(a)` |
| `a !in b` | `!b.contains(a)` |

对于 `in` 和 `!in`，过程是相同的，但是参数的顺序是相反的。
{:#in}

<<<<<<< HEAD
| 符号 | 翻译为 |
=======
| Expression | Translated to |
>>>>>>> e39e7e90
| -------|-------------- |
| `a[i]`  | `a.get(i)` |
| `a[i, j]`  | `a.get(i, j)` |
| `a[i_1, ...,  i_n]`  | `a.get(i_1, ...,  i_n)` |
| `a[i] = b` | `a.set(i, b)` |
| `a[i, j] = b` | `a.set(i, j, b)` |
| `a[i_1, ...,  i_n] = b` | `a.set(i_1, ..., i_n, b)` |

方括号转换为调用带有适当数量参数的 `get` 和 `set`。

<<<<<<< HEAD
| 符号 | 翻译为 |
=======
| Expression | Translated to |
>>>>>>> e39e7e90
|--------|---------------|
| `a()`  | `a.invoke()` |
| `a(i)`  | `a.invoke(i)` |
| `a(i, j)`  | `a.invoke(i, j)` |
| `a(i_1, ...,  i_n)`  | `a.invoke(i_1, ...,  i_n)` |

圆括号转换为调用带有适当数量参数的 `invoke`。

| 表达式 | 翻译为 |
|------------|---------------|
| `a += b` | `a.plusAssign(b)` |
| `a -= b` | `a.minusAssign(b)` |
| `a *= b` | `a.timesAssign(b)` |
| `a /= b` | `a.divAssign(b)` |
| `a %= b` | `a.modAssign(b)` |
{:#assignments}

对于赋值操作，例如 `a += b`，编译器执行以下步骤：

* 如果右列的函数可用
  * 如果相应的二元函数（即 `plusAssign()` 对应于 `plus()`）也可用，那么报告错误（模糊）。
  * 确保其返回类型是 `Unit`，否则报告错误。
  * 生成 `a.plusAssign(b)` 的代码
* 否则试着生成 `a = a + b` 的代码（这里包含类型检查：`a + b` 的类型必须是 `a` 的子类型）。

*注意*：赋值在 Kotlin 中*不是*表达式。
{:#Equals}

| 表达式 | 翻译为 |
|------------|---------------|
| `a == b` | `a?.equals(b) ?: (b === null)` |
| `a != b` | `!(a?.equals(b) ?: (b === null))` |

*注意*：`===` 和 `!==`（同一性检查）不可重载，因此不存在对他们的约定

<<<<<<< HEAD
这个 `==` 操作符有些特殊：它被翻译成一个复杂的表达式，用于筛选 `null` 值，而 `null == null` 是 `true`。

| 符号 | 翻译为 |
=======
The `==` operation is special: it is translated to a complex expression that screens for `null`'s.
`null == null` is always true, and `x == null` for a non-null `x` is always false and won't invoke `x.equals()`.

| Expression | Translated to |
>>>>>>> e39e7e90
|--------|---------------|
| `a > b`  | `a.compareTo(b) > 0` |
| `a < b`  | `a.compareTo(b) < 0` |
| `a >= b` | `a.compareTo(b) >= 0` |
| `a <= b` | `a.compareTo(b) <= 0` |

所有的比较都转换为对 `compareTo` 的调用，这个函数需要返回 `Int` 值

## 命名函数的中缀调用

我们可以通过[中缀函数的调用](functions.html#中缀表示法) 来模拟自定义中缀操作符。<|MERGE_RESOLUTION|>--- conflicted
+++ resolved
@@ -38,29 +38,14 @@
 | `a++` | `a.inc()` + 见下文 |
 | `a--` | `a.dec()` + 见下文 |
 
-<<<<<<< HEAD
-
-这些操作应该改变它们的接收者并且（可选地）返回一个值。
-
-> **`inc()/dec()` 不应该改变接收者对象**.<br>
-> “改变接收者”我们的指的是 _该接收者变量值_ 而不是接收者对象指向。
-{:.note}
-=======
 The `inc()` and `dec()` functions must return a value, which will be assigned to the variable on which the
 `++` or `--` operation was used. They shouldn't mutate the object on which the `inc` or `dec` was invoked.
->>>>>>> e39e7e90
 
 编译器执行以下步骤来解析*后缀*形式的操作符，例如 `a++`：
 
-<<<<<<< HEAD
 * 确定 `a` 的类型，令其为 `T`。
 * 查找一个适用于类型为 `T` 的接收者的、带有 `operator` 修饰符的无参数函数 `inc()`。
-* 如果该函数返回类型 `R`，那么 `R` 必须是 `T` 的子类型。
-=======
-* Determines the type of `a`, let it be `T`.
-* Looks up a function `inc()` with the `operator` modifier and no parameters, applicable to the receiver of type `T`.
 * Checks that the return type of the function is a subtype of `T`.
->>>>>>> e39e7e90
 
 计算表达式的步骤是：
 
@@ -99,11 +84,7 @@
 对于 `in` 和 `!in`，过程是相同的，但是参数的顺序是相反的。
 {:#in}
 
-<<<<<<< HEAD
-| 符号 | 翻译为 |
-=======
-| Expression | Translated to |
->>>>>>> e39e7e90
+| 表达式 | 翻译为 |
 | -------|-------------- |
 | `a[i]`  | `a.get(i)` |
 | `a[i, j]`  | `a.get(i, j)` |
@@ -114,11 +95,7 @@
 
 方括号转换为调用带有适当数量参数的 `get` 和 `set`。
 
-<<<<<<< HEAD
-| 符号 | 翻译为 |
-=======
-| Expression | Translated to |
->>>>>>> e39e7e90
+| 表达式 | 翻译为 |
 |--------|---------------|
 | `a()`  | `a.invoke()` |
 | `a(i)`  | `a.invoke(i)` |
@@ -154,16 +131,10 @@
 
 *注意*：`===` 和 `!==`（同一性检查）不可重载，因此不存在对他们的约定
 
-<<<<<<< HEAD
-这个 `==` 操作符有些特殊：它被翻译成一个复杂的表达式，用于筛选 `null` 值，而 `null == null` 是 `true`。
-
-| 符号 | 翻译为 |
-=======
-The `==` operation is special: it is translated to a complex expression that screens for `null`'s.
+这个 `==` 操作符有些特殊：它被翻译成一个复杂的表达式，用于筛选 `null` 值。
 `null == null` is always true, and `x == null` for a non-null `x` is always false and won't invoke `x.equals()`.
 
-| Expression | Translated to |
->>>>>>> e39e7e90
+| 表达式 | 翻译为 |
 |--------|---------------|
 | `a > b`  | `a.compareTo(b) > 0` |
 | `a < b`  | `a.compareTo(b) < 0` |
