---
type: doc
layout: reference
title: "操作符重载"
category: "Syntax"
---

# 操作符重载

Kotlin 允许我们为自己的类型提供预定义的一组操作符的实现。这些操作符具有固定的符号表示
（如 `+` 或 `*`）和固定的[优先级](grammar.html#precedence)。为实现这样的操作符，我们为相应的类型（即二元操作符左侧的类型和一元操作符的参数类型）提供了一个固定名字的[成员函数](functions.html#成员函数)<!--
-->或[扩展函数](extensions.html)。
重载操作符的函数需要用 `operator` 修饰符标记。

另外，我们描述为不同操作符规范操作符重载的约定。

## 一元操作

### 一元前缀操作符

| 表达式     | 翻译为        |
|------------|---------------|
| `+a` | `a.unaryPlus()` |
| `-a` | `a.unaryMinus()` |
| `!a` | `a.not()` |

这个表是说，当编译器处理例如表达式 `+a` 时，它执行以下步骤：

<<<<<<< HEAD
* 确定 `a` 的类型，令其为 `T`。
* 为接收者 `T` 查找一个带有 `operator` 修饰符的无参函数 `unaryPlus（）`，即成员函数或扩展函数。
* 如果函数不存在或不明确，则导致编译错误。
* 如果函数存在且其返回类型为 `R`，那就表达式 `+a` 具有类型 `R`。
=======
* Determines the type of `a`, let it be `T`;
* Looks up a function `unaryPlus()` with the `operator` modifier and no parameters for the receiver `T`, i.e. a member function or an extension function;
* If the function is absent or ambiguous, it is a compilation error;
* If the function is present and its return type is `R`, the expression `+a` has type `R`;
>>>>>>> 73d61373

*注意* 这些操作以及所有其他操作都针对[基本类型](basic-types.html)做了优化，不会为它们引入函数调用的开销。

以下是如何重载一元减运算符的示例：

``` kotlin
data class Point(val x: Int, val y: Int)

operator fun Point.unaryMinus() = Point(-x, -y)

val point = Point(10, 20)
println(-point)  // 输出“(-10, -20)”
```

### 递增与递减

| 表达式     | 翻译为        |
|------------|---------------|
| `a++` | `a.inc()` + 见下文 |
| `a--` | `a.dec()` + 见下文 |

`inc()` 和 `dec()` 函数必须返回一个值，它用于赋值给使用
`++` 或 `--` 操作的变量。它们不应该改变在其上调用 `inc()` 或 `dec()` 的对象。

编译器执行以下步骤来解析*后缀*形式的操作符，例如 `a++`：

<<<<<<< HEAD
* 确定 `a` 的类型，令其为 `T`。
* 查找一个适用于类型为 `T` 的接收者的、带有 `operator` 修饰符的无参数函数 `inc()`。
* 检查函数的返回类型是 `T` 的子类型。
=======
* Determines the type of `a`, let it be `T`;
* Looks up a function `inc()` with the `operator` modifier and no parameters, applicable to the receiver of type `T`;
* Checks that the return type of the function is a subtype of `T`.
>>>>>>> 73d61373

计算表达式的步骤是：

<<<<<<< HEAD
* 把 `a` 的初始值存储到临时存储 `a0` 中，
* 把 `a.inc()` 结果赋值给 `a`，
* 把 `a0` 作为表达式的结果返回。
=======
* Store the initial value of `a` to a temporary storage `a0`;
* Assign the result of `a.inc()` to `a`;
* Return `a0` as a result of the expression.
>>>>>>> 73d61373

对于 `a--`，步骤是完全类似的。

对于*前缀*形式 `++a` 和 `--a` 以相同方式解析，其步骤是：

<<<<<<< HEAD
* 把 `a.inc()` 结果赋值给 `a`，
* 把 `a` 的新值作为表达式结果返回。
=======
* Assign the result of `a.inc()` to `a`;
* Return the new value of `a` as a result of the expression.
>>>>>>> 73d61373

## 二元操作

{:#arithmetic}

### 算术运算符

| 表达式     | 翻译为        |
| -----------|-------------- |
| `a + b` | `a.plus(b)` |
| `a - b` | `a.minus(b)` |
| `a * b` | `a.times(b)` |
| `a / b` | `a.div(b)` |
| `a % b` | `a.rem(b)`、 `a.mod(b)` （已弃用） |
| `a..b ` | `a.rangeTo(b)` |

对于此表中的操作，编译器只是解析成*翻译为*列中的表达式。

请注意，自 Kotlin 1.1 起支持 `rem` 运算符。Kotlin 1.0 使用 `mod` 运算符，它在
Kotlin 1.1 中被弃用。


#### 示例

<<<<<<< HEAD
下面是一个从给定值起始的 Counter 类的示例，它可以使用重载的 `+` 运算符来增加计数。
=======
Below is an example Counter class that starts at a given value and can be incremented using the overloaded `+` operator:
>>>>>>> 73d61373

``` kotlin
data class Counter(val dayIndex: Int) {
    operator fun plus(increment: Int): Counter {
        return Counter(dayIndex + increment)
    }
}
```

{:#in}

### “In”操作符


| 表达式     | 翻译为        |
| -----------|-------------- |
| `a in b` | `b.contains(a)` |
| `a !in b` | `!b.contains(a)` |

对于 `in` 和 `!in`，过程是相同的，但是参数的顺序是相反的。

{:#indexed}

### 索引访问操作符

| 表达式 | 翻译为        |
| -------|-------------- |
| `a[i]`  | `a.get(i)` |
| `a[i, j]`  | `a.get(i, j)` |
| `a[i_1, ……,  i_n]`  | `a.get(i_1, ……,  i_n)` |
| `a[i] = b` | `a.set(i, b)` |
| `a[i, j] = b` | `a.set(i, j, b)` |
| `a[i_1, ……,  i_n] = b` | `a.set(i_1, ……, i_n, b)` |

方括号转换为调用带有适当数量参数的 `get` 和 `set`。

{:#invoke}

### 调用操作符

| 表达式 | 翻译为        |
|--------|---------------|
| `a()`  | `a.invoke()` |
| `a(i)`  | `a.invoke(i)` |
| `a(i, j)`  | `a.invoke(i, j)` |
| `a(i_1, ……,  i_n)`  | `a.invoke(i_1, ……,  i_n)` |

圆括号转换为调用带有适当数量参数的 `invoke`。

{:#assignments}

### 广义赋值

| 表达式     | 翻译为        |
|------------|---------------|
| `a += b` | `a.plusAssign(b)` |
| `a -= b` | `a.minusAssign(b)` |
| `a *= b` | `a.timesAssign(b)` |
| `a /= b` | `a.divAssign(b)` |
| `a %= b` | `a.remAssign(b)`, `a.modAssign(b)`（已弃用） |

对于赋值操作，例如 `a += b`，编译器执行以下步骤：

<<<<<<< HEAD
* 如果右列的函数可用
  * 如果相应的二元函数（即 `plusAssign()` 对应于 `plus()`）也可用，那么报告错误（模糊）。
  * 确保其返回类型是 `Unit`，否则报告错误。
  * 生成 `a.plusAssign(b)` 的代码
* 否则试着生成 `a = a + b` 的代码（这里包含类型检查：`a + b` 的类型必须是 `a` 的子类型）。
=======
* If the function from the right column is available
  * If the corresponding binary function (i.e. `plus()` for `plusAssign()`) is available too, report error (ambiguity),
  * Make sure its return type is `Unit`, and report an error otherwise,
  * Generate code for `a.plusAssign(b)`;
* Otherwise, try to generate code for `a = a + b` (this includes a type check: the type of `a + b` must be a subtype of `a`).
>>>>>>> 73d61373

*注意*：赋值在 Kotlin 中*不是*表达式。

{:#equals}

### 相等与不等操作符

| 表达式     | 翻译为        |
|------------|---------------|
| `a == b` | `a?.equals(b) ?: (b === null)` |
| `a != b` | `!(a?.equals(b) ?: (b === null))` |

<<<<<<< HEAD
*注意*：`===` 和 `!==`（同一性检查）不可重载，因此不存在对他们的约定
=======
*Note*: `===` and `!==` (identity checks) are not overloadable, so no conventions exist for them.
>>>>>>> 73d61373

这个 `==` 操作符有些特殊：它被翻译成一个复杂的表达式，用于筛选 `null` 值。
`null == null`  总是 true，对于非空的 `x`，`x == null` 总是 false 而不会调用 `x.equals()`。

{:#comparison}

### 比较操作符

| 表达式 | 翻译为        |
|--------|---------------|
| `a > b`  | `a.compareTo(b) > 0` |
| `a < b`  | `a.compareTo(b) < 0` |
| `a >= b` | `a.compareTo(b) >= 0` |
| `a <= b` | `a.compareTo(b) <= 0` |

所有的比较都转换为对 `compareTo` 的调用，这个函数需要返回 `Int` 值

### 属性委托操作符
`provideDelegate`、 `getValue` 以及 `setValue` 操作符函数已在<!--
-->[委托属性](delegated-properties.html)中描述。

## 命名函数的中缀调用

我们可以通过[中缀函数的调用](functions.html#中缀表示法) 来模拟自定义中缀操作符。<|MERGE_RESOLUTION|>--- conflicted
+++ resolved
@@ -26,17 +26,10 @@
 
 这个表是说，当编译器处理例如表达式 `+a` 时，它执行以下步骤：
 
-<<<<<<< HEAD
-* 确定 `a` 的类型，令其为 `T`。
-* 为接收者 `T` 查找一个带有 `operator` 修饰符的无参函数 `unaryPlus（）`，即成员函数或扩展函数。
-* 如果函数不存在或不明确，则导致编译错误。
-* 如果函数存在且其返回类型为 `R`，那就表达式 `+a` 具有类型 `R`。
-=======
-* Determines the type of `a`, let it be `T`;
-* Looks up a function `unaryPlus()` with the `operator` modifier and no parameters for the receiver `T`, i.e. a member function or an extension function;
-* If the function is absent or ambiguous, it is a compilation error;
-* If the function is present and its return type is `R`, the expression `+a` has type `R`;
->>>>>>> 73d61373
+* 确定 `a` 的类型，令其为 `T`；
+* 为接收者 `T` 查找一个带有 `operator` 修饰符的无参函数 `unaryPlus（）`，即成员函数或扩展函数；
+* 如果函数不存在或不明确，则导致编译错误；
+* 如果函数存在且其返回类型为 `R`，那就表达式 `+a` 具有类型 `R`；
 
 *注意* 这些操作以及所有其他操作都针对[基本类型](basic-types.html)做了优化，不会为它们引入函数调用的开销。
 
@@ -63,39 +56,22 @@
 
 编译器执行以下步骤来解析*后缀*形式的操作符，例如 `a++`：
 
-<<<<<<< HEAD
-* 确定 `a` 的类型，令其为 `T`。
-* 查找一个适用于类型为 `T` 的接收者的、带有 `operator` 修饰符的无参数函数 `inc()`。
+* 确定 `a` 的类型，令其为 `T`；
+* 查找一个适用于类型为 `T` 的接收者的、带有 `operator` 修饰符的无参数函数 `inc()`；
 * 检查函数的返回类型是 `T` 的子类型。
-=======
-* Determines the type of `a`, let it be `T`;
-* Looks up a function `inc()` with the `operator` modifier and no parameters, applicable to the receiver of type `T`;
-* Checks that the return type of the function is a subtype of `T`.
->>>>>>> 73d61373
 
 计算表达式的步骤是：
 
-<<<<<<< HEAD
-* 把 `a` 的初始值存储到临时存储 `a0` 中，
-* 把 `a.inc()` 结果赋值给 `a`，
+* 把 `a` 的初始值存储到临时存储 `a0` 中；
+* 把 `a.inc()` 结果赋值给 `a`；
 * 把 `a0` 作为表达式的结果返回。
-=======
-* Store the initial value of `a` to a temporary storage `a0`;
-* Assign the result of `a.inc()` to `a`;
-* Return `a0` as a result of the expression.
->>>>>>> 73d61373
 
 对于 `a--`，步骤是完全类似的。
 
 对于*前缀*形式 `++a` 和 `--a` 以相同方式解析，其步骤是：
 
-<<<<<<< HEAD
-* 把 `a.inc()` 结果赋值给 `a`，
+* 把 `a.inc()` 结果赋值给 `a`；
 * 把 `a` 的新值作为表达式结果返回。
-=======
-* Assign the result of `a.inc()` to `a`;
-* Return the new value of `a` as a result of the expression.
->>>>>>> 73d61373
 
 ## 二元操作
 
@@ -120,11 +96,7 @@
 
 #### 示例
 
-<<<<<<< HEAD
-下面是一个从给定值起始的 Counter 类的示例，它可以使用重载的 `+` 运算符来增加计数。
-=======
-Below is an example Counter class that starts at a given value and can be incremented using the overloaded `+` operator:
->>>>>>> 73d61373
+下面是一个从给定值起始的 Counter 类的示例，它可以使用重载的 `+` 运算符来增加计数：
 
 ``` kotlin
 data class Counter(val dayIndex: Int) {
@@ -188,19 +160,11 @@
 
 对于赋值操作，例如 `a += b`，编译器执行以下步骤：
 
-<<<<<<< HEAD
 * 如果右列的函数可用
-  * 如果相应的二元函数（即 `plusAssign()` 对应于 `plus()`）也可用，那么报告错误（模糊）。
-  * 确保其返回类型是 `Unit`，否则报告错误。
-  * 生成 `a.plusAssign(b)` 的代码
+  * 如果相应的二元函数（即 `plusAssign()` 对应于 `plus()`）也可用，那么报告错误（模糊），
+  * 确保其返回类型是 `Unit`，否则报告错误，
+  * 生成 `a.plusAssign(b)` 的代码；
 * 否则试着生成 `a = a + b` 的代码（这里包含类型检查：`a + b` 的类型必须是 `a` 的子类型）。
-=======
-* If the function from the right column is available
-  * If the corresponding binary function (i.e. `plus()` for `plusAssign()`) is available too, report error (ambiguity),
-  * Make sure its return type is `Unit`, and report an error otherwise,
-  * Generate code for `a.plusAssign(b)`;
-* Otherwise, try to generate code for `a = a + b` (this includes a type check: the type of `a + b` must be a subtype of `a`).
->>>>>>> 73d61373
 
 *注意*：赋值在 Kotlin 中*不是*表达式。
 
@@ -213,11 +177,7 @@
 | `a == b` | `a?.equals(b) ?: (b === null)` |
 | `a != b` | `!(a?.equals(b) ?: (b === null))` |
 
-<<<<<<< HEAD
-*注意*：`===` 和 `!==`（同一性检查）不可重载，因此不存在对他们的约定
-=======
-*Note*: `===` and `!==` (identity checks) are not overloadable, so no conventions exist for them.
->>>>>>> 73d61373
+*注意*：`===` 和 `!==`（同一性检查）不可重载，因此不存在对他们的约定。
 
 这个 `==` 操作符有些特殊：它被翻译成一个复杂的表达式，用于筛选 `null` 值。
 `null == null`  总是 true，对于非空的 `x`，`x == null` 总是 false 而不会调用 `x.equals()`。
