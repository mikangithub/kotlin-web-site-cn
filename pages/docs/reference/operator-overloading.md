--- conflicted
+++ resolved
@@ -195,14 +195,10 @@
 
 所有的比较都转换为对 `compareTo` 的调用，这个函数需要返回 `Int` 值
 
-<<<<<<< HEAD
-## 命名函数的中缀调用
-=======
 ### Property delegation operators
 `provideDelegate`, `getValue` and `setValue` operator functions are described
 in [Delegated properties](delegated-properties.html).
 
-## Infix calls for named functions
->>>>>>> 883b3e4d
+## 命名函数的中缀调用
 
 我们可以通过[中缀函数的调用](functions.html#中缀表示法) 来模拟自定义中缀操作符。