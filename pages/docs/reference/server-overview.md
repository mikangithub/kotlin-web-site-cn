---
type: doc
layout: reference
category: "Introduction"
title: "Kotlin 用于服务器端开发"
---

# 使用 Kotlin 进行服务器端开发

Kotlin 非常适合开发服务器端应用程序，允许编写简明且表现力强的代码，
同时保持与现有基于 Java 的技术栈的完全兼容性以及平滑的学习曲线：

<<<<<<< HEAD
 * **表现力**：Kotlin 的革新式语言功能，例如支持[类型安全的构建器](type-safe-builders.html)<!--
   -->和[委托属性](delegated-properties.html)，有助于构建强大而易于使用的抽象。
 * **可伸缩性**：Kotlin 对[协程](coroutines.html)的支持有助于构建服务器端应用程序，
   伸缩到适度的硬件要求以应对大量的客户端。
 * **互操作性**：Kotlin 与所有基于 Java 的框架完全兼容，可以让你保持<!--
   -->熟悉的技术栈，同时获得更现代化语言的优势。
 * **迁移**：Kotlin 支持大型代码库从 Java 到 Kotlin 逐步迁移。你可以开始<!--
   -->用 Kotlin 编写新代码，同时系统中较旧部分继续用 Java。
 * **工具**：除了很棒的 IDE 支持之外，Kotlin 还为 IntelliJ IDEA Ultimate 的插件提供了框架特定的工具（例如
   Spring）。
 * **学习曲线**：对于 Java 开发人员，Kotlin 入门很容易。包含在 Kotlin 插件中的自动 Java 到 Kotlin 的转换器<!--
   -->有助于迈出第一步。[Kotlin 心印](/docs/tutorials/koans.html) 通过一系列互动练习提供了语言主要功能的指南。
=======
 * **Expressiveness**: Kotlin's innovative language features, such as its support for [type-safe builders](/docs/reference/type-safe-builders.html)
   and [delegated properties](/docs/reference/delegated-properties.html), help build powerful and easy-to-use abstractions.
 * **Scalability**: Kotlin's support for [coroutines](/docs/reference/coroutines.html) helps build server-side applications
   that scale to massive numbers of clients with modest hardware requirements.
 * **Interoperability**: Kotlin is fully compatible with all Java-based frameworks, which lets you stay on your
   familiar technology stack while reaping the benefits of a more modern language.
 * **Migration**: Kotlin supports gradual, step by step migration of large codebases from Java to Kotlin. You can start
   writing new code in Kotlin while keeping older parts of your system in Java.
 * **Tooling**: In addition to great IDE support in general, Kotlin offers framework-specific tooling (for example,
   for Spring) in the plugin for IntelliJ IDEA Ultimate.
 * **Learning Curve**: For a Java developer, getting started with Kotlin is very easy. The automated Java to Kotlin converter included in the Kotlin plugin helps with the first steps. [Kotlin Koans](/docs/tutorials/koans.html) offer a guide through the key features of the language with a series of interactive exercises.
>>>>>>> 87fffbb4

## 使用 Kotlin 进行服务器端开发的框架

 * [Spring](https://spring.io) 利用 Kotlin 的语言功能提供[更简洁的 API](https://spring.io/blog/2017/01/04/introducing-kotlin-support-in-spring-framework-5-0)，
从版本 5.0 开始。[在线项目生成器](https://start.spring.io/#!language=kotlin)允许用 Kotlin 快速生成一个新项目。

 * [Vert.x](http://vertx.io) 是在 JVM 上构建响应式 Web 应用程序的框架，
为 Kotlin 提供了[专门支持](https://github.com/vert-x3/vertx-lang-kotlin)，包括[完整的文档](http://vertx.io/docs/vertx-core/kotlin/)。

 * [Ktor](https://github.com/kotlin/ktor) 是由 JetBrains 构建的 Kotlin 原生 Web 框架，利用协程实现<!--
-->高可伸缩性，并提供易于使用且合乎惯用法的 API。

 * [kotlinx.html](https://github.com/kotlin/kotlinx.html) 是可在 Web 应用程序中用于构建 HTML 的 DSL。
它可以作为传统模板系统（如JSP和FreeMarker）的替代品。

 * 通过相应 Java 驱动程序进行持久化的可用选项包括直接 JDBC 访问、JPA 以及使用 NoSQL 数据库。
对于 JPA，[kotlin-jpa 编译器插件](compiler-plugins.html#kotlin-jpa-编译器插件)使
Kotlin 编译的类适应框架的要求。

## 部署 Kotlin 服务器端应用程序

Kotlin 应用程序可以部署到支持 Java Web 应用程序的任何主机，包括 Amazon Web Services、
Google Cloud Platform 等。

[这篇博文](https://jkutner.github.io/2017/04/10/kotlin-heroku-ktor.html)提供了在 [Heroku](https://www.heroku.com)上部署 Kotlin
应用程序的指南。

AWS Labs 提供了一个[示例项目](https://github.com/awslabs/serverless-photo-recognition)，展示了 Kotlin
编写 [AWS Lambda](https://aws.amazon.com/lambda/) 函数的使用。

## Kotlin 用于服务器端的用户

[Corda](https://www.corda.net/2017/01/10/kotlin/) 是一个开源的分布式分类帐平台，由各大银行提供支持
，完全由 Kotlin 构建。

[JetBrains 账户](https://account.jetbrains.com/)，负责 JetBrains 整个许可证销售和验证<!--
-->过程的系统 100％ 由 Kotlin 编写，自 2015 年生产运行以来，一直没有重大问题。


## 下一步

* [使用 Http Servlet 创建 Web 应用程序](/docs/tutorials/httpservlets.html)及<!--
-->[使用 Spring Boot 创建 RESTful Web 服务](/docs/tutorials/spring-boot-restful.html)教程<!--
-->将向你展示如何在 Kotlin 中构建和运行非常小的 Web 应用程序。
* 关于更深入的介绍，请查看本站的[参考文档](index.html)及
[Kotlin 心印](/docs/tutorials/koans.html)。<|MERGE_RESOLUTION|>--- conflicted
+++ resolved
@@ -10,7 +10,6 @@
 Kotlin 非常适合开发服务器端应用程序，允许编写简明且表现力强的代码，
 同时保持与现有基于 Java 的技术栈的完全兼容性以及平滑的学习曲线：
 
-<<<<<<< HEAD
  * **表现力**：Kotlin 的革新式语言功能，例如支持[类型安全的构建器](type-safe-builders.html)<!--
    -->和[委托属性](delegated-properties.html)，有助于构建强大而易于使用的抽象。
  * **可伸缩性**：Kotlin 对[协程](coroutines.html)的支持有助于构建服务器端应用程序，
@@ -21,21 +20,7 @@
    -->用 Kotlin 编写新代码，同时系统中较旧部分继续用 Java。
  * **工具**：除了很棒的 IDE 支持之外，Kotlin 还为 IntelliJ IDEA Ultimate 的插件提供了框架特定的工具（例如
    Spring）。
- * **学习曲线**：对于 Java 开发人员，Kotlin 入门很容易。包含在 Kotlin 插件中的自动 Java 到 Kotlin 的转换器<!--
-   -->有助于迈出第一步。[Kotlin 心印](/docs/tutorials/koans.html) 通过一系列互动练习提供了语言主要功能的指南。
-=======
- * **Expressiveness**: Kotlin's innovative language features, such as its support for [type-safe builders](/docs/reference/type-safe-builders.html)
-   and [delegated properties](/docs/reference/delegated-properties.html), help build powerful and easy-to-use abstractions.
- * **Scalability**: Kotlin's support for [coroutines](/docs/reference/coroutines.html) helps build server-side applications
-   that scale to massive numbers of clients with modest hardware requirements.
- * **Interoperability**: Kotlin is fully compatible with all Java-based frameworks, which lets you stay on your
-   familiar technology stack while reaping the benefits of a more modern language.
- * **Migration**: Kotlin supports gradual, step by step migration of large codebases from Java to Kotlin. You can start
-   writing new code in Kotlin while keeping older parts of your system in Java.
- * **Tooling**: In addition to great IDE support in general, Kotlin offers framework-specific tooling (for example,
-   for Spring) in the plugin for IntelliJ IDEA Ultimate.
- * **Learning Curve**: For a Java developer, getting started with Kotlin is very easy. The automated Java to Kotlin converter included in the Kotlin plugin helps with the first steps. [Kotlin Koans](/docs/tutorials/koans.html) offer a guide through the key features of the language with a series of interactive exercises.
->>>>>>> 87fffbb4
+ * **学习曲线**：对于 Java 开发人员，Kotlin 入门很容易。包含在 Kotlin 插件中的自动 Java 到 Kotlin 的转换器有助于迈出第一步。[Kotlin 心印](/docs/tutorials/koans.html) 通过一系列互动练习提供了语言主要功能的指南。
 
 ## 使用 Kotlin 进行服务器端开发的框架
 
