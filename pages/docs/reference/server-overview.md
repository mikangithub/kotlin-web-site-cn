---
type: doc
layout: reference
category: "Introduction"
title: "Kotlin 用于服务器端开发"
---

# 使用 Kotlin 进行服务器端开发

Kotlin 非常适合开发服务器端应用程序，允许编写简明且表现力强的代码，
同时保持与现有基于 Java 的技术栈的完全兼容性以及平滑的学习曲线：

 * **表现力**：Kotlin 的革新式语言功能，例如支持[类型安全的构建器](type-safe-builders.html)<!--
   -->和[委托属性](delegated-properties.html)，有助于构建强大而易于使用的抽象。
 * **可伸缩性**：Kotlin 对[协程](coroutines.html)的支持有助于构建服务器端应用程序，
   伸缩到适度的硬件要求以应对大量的客户端。
 * **互操作性**：Kotlin 与所有基于 Java 的框架完全兼容，可以让你保持<!--
   -->熟悉的技术栈，同时获得更现代化语言的优势。
 * **迁移**：Kotlin 支持大型代码库从 Java 到 Kotlin 逐步迁移。你可以开始<!--
   -->用 Kotlin 编写新代码，同时系统中较旧部分继续用 Java。
 * **工具**：除了很棒的 IDE 支持之外，Kotlin 还为 IntelliJ IDEA Ultimate 的插件提供了框架特定的工具（例如
   Spring）。
 * **学习曲线**：对于 Java 开发人员，Kotlin 入门很容易。包含在 Kotlin 插件中的自动 Java 到 Kotlin 的转换器有助于迈出第一步。[Kotlin 心印](/docs/tutorials/koans.html) 通过一系列互动练习提供了语言主要功能的指南。

## 使用 Kotlin 进行服务器端开发的框架

 * [Spring](https://spring.io) 利用 Kotlin 的语言功能提供[更简洁的 API](https://spring.io/blog/2017/01/04/introducing-kotlin-support-in-spring-framework-5-0)，
从版本 5.0 开始。[在线项目生成器](https://start.spring.io/#!language=kotlin)允许用 Kotlin 快速生成一个新项目。

 * [Vert.x](http://vertx.io) 是在 JVM 上构建响应式 Web 应用程序的框架，
为 Kotlin 提供了[专门支持](https://github.com/vert-x3/vertx-lang-kotlin)，包括[完整的文档](http://vertx.io/docs/vertx-core/kotlin/)。

 * [Ktor](https://github.com/kotlin/ktor) 是由 JetBrains 构建的 Kotlin 原生 Web 框架，利用协程实现<!--
-->高可伸缩性，并提供易于使用且合乎惯用法的 API。

 * [kotlinx.html](https://github.com/kotlin/kotlinx.html) 是可在 Web 应用程序中用于构建 HTML 的 DSL。
它可以作为传统模板系统（如JSP和FreeMarker）的替代品。

<<<<<<< HEAD
 * 通过相应 Java 驱动程序进行持久化的可用选项包括直接 JDBC 访问、JPA 以及使用 NoSQL 数据库。
对于 JPA，[kotlin-jpa 编译器插件](compiler-plugins.html#kotlin-jpa-编译器插件)使
Kotlin 编译的类适应框架的要求。
=======
 * The available options for persistence include direct JDBC access, JPA, as well as using NoSQL databases through their Java drivers.
For JPA, the [kotlin-jpa compiler plugin](/docs/reference/compiler-plugins.html#jpa-support) adapts
Kotlin-compiled classes to the requirements of the framework.
>>>>>>> aa1397e6

## 部署 Kotlin 服务器端应用程序

Kotlin 应用程序可以部署到支持 Java Web 应用程序的任何主机，包括 Amazon Web Services、
Google Cloud Platform 等。

要在 [Heroku](https://www.heroku.com) 上部署 Kotlin 应用程序，可以按照 [Heroku 官方教程](https://devcenter.heroku.com/articles/getting-started-with-kotlin)来做。

AWS Labs 提供了一个[示例项目](https://github.com/awslabs/serverless-photo-recognition)，展示了 Kotlin
编写 [AWS Lambda](https://aws.amazon.com/lambda/) 函数的使用。

## Kotlin 用于服务器端的用户

[Corda](https://www.corda.net/2017/01/10/kotlin/) 是一个开源的分布式分类帐平台，由各大银行提供支持
，完全由 Kotlin 构建。

[JetBrains 账户](https://account.jetbrains.com/)，负责 JetBrains 整个许可证销售和验证<!--
-->过程的系统 100％ 由 Kotlin 编写，自 2015 年生产运行以来，一直没有重大问题。


## 下一步

* [使用 Http Servlet 创建 Web 应用程序](/docs/tutorials/httpservlets.html)及<!--
-->[使用 Spring Boot 创建 RESTful Web 服务](/docs/tutorials/spring-boot-restful.html)教程<!--
-->将向你展示如何在 Kotlin 中构建和运行非常小的 Web 应用程序。
* 关于更深入的介绍，请查看本站的[参考文档](index.html)及
[Kotlin 心印](/docs/tutorials/koans.html)。<|MERGE_RESOLUTION|>--- conflicted
+++ resolved
@@ -36,15 +36,9 @@
  * [kotlinx.html](https://github.com/kotlin/kotlinx.html) 是可在 Web 应用程序中用于构建 HTML 的 DSL。
 它可以作为传统模板系统（如JSP和FreeMarker）的替代品。
 
-<<<<<<< HEAD
  * 通过相应 Java 驱动程序进行持久化的可用选项包括直接 JDBC 访问、JPA 以及使用 NoSQL 数据库。
-对于 JPA，[kotlin-jpa 编译器插件](compiler-plugins.html#kotlin-jpa-编译器插件)使
+对于 JPA，[kotlin-jpa 编译器插件](compiler-plugins.html#jpa-支持)使
 Kotlin 编译的类适应框架的要求。
-=======
- * The available options for persistence include direct JDBC access, JPA, as well as using NoSQL databases through their Java drivers.
-For JPA, the [kotlin-jpa compiler plugin](/docs/reference/compiler-plugins.html#jpa-support) adapts
-Kotlin-compiled classes to the requirements of the framework.
->>>>>>> aa1397e6
 
 ## 部署 Kotlin 服务器端应用程序
 
