---
type: doc
layout: reference
category: "Syntax"
title: "枚举类"
---

# 枚举类

<<<<<<< HEAD
枚举类的最基本的用法是实现类型安全的枚举
=======
The most basic usage of enum classes is implementing type-safe enums:
>>>>>>> 201b2cbd

``` kotlin
enum class Direction {
    NORTH, SOUTH, WEST, EAST
}
```

每个枚举常量都是一个对象。枚举常量用逗号分隔。

## 初始化

<<<<<<< HEAD
因为每一个枚举都是枚举类的实例，所以他们可以是初始化过的。
=======
Since each enum is an instance of the enum class, they can be initialized as:
>>>>>>> 201b2cbd

``` kotlin
enum class Color(val rgb: Int) {
        RED(0xFF0000),
        GREEN(0x00FF00),
        BLUE(0x0000FF)
}
```

## 匿名类

<<<<<<< HEAD
枚举常量也可以声明自己的匿名类
=======
Enum constants can also declare their own anonymous classes:
>>>>>>> 201b2cbd

``` kotlin
enum class ProtocolState {
    WAITING {
        override fun signal() = TALKING
    },

    TALKING {
        override fun signal() = WAITING
    };

    abstract fun signal(): ProtocolState
}
```

及相应的方法、以及覆盖基类的方法。注意，如果枚举类定义任何<!--
-->成员，要使用分号将成员定义中的枚举常量定义分隔开，就像<!--
-->在 Java 中一样。

## 使用枚举常量

就像在 Java 中一样，Kotlin 中的枚举类也有合成方法允许列出<!--
-->定义的枚举常量以及通过名称获取枚举常量。这些方法的<!--
-->签名如下（假设枚举类的名称是 `EnumClass`）：

``` kotlin
EnumClass.valueOf(value: String): EnumClass
EnumClass.values(): Array<EnumClass>
```

如果指定的名称与类中定义的任何枚举常量均不匹配，`valueOf()` 方法将抛出 `IllegalArgumentException` 异常。

自 Kotlin 1.1 起，可以使用 `enumValues<T>()` 和 `enumValueOf<T>()` 函数以泛型的方式访问枚举类中的常量
：

``` kotlin
enum class RGB { RED, GREEN, BLUE }

inline fun <reified T : Enum<T>> printAllValues() {
    print(enumValues<T>().joinToString { it.name })
}

printAllValues<RGB>() // 输出 RED, GREEN, BLUE
```

每个枚举常量都具有在枚举类声明中获取其名称和位置的属性：

``` kotlin
val name: String
val ordinal: Int
```

枚举常量还实现了 [Comparable](https://kotlinlang.org/api/latest/jvm/stdlib/kotlin/-comparable/index.html) 接口，
其中自然顺序是它们在枚举类中定义的顺序。<|MERGE_RESOLUTION|>--- conflicted
+++ resolved
@@ -7,11 +7,7 @@
 
 # 枚举类
 
-<<<<<<< HEAD
-枚举类的最基本的用法是实现类型安全的枚举
-=======
-The most basic usage of enum classes is implementing type-safe enums:
->>>>>>> 201b2cbd
+枚举类的最基本的用法是实现类型安全的枚举：
 
 ``` kotlin
 enum class Direction {
@@ -23,11 +19,7 @@
 
 ## 初始化
 
-<<<<<<< HEAD
-因为每一个枚举都是枚举类的实例，所以他们可以是初始化过的。
-=======
-Since each enum is an instance of the enum class, they can be initialized as:
->>>>>>> 201b2cbd
+因为每一个枚举都是枚举类的实例，所以他们可以是这样初始化过的：
 
 ``` kotlin
 enum class Color(val rgb: Int) {
@@ -39,11 +31,7 @@
 
 ## 匿名类
 
-<<<<<<< HEAD
-枚举常量也可以声明自己的匿名类
-=======
-Enum constants can also declare their own anonymous classes:
->>>>>>> 201b2cbd
+枚举常量也可以声明自己的匿名类：
 
 ``` kotlin
 enum class ProtocolState {
