--- conflicted
+++ resolved
@@ -111,7 +111,6 @@
   }
   ```
 
-<<<<<<< HEAD
 * Kotlin 保留了 `kotlin.Int`、 `kotlin.Byte`、 `kotlin.Short`、 `kotlin.Char` 和 `kotlin.Long` 的溢出语义。
 * JavaScript 中没有 64 位整数，所以 `kotlin.Long` 没有映射到任何 JavaScript 对象，
   它是由一个 Kotlin 类模拟的。
@@ -122,17 +121,6 @@
 * `kotlin.Throwable` 映射到 JavaScript Error。
 * Kotlin 在 JavaScript 中保留了惰性对象初始化。
 * Kotlin 不会在 JavaScript 中实现顶层属性的惰性初始化。
-=======
-* Kotlin preserves overflow semantics for `kotlin.Int`, `kotlin.Byte`, `kotlin.Short`, `kotlin.Char` and `kotlin.Long`.
-* There's no 64 bit integer number in JavaScript, so `kotlin.Long` is not mapped to any JavaScript object,
-  it's emulated by a Kotlin class.
-* `kotlin.String` is mapped to JavaScript String.
-* `kotlin.Any` is mapped to JavaScript Object (i.e. `new Object()`, `{}`, etc).
-* `kotlin.Array` is mapped to JavaScript Array.
-* Kotlin collections (i.e. `List`, `Set`, `Map`, etc) are not mapped to any specific JavaScript type.
-* `kotlin.Throwable` is mapped to JavaScript Error.
-* Kotlin preserves lazy object initialization in JavaScript.
-* Kotlin does not implement lazy initialization of top-level properties in JavaScript.
 
 Starting with version 1.1.50 primitive array translation utilizes JavaScript TypedArray:
 
@@ -141,4 +129,3 @@
 * `kotlin.BooleanArray` is mapped to JavaScript Int8Array with a property `$type$ == "BooleanArray"`
 * `kotlin.CharArray` is mapped to JavaScript UInt16Array with a property `$type$ == "CharArray"`
 * `kotlin.LongArray` is mapped to JavaScript Array of `kotlin.Long` with a property `$type$ == "LongArray"`.
->>>>>>> 73d61373
