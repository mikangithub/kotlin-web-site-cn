--- conflicted
+++ resolved
@@ -82,16 +82,12 @@
 ``` kotlin
 //sampleStart
 fun printSum(a: Int, b: Int) {
-<<<<<<< HEAD
-  print(a + b)
-=======
     println("sum of $a and $b is ${a + b}")
 }
 //sampleEnd
 
 fun main(args: Array<String>) {
     printSum(-1, 8)
->>>>>>> 8b73a64e
 }
 ```
 </div>
@@ -105,22 +101,15 @@
 <div class="sample" markdown="1">
 
 ``` kotlin
-<<<<<<< HEAD
-val a: Int = 1
-val b = 1  // 自动推断出 `Int` 类型
-val c: Int // 如果没有初始值类型不能省略
-c = 1      // 明确赋值
-=======
 fun main(args: Array<String>) {
 //sampleStart
     val a: Int = 1  // immediate assignment
-    val b = 2   // `Int` type is inferred
-    val c: Int  // Type required when no initializer is provided
-    c = 3       // deferred assignment
+    val b = 2   // 自动推断出 `Int` 类型
+    val c: Int  // 如果没有初始值类型不能省略
+    c = 3       // 明确赋值
 //sampleEnd
     println("a = $a, b = $b, c = $c")
 }
->>>>>>> 8b73a64e
 ```
 </div>
 
@@ -129,18 +118,13 @@
 <div class="sample" markdown="1">
 
 ``` kotlin
-<<<<<<< HEAD
-var x = 5 // `自动推断出 Int` 类型
-x += 1
-=======
-fun main(args: Array<String>) {
-//sampleStart
-    var x = 5 // `Int` type is inferred
+fun main(args: Array<String>) {
+//sampleStart
+    var x = 5 // 自动推断出 `Int` 类型
     x += 1
 //sampleEnd
     println("x = $x")
 }
->>>>>>> 8b73a64e
 ```
 </div>
 
@@ -253,13 +237,8 @@
 
     // 直接使用 `x * y` 可能会报错，因为他们可能为 null
     if (x != null && y != null) {
-<<<<<<< HEAD
         // 在空检测后，x 和 y 会自动转换为非空值（non-nullable）
-        print(x * y)
-=======
-        // x and y are automatically cast to non-nullable after null check
         println(x * y)
->>>>>>> 8b73a64e
     }
     else {
         println("either '$arg1' or '$arg2' is not a number")
@@ -301,11 +280,7 @@
         return
     }
 
-<<<<<<< HEAD
     // 在空检测后，x 和 y 会自动转换为非空值
-    print(x * y)
-=======
-    // x and y are automatically cast to non-nullable after null check
     println(x * y)
 //sampleEnd
 }
@@ -315,7 +290,6 @@
     printProduct("a", "7")
     printProduct("99", "b")
 }
->>>>>>> 8b73a64e
 ```
 </div>
 
@@ -443,7 +417,7 @@
 </div>
 
 
-参见[for循环](control-flow.html#for循环)。
+参见 [for 循环](control-flow.html#for-循环)。
 
 ## Using a `while` loop
 
@@ -464,7 +438,7 @@
 </div>
 
 
-参见[while 循环](control-flow.html#while循环)。
+参见 [while 循环](control-flow.html#while-循环)。
 
 ## 使用 `when` 表达式
 
@@ -493,7 +467,7 @@
 </div>
 
 
-参见[when表达式](control-flow.html#when-表达式)。
+参见 [when 表达式](control-flow.html#when-表达式)。
 
 ## 使用区间（range）
 
@@ -595,10 +569,6 @@
 <div class="sample" markdown="1">
 
 ``` kotlin
-<<<<<<< HEAD
-if (text in names) { // 会调用 names.contains(text)
-    print("Yes")
-=======
 fun main(args: Array<String>) {
     val items = setOf("apple", "banana", "kiwi")
 //sampleStart
@@ -607,13 +577,12 @@
         "apple" in items -> println("apple is fine too")
     }
 //sampleEnd
->>>>>>> 8b73a64e
-}
-```
-</div>
-
-
-使用 lambda 表达式来过滤（filter）和变换（map）集合：
+}
+```
+</div>
+
+
+使用 lambda 表达式来过滤（filter）和映射（map）集合：
 
 
 <div class="sample" markdown="1">
