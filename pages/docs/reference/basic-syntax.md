--- conflicted
+++ resolved
@@ -94,11 +94,7 @@
 
 参见[函数](functions.html)。
 
-<<<<<<< HEAD
-## 定义局部变量
-=======
-## Defining variables
->>>>>>> 609cdc3c
+## 定义变量
 
 一次赋值（只读）的局部变量:
 
@@ -132,9 +128,6 @@
 ```
 </div>
 
-<<<<<<< HEAD
-参见[属性和字段](properties.html)。
-=======
 Top-level variables:
 
 <div class="sample" markdown="1">
@@ -157,8 +150,7 @@
 ```
 </div>
 
-See also [Properties And Fields](properties.html).
->>>>>>> 609cdc3c
+参见[属性和字段](properties.html)。
 
 
 ## 注释
