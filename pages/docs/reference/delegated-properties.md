---
type: doc
layout: reference
category: "Syntax"
title: "委托属性"
---

# 委托属性

有一些常见的属性类型，虽然我们可以在每次需要的时候手动实现它们，
但是如果能够为大家把他们只实现一次并放入一个库会更好。例如包括

* 延迟属性（lazy properties）: 其值只在首次访问时计算，
* 可观察属性（observable properties）: 监听器会收到有关此属性变更的通知，
* 把多个属性储存在一个映射（map）中，而不是每个存在单独的字段中。

为了涵盖这些（以及其他）情况，Kotlin 支持 _委托属性_:

``` kotlin
class Example {
    var p: String by Delegate()
}
```

语法是： `val/var <属性名>: <类型> by <表达式>`。在 *by*{:.keyword} 后面的表达式是该 _委托_，
因为属性对应的 `get()`（和 `set()`）会被委托给它的 `getValue()` 和 `setValue()` 方法。
属性的委托不必实现任何的接口，但是需要提供一个 `getValue()` 函数（和 `setValue()`——对于 *var*{:.keyword} 属性）。
例如:

``` kotlin
class Delegate {
    operator fun getValue(thisRef: Any?, property: KProperty<*>): String {
        return "$thisRef, thank you for delegating '${property.name}' to me!"
    }
 
    operator fun setValue(thisRef: Any?, property: KProperty<*>, value: String) {
        println("$value has been assigned to '${property.name} in $thisRef.'")
    }
}
```

当我们从委托到一个 `Delegate` 实例的 `p` 读取时，将调用 `Delegate` 中的 `getValue()` 函数，
所以它第一个参数是读出 `p` 的对象、第二个参数保存了对 `p` 自身的描述 
（例如你可以取它的名字)。 例如:

``` kotlin
val e = Example()
println(e.p)
```

输出结果：

``` kotlin
Example@33a17727, thank you for delegating ‘p’ to me!
```

类似地，当我们给 `p` 赋值时，将调用 `setValue()` 函数。前两个参数相同，第三个参数保存将要被赋予的值：

``` kotlin
e.p = "NEW"
```

输出结果：

``` kotlin
NEW has been assigned to ‘p’ in Example@33a17727.
```

委托对象的要求规范可以在[下文](delegated-properties.html#属性委托要求)找到。

请注意，自 Kotlin 1.1 起你可以在函数或代码块中声明一个委托属性，因此它不一定是类的成员。
你可以在下文找到[其示例](delegated-properties.html#局部委托属性（自-11-起）)。

## 标准委托

Kotlin 标准库为几种有用的委托提供了工厂方法。

### 延迟属性 Lazy

<<<<<<< HEAD
`lazy()` 是接受一个 lambda 并返回一个 `Lazy <T>` 实例的函数，返回的实例可以作为实现延迟属性的委托：
第一次调用 `get()` 会执行已传递给 `lazy()` 的 lamda 表达式并记录结果，
后续调用 `get()` 只是返回记录的结果。
=======
[`lazy()`](https://kotlinlang.org/api/latest/jvm/stdlib/kotlin/lazy.html) is a function that takes a lambda and returns an instance of `Lazy<T>` which can serve as a delegate for implementing a lazy property:
the first call to `get()` executes the lambda passed to `lazy()` and remembers the result, 
subsequent calls to `get()` simply return the remembered result. 
>>>>>>> 2fd7ffe2


``` kotlin
val lazyValue: String by lazy {
    println("computed!")
    "Hello"
}

fun main(args: Array<String>) {
    println(lazyValue)
    println(lazyValue)
}
```

这个例子输出：

```
computed!
Hello
Hello
```

默认情况下，对于 lazy 属性的求值是**同步锁的（synchronized）**：该值只在一个线程中计算，并且所有线程
会看到相同的值。如果初始化委托的同步锁不是必需的，这样多个线程
可以同时执行，那么将 `LazyThreadSafetyMode.PUBLICATION` 作为参数传递给 `lazy()` 函数。
而如果你确定初始化将总是发生在单个线程，那么你可以使用 `LazyThreadSafetyMode.NONE` 模式，
它不会有任何线程安全的保证和相关的开销。


### 可观察属性 Observable

<<<<<<< HEAD
`Delegates.observable()` 接受两个参数：初始值和修改时处理程序（handler）。
每当我们给属性赋值时会调用该处理程序（在赋值*后*执行）。它有三个
参数：被赋值的属性、旧值和新值：
=======
[`Delegates.observable()`](https://kotlinlang.org/api/latest/jvm/stdlib/kotlin.properties/-delegates/observable.html) takes two arguments: the initial value and a handler for modifications.
The handler gets called every time we assign to the property (_after_ the assignment has been performed). It has three
parameters: a property being assigned to, the old value and the new one:
>>>>>>> 2fd7ffe2

``` kotlin
import kotlin.properties.Delegates

class User {
    var name: String by Delegates.observable("<no name>") {
        prop, old, new ->
        println("$old -> $new")
    }
}

fun main(args: Array<String>) {
    val user = User()
    user.name = "first"
    user.name = "second"
}
```

这个例子输出：

```
<no name> -> first
first -> second
```

<<<<<<< HEAD
如果你想能够截获一个赋值并“否决”它，就使用 `vetoable()` 取代 `observable()`。
在属性被赋新值生效*之前*会调用传递给 `vetoable` 的处理程序。
=======
If you want to be able to intercept an assignment and "veto" it, use [`vetoable()`](https://kotlinlang.org/api/latest/jvm/stdlib/kotlin.properties/-delegates/vetoable.html) instead of `observable()`.
The handler passed to the `vetoable` is called _before_ the assignment of a new property value has been performed.
>>>>>>> 2fd7ffe2

## 把属性储存在映射中

一个常见的用例是在一个映射（map）里存储属性的值。
这经常出现在像解析 JSON 或者做其他“动态”事情的应用中。
在这种情况下，你可以使用映射实例自身作为委托来实现委托属性。

``` kotlin
class User(val map: Map<String, Any?>) {
    val name: String by map
    val age: Int     by map
}
```

在这个例子中，构造函数接受一个映射参数：

``` kotlin
val user = User(mapOf(
    "name" to "John Doe",
    "age"  to 25
))
```

委托属性会从这个映射中取值（通过字符串键——属性的名称）：


``` kotlin
println(user.name) // Prints "John Doe"
println(user.age)  // Prints 25
```

这也适用于 *var*{:.keyword} 属性，如果把只读的 `Map` 换成 `MutableMap` 的话：

``` kotlin
class MutableUser(val map: MutableMap<String, Any?>) {
    var name: String by map
    var age: Int     by map
}
```

## 局部委托属性（自 1.1 起）

你可以将局部变量声明为委托属性。
例如，你可以使一个局部变量惰性初始化：

``` kotlin
fun example(computeFoo: () -> Foo) {
    val memoizedFoo by lazy(computeFoo)

    if (someCondition && memoizedFoo.isValid()) {
        memoizedFoo.doSomething()
    }
}
```

`memoizedFoo` 变量只会在第一次访问时计算。
如果 `someCondition` 失败，那么该变量根本不会计算。

## 属性委托要求

这里我们总结了委托对象的要求。

对于一个**只读**属性（即 *val*{:.keyword} 声明的），委托必须提供一个名为 `getValue` 的函数，该函数接受以下参数：

* `thisRef` —— 必须与 _属性所有者_ 类型（对于扩展属性——指被扩展的类型）相同或者是它的超类型，
* `property` —— 必须是类型 `KProperty<*>` 或其超类型，
 
这个函数必须返回与属性相同的类型（或其子类型）。

对于一个**可变**属性（即 *var*{:.keyword} 声明的），委托必须*额外*提供一个名为 `setValue` 的函数，该函数接受以下参数：
 
* `thisRef` —— 同 `getValue()`，
* `property` —— 同 `getValue()`，
* new value —— 必须和属性同类型或者是它的超类型。
 
`getValue()` 或/和 `setValue()` 函数可以通过委托类的成员函数提供或者由扩展函数提供。
当你需要委托属性到原本未提供的这些函数的对象时后者会更便利。
两函数都需要用 `operator` 关键字来进行标记。

委托类可以实现包含所需 `operator` 方法的 `ReadOnlyProperty` 或 `ReadWriteProperty` 接口之一。
这俩接口是在 Kotlin 标准库中声明的：

``` kotlin
interface ReadOnlyProperty<in R, out T> {
    operator fun getValue(thisRef: R, property: KProperty<*>): T
}

interface ReadWriteProperty<in R, T> {
    operator fun getValue(thisRef: R, property: KProperty<*>): T
    operator fun setValue(thisRef: R, property: KProperty<*>, value: T)
}
```

### 翻译规则

在每个委托属性的实现的背后，Kotlin 编译器都会生成辅助属性并委托给它。
例如，对于属性 `prop`，生成隐藏属性 `prop$delegate`，而访问器的代码只是简单地委托给这个附加属性：

``` kotlin
class C {
    var prop: Type by MyDelegate()
}

// 这段是由编译器生成的相应代码：
class C {
    private val prop$delegate = MyDelegate()
    var prop: Type
        get() = prop$delegate.getValue(this, this::prop)
        set(value: Type) = prop$delegate.setValue(this, this::prop, value)
}
```
Kotlin 编译器在参数中提供了关于 `prop` 的所有必要信息：第一个参数 `this` 引用到外部类 `C` 的实例而 `this::prop` 是 `KProperty` 类型的反射对象，该对象描述 `prop` 自身。

请注意，直接在代码中引用[绑定的可调用引用](reflection.html#绑定的函数与属性引用（自-11-起）)的语法 `this::prop` 自 Kotlin 1.1 起才可用。

### 提供委托（自 1.1 起）

通过定义 `provideDelegate` 操作符，可以扩展创建属性实现所委托对象的逻辑。
如果 `by` 右侧所使用的对象将 `provideDelegate` 定义为成员或扩展函数，那么会调用该函数来
创建属性委托实例。

`provideDelegate` 的一个可能的使用场景是在创建属性时（而不仅在其 getter 或 setter 中）检查属性一致性。

例如，如果要在绑定之前检查属性名称，可以这样写：

``` kotlin
class ResourceLoader<T>(id: ResourceID<T>) {
    operator fun provideDelegate(
            thisRef: MyUI,
            prop: KProperty<*>
    ): ReadOnlyProperty<MyUI, T> {
        checkProperty(thisRef, prop.name)
        // 创建委托
    }

    private fun checkProperty(thisRef: MyUI, name: String) { …… }
}

fun <T> bindResource(id: ResourceID<T>): ResourceLoader<T> { …… }

class MyUI {
    val image by bindResource(ResourceID.image_id)
    val text by bindResource(ResourceID.text_id)
}
```

`provideDelegate` 的参数与 `getValue` 相同：

* `thisRef` —— 必须与 _属性所有者_ 类型（对于扩展属性——指被扩展的类型）相同或者是它的超类型，
* `property` —— 必须是类型 `KProperty<*>` 或其超类型。

在创建 `MyUI` 实例期间，为每个属性调用 `provideDelegate` 方法，并立即执行必要的验证。

如果没有这种拦截属性与其委托之间的绑定的能力，为了实现相同的功能，
你必须显式传递属性名，这不是很方便：

``` kotlin
// 检查属性名称而不使用“provideDelegate”功能
class MyUI {
    val image by bindResource(ResourceID.image_id, "image")
    val text by bindResource(ResourceID.text_id, "text")
}

fun <T> MyUI.bindResource(
        id: ResourceID<T>,
        propertyName: String
): ReadOnlyProperty<MyUI, T> {
   checkProperty(this, propertyName)
   // 创建委托
}
```

在生成的代码中，会调用 `provideDelegate` 方法来初始化辅助的 `prop$delegate` 属性。
比较对于属性声明 `val prop: Type by MyDelegate()` 生成的代码与
[上面](delegated-properties.html#翻译规则)（当 `provideDelegate` 方法不存在时）生成的代码：

``` kotlin
class C {
    var prop: Type by MyDelegate()
}

// 这段代码是当“provideDelegate”功能可用时
// 由编译器生成的代码：
class C {
    // 调用“provideDelegate”来创建额外的“delegate”属性
    private val prop$delegate = MyDelegate().provideDelegate(this, this::prop)
    val prop: Type
        get() = prop$delegate.getValue(this, this::prop)
}
```

请注意，`provideDelegate` 方法只影响辅助属性的创建，并不会影响为 getter 或 setter 生成的代码。<|MERGE_RESOLUTION|>--- conflicted
+++ resolved
@@ -77,15 +77,9 @@
 
 ### 延迟属性 Lazy
 
-<<<<<<< HEAD
-`lazy()` 是接受一个 lambda 并返回一个 `Lazy <T>` 实例的函数，返回的实例可以作为实现延迟属性的委托：
+[`lazy()`](https://kotlinlang.org/api/latest/jvm/stdlib/kotlin/lazy.html) 是接受一个 lambda 并返回一个 `Lazy <T>` 实例的函数，返回的实例可以作为实现延迟属性的委托：
 第一次调用 `get()` 会执行已传递给 `lazy()` 的 lamda 表达式并记录结果，
 后续调用 `get()` 只是返回记录的结果。
-=======
-[`lazy()`](https://kotlinlang.org/api/latest/jvm/stdlib/kotlin/lazy.html) is a function that takes a lambda and returns an instance of `Lazy<T>` which can serve as a delegate for implementing a lazy property:
-the first call to `get()` executes the lambda passed to `lazy()` and remembers the result, 
-subsequent calls to `get()` simply return the remembered result. 
->>>>>>> 2fd7ffe2
 
 
 ``` kotlin
@@ -117,15 +111,9 @@
 
 ### 可观察属性 Observable
 
-<<<<<<< HEAD
-`Delegates.observable()` 接受两个参数：初始值和修改时处理程序（handler）。
+[`Delegates.observable()`](https://kotlinlang.org/api/latest/jvm/stdlib/kotlin.properties/-delegates/observable.html) 接受两个参数：初始值和修改时处理程序（handler）。
 每当我们给属性赋值时会调用该处理程序（在赋值*后*执行）。它有三个
 参数：被赋值的属性、旧值和新值：
-=======
-[`Delegates.observable()`](https://kotlinlang.org/api/latest/jvm/stdlib/kotlin.properties/-delegates/observable.html) takes two arguments: the initial value and a handler for modifications.
-The handler gets called every time we assign to the property (_after_ the assignment has been performed). It has three
-parameters: a property being assigned to, the old value and the new one:
->>>>>>> 2fd7ffe2
 
 ``` kotlin
 import kotlin.properties.Delegates
@@ -151,13 +139,8 @@
 first -> second
 ```
 
-<<<<<<< HEAD
-如果你想能够截获一个赋值并“否决”它，就使用 `vetoable()` 取代 `observable()`。
+如果你想能够截获一个赋值并“否决”它，就使用 [`vetoable()`](https://kotlinlang.org/api/latest/jvm/stdlib/kotlin.properties/-delegates/vetoable.html) 取代 `observable()`。
 在属性被赋新值生效*之前*会调用传递给 `vetoable` 的处理程序。
-=======
-If you want to be able to intercept an assignment and "veto" it, use [`vetoable()`](https://kotlinlang.org/api/latest/jvm/stdlib/kotlin.properties/-delegates/vetoable.html) instead of `observable()`.
-The handler passed to the `vetoable` is called _before_ the assignment of a new property value has been performed.
->>>>>>> 2fd7ffe2
 
 ## 把属性储存在映射中
 
