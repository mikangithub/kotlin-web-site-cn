---
type: doc
layout: reference
category: "Syntax"
title: "委托属性"
---

# 委托属性

有一些常见的属性类型，虽然我们可以在每次需要的时候手动实现它们，
但是如果能够为大家把他们只实现一次并放入一个库会更好。例如包括：

* 延迟属性（lazy properties）: 其值只在首次访问时计算；
* 可观察属性（observable properties）: 监听器会收到有关此属性变更的通知；
* 把多个属性储存在一个映射（map）中，而不是每个存在单独的字段中。

为了涵盖这些（以及其他）情况，Kotlin 支持 _委托属性_:

``` kotlin
class Example {
    var p: String by Delegate()
}
```

语法是： `val/var <属性名>: <类型> by <表达式>`。在 *by*{:.keyword} 后面的表达式是该 _委托_，
因为属性对应的 `get()`（和 `set()`）会被委托给它的 `getValue()` 和 `setValue()` 方法。
属性的委托不必实现任何的接口，但是需要提供一个 `getValue()` 函数（和 `setValue()`——对于 *var*{:.keyword} 属性）。
例如:

``` kotlin
class Delegate {
    operator fun getValue(thisRef: Any?, property: KProperty<*>): String {
        return "$thisRef, thank you for delegating '${property.name}' to me!"
    }
 
    operator fun setValue(thisRef: Any?, property: KProperty<*>, value: String) {
        println("$value has been assigned to '${property.name} in $thisRef.'")
    }
}
```

当我们从委托到一个 `Delegate` 实例的 `p` 读取时，将调用 `Delegate` 中的 `getValue()` 函数，
所以它第一个参数是读出 `p` 的对象、第二个参数保存了对 `p` 自身的描述 
（例如你可以取它的名字)。 例如:

``` kotlin
val e = Example()
println(e.p)
```

输出结果：

```
Example@33a17727, thank you for delegating ‘p’ to me!
```

类似地，当我们给 `p` 赋值时，将调用 `setValue()` 函数。前两个参数相同，第三个参数保存将要被赋予的值：

``` kotlin
e.p = "NEW"
```

<<<<<<< HEAD
输出结果：

``` kotlin
=======
This prints
 
```
>>>>>>> a1f76d35
NEW has been assigned to ‘p’ in Example@33a17727.
```

委托对象的要求规范可以在[下文](delegated-properties.html#属性委托要求)找到。

请注意，自 Kotlin 1.1 起你可以在函数或代码块中声明一个委托属性，因此它不一定是类的成员。
你可以在下文找到[其示例](delegated-properties.html#局部委托属性自-11-起)。

## 标准委托

Kotlin 标准库为几种有用的委托提供了工厂方法。

### 延迟属性 Lazy

[`lazy()`](https://kotlinlang.org/api/latest/jvm/stdlib/kotlin/lazy.html) 是接受一个 lambda 并返回一个 `Lazy <T>` 实例的函数，返回的实例可以作为实现延迟属性的委托：
第一次调用 `get()` 会执行已传递给 `lazy()` 的 lambda 表达式并记录结果，
后续调用 `get()` 只是返回记录的结果。


``` kotlin
val lazyValue: String by lazy {
    println("computed!")
    "Hello"
}

fun main(args: Array<String>) {
    println(lazyValue)
    println(lazyValue)
}
```

这个例子输出：

```
computed!
Hello
Hello
```

默认情况下，对于 lazy 属性的求值是**同步锁的（synchronized）**：该值只在一个线程中计算，并且所有线程<!--
-->会看到相同的值。如果初始化委托的同步锁不是必需的，这样多个线程<!--
-->可以同时执行，那么将 `LazyThreadSafetyMode.PUBLICATION` 作为参数传递给 `lazy()` 函数。
而如果你确定初始化将总是发生在单个线程，那么你可以使用 `LazyThreadSafetyMode.NONE` 模式，
它不会有任何线程安全的保证和相关的开销。


### 可观察属性 Observable

[`Delegates.observable()`](https://kotlinlang.org/api/latest/jvm/stdlib/kotlin.properties/-delegates/observable.html) 接受两个参数：初始值和修改时处理程序（handler）。
每当我们给属性赋值时会调用该处理程序（在赋值*后*执行）。它有三个<!--
-->参数：被赋值的属性、旧值和新值：

``` kotlin
import kotlin.properties.Delegates

class User {
    var name: String by Delegates.observable("<no name>") {
        prop, old, new ->
        println("$old -> $new")
    }
}

fun main(args: Array<String>) {
    val user = User()
    user.name = "first"
    user.name = "second"
}
```

这个例子输出：

```
<no name> -> first
first -> second
```

如果你想能够截获一个赋值并“否决”它，就使用 [`vetoable()`](https://kotlinlang.org/api/latest/jvm/stdlib/kotlin.properties/-delegates/vetoable.html) 取代 `observable()`。
在属性被赋新值生效*之前*会调用传递给 `vetoable` 的处理程序。

## 把属性储存在映射中

一个常见的用例是在一个映射（map）里存储属性的值。
这经常出现在像解析 JSON 或者做其他“动态”事情的应用中。
在这种情况下，你可以使用映射实例自身作为委托来实现委托属性。

``` kotlin
class User(val map: Map<String, Any?>) {
    val name: String by map
    val age: Int     by map
}
```

在这个例子中，构造函数接受一个映射参数：

``` kotlin
val user = User(mapOf(
    "name" to "John Doe",
    "age"  to 25
))
```

委托属性会从这个映射中取值（通过字符串键——属性的名称）：


``` kotlin
println(user.name) // Prints "John Doe"
println(user.age)  // Prints 25
```

这也适用于 *var*{:.keyword} 属性，如果把只读的 `Map` 换成 `MutableMap` 的话：

``` kotlin
class MutableUser(val map: MutableMap<String, Any?>) {
    var name: String by map
    var age: Int     by map
}
```

{:#局部委托属性自-11-起}

## 局部委托属性（自 1.1 起）

你可以将局部变量声明为委托属性。
例如，你可以使一个局部变量惰性初始化：

``` kotlin
fun example(computeFoo: () -> Foo) {
    val memoizedFoo by lazy(computeFoo)

    if (someCondition && memoizedFoo.isValid()) {
        memoizedFoo.doSomething()
    }
}
```

`memoizedFoo` 变量只会在第一次访问时计算。
如果 `someCondition` 失败，那么该变量根本不会计算。

## 属性委托要求

这里我们总结了委托对象的要求。

对于一个**只读**属性（即 *val*{:.keyword} 声明的），委托必须提供一个名为 `getValue` 的函数，该函数接受以下参数：

* `thisRef` —— 必须与 _属性所有者_ 类型（对于扩展属性——指被扩展的类型）相同或者是它的超类型；
* `property` —— 必须是类型 `KProperty<*>` 或其超类型。
 
这个函数必须返回与属性相同的类型（或其子类型）。

对于一个**可变**属性（即 *var*{:.keyword} 声明的），委托必须*额外*提供一个名为 `setValue` 的函数，该函数接受以下参数：
 
* `thisRef` —— 同 `getValue()`；
* `property` —— 同 `getValue()`；
* new value —— 必须和属性同类型或者是它的超类型。
 
`getValue()` 或/和 `setValue()` 函数可以通过委托类的成员函数提供或者由扩展函数提供。
当你需要委托属性到原本未提供的这些函数的对象时后者会更便利。
两函数都需要用 `operator` 关键字来进行标记。

委托类可以实现包含所需 `operator` 方法的 `ReadOnlyProperty` 或 `ReadWriteProperty` 接口之一。
这俩接口是在 Kotlin 标准库中声明的：

``` kotlin
interface ReadOnlyProperty<in R, out T> {
    operator fun getValue(thisRef: R, property: KProperty<*>): T
}

interface ReadWriteProperty<in R, T> {
    operator fun getValue(thisRef: R, property: KProperty<*>): T
    operator fun setValue(thisRef: R, property: KProperty<*>, value: T)
}
```

### 翻译规则

在每个委托属性的实现的背后，Kotlin 编译器都会生成辅助属性并委托给它。
例如，对于属性 `prop`，生成隐藏属性 `prop$delegate`，而访问器的代码只是简单地委托给这个附加属性：

``` kotlin
class C {
    var prop: Type by MyDelegate()
}

// 这段是由编译器生成的相应代码：
class C {
    private val prop$delegate = MyDelegate()
    var prop: Type
        get() = prop$delegate.getValue(this, this::prop)
        set(value: Type) = prop$delegate.setValue(this, this::prop, value)
}
```
Kotlin 编译器在参数中提供了关于 `prop` 的所有必要信息：第一个参数 `this` 引用到外部类 `C` 的实例而 `this::prop` 是 `KProperty` 类型的反射对象，该对象描述 `prop` 自身。

请注意，直接在代码中引用[绑定的可调用引用](reflection.html#绑定的函数与属性引用自-11-起)的语法 `this::prop` 自 Kotlin 1.1 起才可用。

{:#提供委托自-11-起}

### 提供委托（自 1.1 起）

通过定义 `provideDelegate` 操作符，可以扩展创建属性实现所委托对象的逻辑。
如果 `by` 右侧所使用的对象将 `provideDelegate` 定义为成员或扩展函数，那么会调用该函数来<!--
-->创建属性委托实例。

`provideDelegate` 的一个可能的使用场景是在创建属性时（而不仅在其 getter 或 setter 中）检查属性一致性。

例如，如果要在绑定之前检查属性名称，可以这样写：

``` kotlin
class ResourceDelegate<T> : ReadOnlyProperty<MyUI, T> {
    override fun getValue(thisRef: MyUI, property: KProperty<*>): T { ... }
}
    
class ResourceLoader<T>(id: ResourceID<T>) {
    operator fun provideDelegate(
            thisRef: MyUI,
            prop: KProperty<*>
    ): ReadOnlyProperty<MyUI, T> {
        checkProperty(thisRef, prop.name)
        // 创建委托
        return ResourceDelegate()
    }

    private fun checkProperty(thisRef: MyUI, name: String) { …… }
}

class MyUI {
    fun <T> bindResource(id: ResourceID<T>): ResourceLoader<T> { …… }

    val image by bindResource(ResourceID.image_id)
    val text by bindResource(ResourceID.text_id)
}
```

`provideDelegate` 的参数与 `getValue` 相同：

* `thisRef` —— 必须与 _属性所有者_ 类型（对于扩展属性——指被扩展的类型）相同或者是它的超类型；
* `property` —— 必须是类型 `KProperty<*>` 或其超类型。

在创建 `MyUI` 实例期间，为每个属性调用 `provideDelegate` 方法，并立即执行必要的验证。

如果没有这种拦截属性与其委托之间的绑定的能力，为了实现相同的功能，
你必须显式传递属性名，这不是很方便：

``` kotlin
// 检查属性名称而不使用“provideDelegate”功能
class MyUI {
    val image by bindResource(ResourceID.image_id, "image")
    val text by bindResource(ResourceID.text_id, "text")
}

fun <T> MyUI.bindResource(
        id: ResourceID<T>,
        propertyName: String
): ReadOnlyProperty<MyUI, T> {
   checkProperty(this, propertyName)
   // 创建委托
}
```

在生成的代码中，会调用 `provideDelegate` 方法来初始化辅助的 `prop$delegate` 属性。
比较对于属性声明 `val prop: Type by MyDelegate()` 生成的代码与<!--
-->[上面](delegated-properties.html#翻译规则)（当 `provideDelegate` 方法不存在时）生成的代码：

``` kotlin
class C {
    var prop: Type by MyDelegate()
}

// 这段代码是当“provideDelegate”功能可用时
// 由编译器生成的代码：
class C {
    // 调用“provideDelegate”来创建额外的“delegate”属性
    private val prop$delegate = MyDelegate().provideDelegate(this, this::prop)
    val prop: Type
        get() = prop$delegate.getValue(this, this::prop)
}
```

请注意，`provideDelegate` 方法只影响辅助属性的创建，并不会影响为 getter 或 setter 生成的代码。<|MERGE_RESOLUTION|>--- conflicted
+++ resolved
@@ -60,15 +60,9 @@
 e.p = "NEW"
 ```
 
-<<<<<<< HEAD
 输出结果：
 
-``` kotlin
-=======
-This prints
- 
-```
->>>>>>> a1f76d35
+```
 NEW has been assigned to ‘p’ in Example@33a17727.
 ```
 
