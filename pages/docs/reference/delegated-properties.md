--- conflicted
+++ resolved
@@ -7,21 +7,12 @@
 
 # 委托属性
 
-<<<<<<< HEAD
 有一些常见的属性类型，虽然我们可以在每次需要的时候手动实现它们，
-但是如果能够为大家把他们只实现一次并放入一个库会更好。例如包括
-
-* 延迟属性（lazy properties）: 其值只在首次访问时计算，
-* 可观察属性（observable properties）: 监听器会收到有关此属性变更的通知，
+但是如果能够为大家把他们只实现一次并放入一个库会更好。例如包括：
+
+* 延迟属性（lazy properties）: 其值只在首次访问时计算；
+* 可观察属性（observable properties）: 监听器会收到有关此属性变更的通知；
 * 把多个属性储存在一个映射（map）中，而不是每个存在单独的字段中。
-=======
-There are certain common kinds of properties, that, though we can implement them manually every time we need them, 
-would be very nice to implement once and for all, and put into a library. Examples include:
-
-* lazy properties: the value gets computed only upon first access;
-* observable properties: listeners get notified about changes to this property;
-* storing properties in a map, instead of a separate field for each property.
->>>>>>> 73d61373
 
 为了涵盖这些（以及其他）情况，Kotlin 支持 _委托属性_:
 
@@ -57,11 +48,7 @@
 println(e.p)
 ```
 
-<<<<<<< HEAD
 输出结果：
-=======
-This prints:
->>>>>>> 73d61373
 
 ``` kotlin
 Example@33a17727, thank you for delegating ‘p’ to me!
@@ -220,27 +207,16 @@
 
 对于一个**只读**属性（即 *val*{:.keyword} 声明的），委托必须提供一个名为 `getValue` 的函数，该函数接受以下参数：
 
-<<<<<<< HEAD
-* `thisRef` —— 必须与 _属性所有者_ 类型（对于扩展属性——指被扩展的类型）相同或者是它的超类型，
-* `property` —— 必须是类型 `KProperty<*>` 或其超类型，
-=======
-* `thisRef` --- must be the same or a supertype of the _property owner_ (for extension properties --- the type being extended);
-* `property` --- must be of type `KProperty<*>` or its supertype.
->>>>>>> 73d61373
+* `thisRef` —— 必须与 _属性所有者_ 类型（对于扩展属性——指被扩展的类型）相同或者是它的超类型；
+* `property` —— 必须是类型 `KProperty<*>` 或其超类型。
  
 这个函数必须返回与属性相同的类型（或其子类型）。
 
 对于一个**可变**属性（即 *var*{:.keyword} 声明的），委托必须*额外*提供一个名为 `setValue` 的函数，该函数接受以下参数：
  
-<<<<<<< HEAD
-* `thisRef` —— 同 `getValue()`，
-* `property` —— 同 `getValue()`，
+* `thisRef` —— 同 `getValue()`；
+* `property` —— 同 `getValue()`；
 * new value —— 必须和属性同类型或者是它的超类型。
-=======
-* `thisRef` --- same as for `getValue()`;
-* `property` --- same as for `getValue()`;
-* new value --- must be of the same type as a property or its supertype.
->>>>>>> 73d61373
  
 `getValue()` 或/和 `setValue()` 函数可以通过委托类的成员函数提供或者由扩展函数提供。
 当你需要委托属性到原本未提供的这些函数的对象时后者会更便利。
@@ -317,13 +293,8 @@
 
 `provideDelegate` 的参数与 `getValue` 相同：
 
-<<<<<<< HEAD
-* `thisRef` —— 必须与 _属性所有者_ 类型（对于扩展属性——指被扩展的类型）相同或者是它的超类型，
+* `thisRef` —— 必须与 _属性所有者_ 类型（对于扩展属性——指被扩展的类型）相同或者是它的超类型；
 * `property` —— 必须是类型 `KProperty<*>` 或其超类型。
-=======
-* `thisRef` --- must be the same or a supertype of the _property owner_ (for extension properties --- the type being extended);
-* `property` --- must be of type `KProperty<*>` or its supertype.
->>>>>>> 73d61373
 
 在创建 `MyUI` 实例期间，为每个属性调用 `provideDelegate` 方法，并立即执行必要的验证。
 
