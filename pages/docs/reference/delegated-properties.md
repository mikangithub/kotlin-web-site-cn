---
type: doc
layout: reference
category: "Syntax"
title: "委托属性"
---

# 委托属性

有一些常见的属性类型，虽然我们可以在每次需要的时候手动实现它们，
但是如果能够为大家把他们只实现一次并放入一个库会更好。例如包括

* 延迟属性（lazy properties）: 其值只在首次访问时计算，
* 可观察属性（observable properties）: 监听器会收到有关此属性变更的通知，
* 把多个属性储存在一个映射（map）中，而不是每个存在单独的字段中。

为了涵盖这些（以及其他）情况，Kotlin 支持 _委托属性_:

``` kotlin
class Example {
    var p: String by Delegate()
}
```

语法是： `val/var <属性名>: <类型> by <表达式>`。在 *by*{:.keyword} 后面的表达式是该 _委托_，
因为属性对应的 `get()`（和 `set()`）会被委托给它的 `getValue()` 和 `setValue()` 方法。
属性的委托不必实现任何的接口，但是需要提供一个 `getValue()` 函数（和 `setValue()`——对于 *var*{:.keyword} 属性）。
例如:

``` kotlin
class Delegate {
    operator fun getValue(thisRef: Any?, property: KProperty<*>): String {
        return "$thisRef, thank you for delegating '${property.name}' to me!"
    }
 
    operator fun setValue(thisRef: Any?, property: KProperty<*>, value: String) {
        println("$value has been assigned to '${property.name} in $thisRef.'")
    }
}
```

当我们从委托到一个 `Delegate` 实例的 `p` 读取时，将调用 `Delegate` 中的 `getValue()` 函数，
所以它第一个参数是读出 `p` 的对象、第二个参数保存了对 `p` 自身的描述 
（例如你可以取它的名字)。 例如:

``` kotlin
val e = Example()
println(e.p)
```

输出结果：

``` kotlin
Example@33a17727, thank you for delegating ‘p’ to me!
```

类似地，当我们给 `p` 赋值时，将调用 `setValue()` 函数。前两个参数相同，第三个参数保存将要被赋予的值：

``` kotlin
e.p = "NEW"
```

<<<<<<< HEAD
输出结果：

```
NEW has been assigned to ‘p’ in Example@33a17727.
```

## 属性委托要求

这里我们总结了委托对象的要求。

对于一个**只读**属性（即 *val*{:.keyword} 声明的），委托必须提供一个名为 `getValue` 的函数，该函数接受以下参数：

* 接收者 —— 必须与 _属性所有者_ 类型（对于扩展属性——指被扩展的类型）相同或者是它的超类型，
* 元数据 —— 必须是类型 `KProperty<*>` 或其超类型,

这个函数必须返回与属性相同的类型（或其子类型）。

对于一个**可变**属性（即 *var*{:.keyword} 声明的），委托必须*额外*提供一个名为 `setValue` 的函数，该函数接受以下参数：

* 接收者 —— 同 `getValue()`,
* 元数据 —— 同 `getValue()`,
* 新的值 —— 必须和属性同类型或者是它的超类型。

`getValue()` 或/和 `setValue()` 函数可以通过委托类的成员函数提供或者由扩展函数提供。
当你需要委托属性到原本未提供的这些函数的对象时后者会更便利。
两函数都需要用 `operator` 关键字来进行标记。
=======
This prints
 
``` kotlin
NEW has been assigned to ‘p’ in Example@33a17727.
```

The specification of the requirements to the delegated object can be found [below](delegated-properties.html#property-delegate-requirements).

Note that since Kotlin 1.1 you can declare a delegated property inside a function or code block, it shouldn't necessarily be a member of a class.
Below you can find [the example](delegated-properties.html#local-delegated-properties-since-11).
>>>>>>> 8b73a64e


## 标准委托

Kotlin 标准库为几种有用的委托提供了工厂方法。

### 延迟属性 Lazy

`lazy()` 是接受一个 lambda 并返回一个 `Lazy <T>` 实例的函数，返回的实例可以作为实现延迟属性的委托：
第一次调用 `get()` 会执行已传递给 `lazy()` 的 lamda 表达式并记录结果，
后续调用 `get()` 只是返回记录的结果。


``` kotlin
val lazyValue: String by lazy {
    println("computed!")
    "Hello"
}

fun main(args: Array<String>) {
    println(lazyValue)
    println(lazyValue)
}
```

This example prints:

```
computed!
Hello
Hello
```

默认情况下，对于 lazy 属性的求值是**同步锁的（synchronized）**：该值只在一个线程中计算，并且所有线程
会看到相同的值。如果初始化委托的同步锁不是必需的，这样多个线程
可以同时执行，那么将 `LazyThreadSafetyMode.PUBLICATION` 作为参数传递给 `lazy()` 函数。
而如果你确定初始化将总是发生在单个线程，那么你可以使用 `LazyThreadSafetyMode.NONE` 模式，
它不会有任何线程安全的保证和相关的开销。


### 可观察属性 Observable

`Delegates.observable()` 接受两个参数：初始值和修改时处理程序（handler）。
每当我们给属性赋值时会调用该处理程序（在赋值*后*执行）。它有三个
参数：被赋值的属性、旧值和新值：

``` kotlin
import kotlin.properties.Delegates

class User {
    var name: String by Delegates.observable("<no name>") {
        prop, old, new ->
        println("$old -> $new")
    }
}

fun main(args: Array<String>) {
    val user = User()
    user.name = "first"
    user.name = "second"
}
```

这个例子输出：

```
<no name> -> first
first -> second
```

如果你想能够截获一个赋值并“否决”它，就使用 `vetoable()` 取代 `observable()`。
在属性被赋新值生效*之前*会调用传递给 `vetoable` 的处理程序。

## 把属性储存在映射中

一个常见的用例是在一个映射（map）里存储属性的值。
这经常出现在像解析 JSON 或者做其他“动态”事情的应用中。
在这种情况下，你可以使用映射实例自身作为委托来实现委托属性。

``` kotlin
class User(val map: Map<String, Any?>) {
    val name: String by map
    val age: Int     by map
}
```

在这个例子中，构造函数接受一个映射参数：

``` kotlin
val user = User(mapOf(
    "name" to "John Doe",
    "age"  to 25
))
```

委托属性会从这个映射中取值（通过字符串键——属性的名称）：


``` kotlin
println(user.name) // Prints "John Doe"
println(user.age)  // Prints 25
```

这也适用于 *var*{:.keyword} 属性，如果把只读的 `Map` 换成 `MutableMap` 的话：

``` kotlin
class MutableUser(val map: MutableMap<String, Any?>) {
    var name: String by map
    var age: Int     by map
}
```

## Local Delegated Properties (since 1.1)

You can declare local variables as delegated properties.
For instance, you can make a local variable lazy:

``` kotlin
fun example(computeFoo: () -> Foo) {
    val memoizedFoo by lazy(computeFoo)

    if (someCondition && memoizedFoo.isValid()) {
        memoizedFoo.doSomething()
    }
}
```

The `memoizedFoo` variable will be computed on the first access only.
If `someCondition` fails, the variable won't be computed at all.

## Property Delegate Requirements

Here we summarize requirements to delegate objects. 

For a **read-only** property (i.e. a *val*{:.keyword}), a delegate has to provide a function named `getValue` that takes the following parameters:

* `thisRef` --- must be the same or a supertype of the _property owner_ (for extension properties --- the type being extended),
* `property` --- must be of type `KProperty<*>` or its supertype,
 
this function must return the same type as property (or its subtype).

For a **mutable** property (a *var*{:.keyword}), a delegate has to _additionally_ provide a function named `setValue` that takes the following parameters:
 
* `thisRef` --- same as for `getValue()`,
* `property` --- same as for `getValue()`,
* new value --- must be of the same type as a property or its supertype.
 
`getValue()` and/or `setValue()` functions may be provided either as member functions of the delegate class or extension functions.
The latter is handy when you need to delegate property to an object which doesn't originally provide these functions.
Both of the functions need to be marked with the `operator` keyword.

The delegate class may implement one of the interfaces `ReadOnlyProperty` and `ReadWriteProperty` containing the required `operator` methods.
These interfaces are declared in the Kotlin standard library:

``` kotlin
interface ReadOnlyProperty<in R, out T> {
    operator fun getValue(thisRef: R, property: KProperty<*>): T
}

interface ReadWriteProperty<in R, T> {
    operator fun getValue(thisRef: R, property: KProperty<*>): T
    operator fun setValue(thisRef: R, property: KProperty<*>, value: T)
}
```

### Translation Rules

Under the hood for every delegated property the Kotlin compiler generates an auxiliary property and delegates to it.
For instance, for the property `prop` the hidden property `prop$delegate` is generated, and the code of the accessors simply delegates to this additional property:

``` kotlin
class C {
    var prop: Type by MyDelegate()
}

// this code is generated by the compiler instead:
class C {
    private val prop$delegate = MyDelegate()
    var prop: Type
        get() = prop$delegate.getValue(this, this::prop)
        set(value: Type) = prop$delegate.setValue(this, this::prop, value)
}
```
The Kotlin compiler provides all the necessary information about `prop` in the arguments: the first argument `this` refers to an instance of the outer class `C` and `this::prop` is a reflection object of the `KProperty` type describing `prop` itself.

Note that the syntax `this::prop` to refer a [bound callable reference](reflection.html#bound-function-and-property-references-since-11) in the code directly is available only since Kotlin 1.1.  

### Providing a delegate (since 1.1)

By defining the `provideDelegate` operator you can extend the logic of creating the object to which the property implementation is delegated.
If the object used on the right hand side of `by` defines `provideDelegate` as a member or extension function, that function will be
called to create the property delegate instance.

One of the possible use cases of `provideDelegate` is to check property consistency when the property is created, not only in its getter or setter.

For example, if you want to check the property name before binding, you can write something like this:

``` kotlin
class ResourceLoader<T>(id: ResourceID<T>) {
    operator fun provideDelegate(
            thisRef: MyUI,
            prop: KProperty<*>
    ): ReadOnlyProperty<MyUI, T> {
        checkProperty(thisRef, prop.name)
        // create delegate
    }

    private fun checkProperty(thisRef: MyUI, name: String) { ... }
}

fun <T> bindResource(id: ResourceID<T>): ResourceLoader<T> { ... }

class MyUI {
    val image by bindResource(ResourceID.image_id)
    val text by bindResource(ResourceID.text_id)
}
```

The parameters of `provideDelegate` are the same as for `getValue`:

* `thisRef` --- must be the same or a supertype of the _property owner_ (for extension properties --- the type being extended),
* `property` --- must be of type `KProperty<*>` or its supertype.

The `provideDelegate` method is called for each property during the creation of the `MyUI` instance, and it performs the necessary validation right away.

Without this ability to intercept the binding between the property and its delegate, to achieve the same functionality
you'd have to pass the property name explicitly, which isn't very convenient:

``` kotlin
// Checking the property name without "provideDelegate" functionality
class MyUI {
    val image by bindResource(ResourceID.image_id, "image")
    val text by bindResource(ResourceID.text_id, "text")
}

fun <T> MyUI.bindResource(
        id: ResourceID<T>,
        propertyName: String
): ReadOnlyProperty<MyUI, T> {
   checkProperty(this, propertyName)
   // create delegate
}
```

In the generated code, the `provideDelegate` method is called to initialize the auxiliary `prop$delegate` property.
Compare the generated code for the property declaration `val prop: Type by MyDelegate()` with the generated code 
[above](delegated-properties.html#translation-rules) (when the `provideDelegate` method is not present):

``` kotlin
class C {
    var prop: Type by MyDelegate()
}

// this code is generated by the compiler 
// when the 'provideDelegate' function is available:
class C {
    // calling "provideDelegate" to create the additional "delegate" property
    private val prop$delegate = MyDelegate().provideDelegate(this, this::prop)
    val prop: Type
        get() = prop$delegate.getValue(this, this::prop)
}
```

Note that the `provideDelegate` method affects only the creation of the auxiliary property and doesn't affect the code generated for getter or setter.<|MERGE_RESOLUTION|>--- conflicted
+++ resolved
@@ -60,36 +60,8 @@
 e.p = "NEW"
 ```
 
-<<<<<<< HEAD
 输出结果：
 
-```
-NEW has been assigned to ‘p’ in Example@33a17727.
-```
-
-## 属性委托要求
-
-这里我们总结了委托对象的要求。
-
-对于一个**只读**属性（即 *val*{:.keyword} 声明的），委托必须提供一个名为 `getValue` 的函数，该函数接受以下参数：
-
-* 接收者 —— 必须与 _属性所有者_ 类型（对于扩展属性——指被扩展的类型）相同或者是它的超类型，
-* 元数据 —— 必须是类型 `KProperty<*>` 或其超类型,
-
-这个函数必须返回与属性相同的类型（或其子类型）。
-
-对于一个**可变**属性（即 *var*{:.keyword} 声明的），委托必须*额外*提供一个名为 `setValue` 的函数，该函数接受以下参数：
-
-* 接收者 —— 同 `getValue()`,
-* 元数据 —— 同 `getValue()`,
-* 新的值 —— 必须和属性同类型或者是它的超类型。
-
-`getValue()` 或/和 `setValue()` 函数可以通过委托类的成员函数提供或者由扩展函数提供。
-当你需要委托属性到原本未提供的这些函数的对象时后者会更便利。
-两函数都需要用 `operator` 关键字来进行标记。
-=======
-This prints
- 
 ``` kotlin
 NEW has been assigned to ‘p’ in Example@33a17727.
 ```
@@ -98,8 +70,6 @@
 
 Note that since Kotlin 1.1 you can declare a delegated property inside a function or code block, it shouldn't necessarily be a member of a class.
 Below you can find [the example](delegated-properties.html#local-delegated-properties-since-11).
->>>>>>> 8b73a64e
-
 
 ## 标准委托
 
@@ -229,26 +199,26 @@
 The `memoizedFoo` variable will be computed on the first access only.
 If `someCondition` fails, the variable won't be computed at all.
 
-## Property Delegate Requirements
-
-Here we summarize requirements to delegate objects. 
-
-For a **read-only** property (i.e. a *val*{:.keyword}), a delegate has to provide a function named `getValue` that takes the following parameters:
-
-* `thisRef` --- must be the same or a supertype of the _property owner_ (for extension properties --- the type being extended),
-* `property` --- must be of type `KProperty<*>` or its supertype,
+## 属性委托要求
+
+这里我们总结了委托对象的要求。
+
+对于一个**只读**属性（即 *val*{:.keyword} 声明的），委托必须提供一个名为 `getValue` 的函数，该函数接受以下参数：
+
+* `thisRef` —— 必须与 _属性所有者_ 类型（对于扩展属性——指被扩展的类型）相同或者是它的超类型，
+* `property` —— 必须是类型 `KProperty<*>` 或其超类型，
  
-this function must return the same type as property (or its subtype).
-
-For a **mutable** property (a *var*{:.keyword}), a delegate has to _additionally_ provide a function named `setValue` that takes the following parameters:
+这个函数必须返回与属性相同的类型（或其子类型）。
+
+对于一个**可变**属性（即 *var*{:.keyword} 声明的），委托必须*额外*提供一个名为 `setValue` 的函数，该函数接受以下参数：
  
-* `thisRef` --- same as for `getValue()`,
-* `property` --- same as for `getValue()`,
-* new value --- must be of the same type as a property or its supertype.
+* `thisRef` —— 同 `getValue()`，
+* `property` —— 同 `getValue()`，
+* new value —— 必须和属性同类型或者是它的超类型。
  
-`getValue()` and/or `setValue()` functions may be provided either as member functions of the delegate class or extension functions.
-The latter is handy when you need to delegate property to an object which doesn't originally provide these functions.
-Both of the functions need to be marked with the `operator` keyword.
+`getValue()` 或/和 `setValue()` 函数可以通过委托类的成员函数提供或者由扩展函数提供。
+当你需要委托属性到原本未提供的这些函数的对象时后者会更便利。
+两函数都需要用 `operator` 关键字来进行标记。
 
 The delegate class may implement one of the interfaces `ReadOnlyProperty` and `ReadWriteProperty` containing the required `operator` methods.
 These interfaces are declared in the Kotlin standard library:
