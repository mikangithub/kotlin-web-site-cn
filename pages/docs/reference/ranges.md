--- conflicted
+++ resolved
@@ -55,15 +55,9 @@
 它有两个端点：`start` 和 `endInclusive` 他们都包含在区间内。
 其主要操作是 `contains`，通常以 *in*{: .keyword }/*!in*{: .keyword } 操作符形式使用。
 
-<<<<<<< HEAD
 整型数列（`IntProgression`、 `LongProgression`、 `CharProgression`）表示等差数列。
-数列由 `first` 元素、`last` 元素和非零的 `increment` 定义。
-第一个元素是 `first`，后续元素是前一个元素加上 `increment`。 `last` 元素总会被迭代命中，除非该数列是空的。
-=======
-Integral type progressions (`IntProgression`, `LongProgression`, `CharProgression`) denote an arithmetic progression.
-Progressions are defined by the `first` element, the `last` element and a non-zero `step`.
-The first element is `first`, subsequent elements are the previous element plus `step`. The `last` element is always hit by iteration unless the progression is empty.
->>>>>>> 6d7d8c04
+数列由 `first` 元素、`last` 元素和非零的 `step` 定义。
+第一个元素是 `first`，后续元素是前一个元素加上 `step`。 `last` 元素总会被迭代命中，除非该数列是空的。
 
 数列是 `Iterable<N>` 的子类型，其中 `N` 分别为 `Int`、 `Long` 或者 `Char`，所以它可用于 *for*{: .keyword }-循环以及像 `map`、`filter` 等函数中。
 对 `Progression` 迭代相当于 Java/JavaScript 的基于索引的 *for*{: .keyword }-循环：
@@ -84,11 +78,7 @@
 IntProgression.fromClosedRange(start, end, step)
 ```
 
-<<<<<<< HEAD
-数列的 `last` 元素这样计算：对于正的 `increment` 找到不大于 `end` 值的最大值、或者对于负的 `increment` 找到不小于 `end` 值的最小值，使得 `(last - first) % increment == 0`。
-=======
-The `last` element of the progression is calculated to find maximum value not greater than the `end` value for positive `step` or minimum value not less than the `end` value for negative `step` such that `(last - first) % step == 0`.
->>>>>>> 6d7d8c04
+数列的 `last` 元素这样计算：对于正的 `step` 找到不大于 `end` 值的最大值、或者对于负的 `step` 找到不小于 `end` 值的最小值，使得 `(last - first) % increment == 0`。
 
 
 
@@ -158,19 +148,10 @@
 }
 ```
 
-<<<<<<< HEAD
-请注意，返回数列的 `last` 值可能与原始数列的 `last` 值不同，以便保持不变式 `(last - first) % increment == 0` 成立。这里是一个例子：
+请注意，返回数列的 `last` 值可能与原始数列的 `last` 值不同，以便保持不变式 `(last - first) % step == 0` 成立。这里是一个例子：
 
 ``` kotlin
-    (1..12 step 2).last == 11  // 值为 [1, 3, 5, 7, 9, 11] 的数列
-    (1..12 step 3).last == 10  // 值为 [1, 4, 7, 10] 的数列
-    (1..12 step 4).last == 9   // 值为 [1, 5, 9] 的数列
-=======
-Note that the `last` value of the returned progression may become different from the `last` value of the original progression in order to preserve the invariant `(last - first) % step == 0`. Here is an example:
-
-``` kotlin
-(1..12 step 2).last == 11  // progression with values [1, 3, 5, 7, 9, 11]
-(1..12 step 3).last == 10  // progression with values [1, 4, 7, 10]
-(1..12 step 4).last == 9   // progression with values [1, 5, 9]
->>>>>>> 6d7d8c04
+(1..12 step 2).last == 11  // 值为 [1, 3, 5, 7, 9, 11] 的数列
+(1..12 step 3).last == 10  // 值为 [1, 4, 7, 10] 的数列
+(1..12 step 4).last == 9   // 值为 [1, 5, 9] 的数列
 ```