--- conflicted
+++ resolved
@@ -7,13 +7,8 @@
 
 # 区间
 
-<<<<<<< HEAD
 区间表达式由具有操作符形式 `..` 的 `rangeTo` 函数辅以 *in*{: .keyword } 和 *!in*{: .keyword } 形成。
-区间是为任何可比较类型定义的，但对于整型原生类型，它有一个优化的实现。以下是使用区间的一些示例
-=======
-Range expressions are formed with `rangeTo` functions that have the operator form `..` which is complemented by *in*{: .keyword } and *!in*{: .keyword }.
-Range is defined for any comparable type, but for integral primitive types it has an optimized implementation. Here are some examples of using ranges:
->>>>>>> 73d61373
+区间是为任何可比较类型定义的，但对于整型原生类型，它有一个优化的实现。以下是使用区间的一些示例：
 
 ``` kotlin
 if (i in 1..10) { // 等同于 1 <= i && i <= 10
@@ -21,13 +16,8 @@
 }
 ```
 
-<<<<<<< HEAD
 整型区间（`IntRange`、 `LongRange`、 `CharRange`）有一个额外的特性：它们可以迭代。
-编译器负责将其转换为类似 Java 的基于索引的 *for*{: .keyword }-循环而无额外开销。
-=======
-Integral type ranges (`IntRange`, `LongRange`, `CharRange`) have an extra feature: they can be iterated over.
-The compiler takes care of converting this analogously to Java's indexed *for*{: .keyword }-loop, without extra overhead:
->>>>>>> 73d61373
+编译器负责将其转换为类似 Java 的基于索引的 *for*{: .keyword }-循环而无额外开销：
 
 ``` kotlin
 for (i in 1..4) print(i) // 输出“1234”
@@ -35,21 +25,13 @@
 for (i in 4..1) print(i) // 什么都不输出
 ```
 
-<<<<<<< HEAD
-如果你想倒序迭代数字呢？也很简单。你可以使用标准库中定义的 `downTo()` 函数
-=======
-What if you want to iterate over numbers in reverse order? It's simple. You can use the `downTo()` function defined in the standard library:
->>>>>>> 73d61373
+如果你想倒序迭代数字呢？也很简单。你可以使用标准库中定义的 `downTo()` 函数：
 
 ``` kotlin
 for (i in 4 downTo 1) print(i) // 输出“4321”
 ```
 
-<<<<<<< HEAD
-能否以不等于 1 的任意步长迭代数字？ 当然没问题， `step()` 函数有助于此
-=======
-Is it possible to iterate over numbers with arbitrary step, not equal to 1? Sure, the `step()` function will help you:
->>>>>>> 73d61373
+能否以不等于 1 的任意步长迭代数字？ 当然没问题， `step()` 函数有助于此：
 
 ``` kotlin
 for (i in 1..4 step 2) print(i) // 输出“13”
@@ -140,11 +122,7 @@
 
 ### `reversed()`
 
-<<<<<<< HEAD
-扩展函数 `reversed()` 是为每个 `*Progression` 类定义的，并且所有这些函数返回反转后的数列。
-=======
-The `reversed()` extension functions are defined for each `*Progression` classes, and all of them return reversed progressions:
->>>>>>> 73d61373
+扩展函数 `reversed()` 是为每个 `*Progression` 类定义的，并且所有这些函数返回反转后的数列：
 
 ``` kotlin
 fun IntProgression.reversed(): IntProgression {
@@ -154,15 +132,9 @@
 
 ### `step()`
 
-<<<<<<< HEAD
 扩展函数 `step()` 是为每个 `*Progression` 类定义的，
 所有这些函数都返回带有修改了 `step` 值（函数参数）的数列。
-步长（step）值必须始终为正，因此该函数不会更改迭代的方向。
-=======
-`step()` extension functions are defined for `*Progression` classes,
-all of them return progressions with modified `step` values (function parameter).
-The step value is required to be always positive, therefore this function never changes the direction of iteration:
->>>>>>> 73d61373
+步长（step）值必须始终为正，因此该函数不会更改迭代的方向：
 
 ``` kotlin
 fun IntProgression.step(step: Int): IntProgression {
