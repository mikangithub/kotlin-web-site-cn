--- conflicted
+++ resolved
@@ -90,23 +90,19 @@
 strings.filter { it.length == 5 }.sortBy { it }.map { it.toUpperCase() }
 ```
 
-<<<<<<< HEAD
+### Underscore for unused variables (since 1.1)
+
+If the lambda parameter is unused, you can place an underscore instead of its name:
+
+``` kotlin
+map.forEach { _, value -> println("$value!") }
+```
+
+### Destructuring in Lambdas (since 1.1)
+
+Destructuring in lambdas is described as a part of [destructuring declarations](multi-declarations.html#destructuring-in-lambdas-since-11). 
+
 ## 内联函数
-=======
-### Underscore for unused variables (since 1.1)
-
-If the lambda parameter is unused, you can place an underscore instead of its name:
-
-``` kotlin
-map.forEach { _, value -> println("$value!") }
-```
-
-### Destructuring in Lambdas (since 1.1)
-
-Destructuring in lambdas is described as a part of [destructuring declarations](multi-declarations.html#destructuring-in-lambdas-since-11). 
-
-## Inline Functions
->>>>>>> 8b73a64e
 
 使用[内联函数](inline-functions.html)有时能提高高阶函数的性能。
 
