--- conflicted
+++ resolved
@@ -148,9 +148,6 @@
 val compare: (x: T, y: T) -> Int = ……
 ```
 
-<<<<<<< HEAD
-### Lambda 表达式语法
-=======
 To declare a nullable variable of a function type, enclose the entire function type in parentheses and put
 the question mark after it:
 
@@ -159,8 +156,7 @@
 ```
 
 
-### Lambda Expression Syntax
->>>>>>> 0c5d9b1b
+### Lambda 表达式语法
 
 Lambda 表达式的完整语法形式，即函数类型的字面值如下：
 
