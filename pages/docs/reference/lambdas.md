---
type: doc
layout: reference
category: "Syntax"
title: "高阶函数和 lambda 表达式"
---

# 高阶函数和 lambda 表达式

## 高阶函数

高阶函数是将函数用作参数或返回值的函数。
这种函数的一个很好的例子是 `lock()`，它接受一个锁对象和一个函数，获取锁，运行函数并释放锁：

``` kotlin
fun <T> lock(lock: Lock, body: () -> T): T {
    lock.lock()
    try {
        return body()
    }
    finally {
        lock.unlock()
    }
}
```

让我们来检查上面的代码：`body` 拥有[函数类型](#函数类型)：`() -> T`，
所以它应该是一个不带参数并且返回 `T` 类型值的函数。
它在 *try*{: .keyword }-代码块内部调用、被 `lock` 保护，其结果由`lock（）`函数返回。

如果我们想调用 `lock()` 函数，我们可以把另一个函数传给它作为参数（参见[函数引用](reflection.html#函数引用)）：

``` kotlin
fun toBeSynchronized() = sharedResource.operation()

val result = lock(lock, ::toBeSynchronized)
```

通常会更方便的另一种方式是传一个 [lambda 表达式](#lambda-表达式和匿名函数)：

``` kotlin
val result = lock(lock, { sharedResource.operation() })
```

Lambda 表达式在[下文会有更详细的](#lambda-表达式和匿名函数)描述，但为了继续这一段，让我们看一个简短的概述：

* lambda 表达式总是被大括号括着，
* 其参数（如果有的话）在 `->` 之前声明（参数类型可以省略），
* 函数体（如果存在的话）在 `->` 后面。

<<<<<<< HEAD
在 Kotlin 中有一个约定，如果函数的最后一个参数是一个函数，那么该参数可以在圆括号之外指定：
=======
In Kotlin, there is a convention that if the last parameter to a function is a function, and you're passing a lambda expression as the corresponding argument, you can specify it outside of parentheses:
>>>>>>> 3df3b7f4

``` kotlin
lock (lock) {
    sharedResource.operation()
}
```

高阶函数的另一个例子是 `map()`：

``` kotlin
fun <T, R> List<T>.map(transform: (T) -> R): List<R> {
    val result = arrayListOf<R>()
    for (item in this)
        result.add(transform(item))
    return result
}
```

该函数可以如下调用:

``` kotlin
val doubled = ints.map { it -> it * 2 }
```

请注意，如果 lambda 是该调用的唯一参数，则调用中的圆括号可以完全省略。

### `it`：单个参数的隐式名称

另一个有用的约定是，如果函数字面值只有一个参数，
那么它的声明可以省略（连同 `->`），其名称是 `it`。

``` kotlin
ints.map { it * 2 }
```

这些约定可以写[LINQ-风格](http://msdn.microsoft.com/en-us/library/bb308959.aspx)的代码:

``` kotlin
strings.filter { it.length == 5 }.sortBy { it }.map { it.toUpperCase() }
```

## 内联函数

使用[内联函数](inline-functions.html)有时能提高高阶函数的性能。

## Lambda 表达式和匿名函数

一个 lambda 表达式或匿名函数是一个“函数字面值”，即一个未声明的函数，
但立即做为表达式传递。考虑下面的例子：

``` kotlin
max(strings, { a, b -> a.length < b.length })
```

函数 `max` 是一个高阶函数，换句话说它接受一个函数作为第二个参数。
其第二个参数是一个表达式，它本身是一个函数，即函数字面值。写成函数的话，它相当于

``` kotlin
fun compare(a: String, b: String): Boolean = a.length < b.length
```

### 函数类型

对于接受另一个函数作为参数的函数，我们必须为该参数指定函数类型。
例如上述函数 `max` 定义如下：

``` kotlin
fun <T> max(collection: Collection<T>, less: (T, T) -> Boolean): T? {
    var max: T? = null
    for (it in collection)
        if (max == null || less(max, it))
            max = it
    return max
}
```

参数 `less` 的类型是 `(T, T) -> Boolean`，即一个接受两个类型`T`的参数并返回一个布尔值的函数：
如果第一个参数小于第二个那么该函数返回 true。

在上面第 4 行代码中，`less` 作为一个函数使用：通过传入两个 `T` 类型的参数来调用。

如上所写的是就函数类型，或者可以有命名参数，如果你想文档化每个参数的含义的话。

``` kotlin
val compare: (x: T, y: T) -> Int = ...
```

### Lambda 表达式语法

Lambda 表达式的完整语法形式，即函数类型的字面值如下：

``` kotlin
val sum = { x: Int, y: Int -> x + y }
```

<<<<<<< HEAD
lambda 表达式总是被大括号括着，
完整语法形式的参数声明放在括号内，并有可选的类型标注，
函数体跟在一个 `->` 符号之后。
如果我们把所有可选标注都留下，看起来如下：
=======
A lambda expression is always surrounded by curly braces,
parameter declarations in the full syntactic form go inside parentheses and have optional type annotations,
the body goes after an `->` sign. If the inferred return type of the lambda is not `Unit`, the last (or possibly single) expression inside the lambda body is treated as the return value.

If we leave all the optional annotations out, what's left looks like this:
>>>>>>> 3df3b7f4

``` kotlin
val sum: (Int, Int) -> Int = { x, y -> x + y }
```

<<<<<<< HEAD
一个 lambda 表达式只有一个参数是很常见的。
如果 Kotlin 可以自己计算出签名，它允许我们不声明唯一的参数，并且将隐含地
为我们声明其名称为 `it`：
=======

It's very common that a lambda expression has only one parameter.
If Kotlin can figure the signature out itself, it allows us not to declare the only parameter, and will implicitly
declare it for us under the name `it`:
>>>>>>> 3df3b7f4

``` kotlin
ints.filter { it > 0 } // 这个字面值是“(it: Int) -> Boolean”类型的
```

<<<<<<< HEAD
请注意，如果一个函数接受另一个函数作为最后一个参数，lambda 表达式参数可以在
圆括号参数列表之外传递。
参见 [callSuffix](grammar.html#call-suffix) 的语法。
=======
We can explicitly return a value from the lambda using the [qualified return](returns.html#return-at-labels) syntax. Otherwise, the value of the last expression is implictly returned. Therefore, the two following snippets are equivalent:

``` kotlin
ints.filter {
    val shouldFilter = it > 0 
    shouldFilter
}

ints.filter {
    val shouldFilter = it > 0 
    return@filter shouldFilter
}
```

Note that if a function takes another function as the last parameter, the lambda expression argument can be passed
outside the parenthesized argument list.
See the grammar for [callSuffix](grammar.html#call-suffix).
>>>>>>> 3df3b7f4

### 匿名函数

上面提供的 lambda 表达式语法缺少的一个东西是指定函数的返回类型的
能力。在大多数情况下，这是不必要的。因为返回类型可以自动推断出来。然而，如果
确实需要显式指定，可以使用另一种语法： _匿名函数_ 。

``` kotlin
fun(x: Int, y: Int): Int = x + y
```

匿名函数看起来非常像一个常规函数声明，除了其名称省略了。其函数体
可以是表达式（如上所示）或代码块：

``` kotlin
fun(x: Int, y: Int): Int {
    return x + y
}
```

参数和返回类型的指定方式与常规函数相同，除了
能够从上下文推断出的参数类型可以省略：

``` kotlin
ints.filter(fun(item) = item > 0)
```

匿名函数的返回类型推断机制与正常函数一样：对于具有表达式函数体的匿名函数将自动
推断返回类型，而具有代码块函数体的返回类型必须显式
指定（或者已假定为 `Unit`）。

请注意，匿名函数参数总是在括号内传递。 允许将函数
留在圆括号外的简写语法仅适用于 lambda 表达式。

Lambda表达式和匿名函数之间的另一个区别是
[非局部返回](inline-functions.html#非局部返回)的行为。一个不带标签的 *return*{: .keyword } 语句
总是在用 *fun*{: .keyword } 关键字声明的函数中返回。这意味着 lambda 表达式中的 *return*{: .keyword }
将从包含它的函数返回，而匿名函数中的 *return*{: .keyword }
将从匿名函数自身返回。

### 闭包

Lambda 表达式或者匿名函数（以及[局部函数](functions.html#局部函数)和[对象表达式](object-declarations.html#对象表达式)）
可以访问其 _闭包_ ，即在外部作用域中声明的变量。 与 Java 不同的是可以修改闭包中捕获的变量：

``` kotlin
var sum = 0
ints.filter { it > 0 }.forEach {
    sum += it
}
print(sum)
```


### 带接收者的函数字面值

Kotlin 提供了使用指定的 _接收者对象_ 调用函数字面值的功能。
在函数字面值的函数体中，可以调用该接收者对象上的方法而无需任何额外的限定符。
这类似于扩展函数，它允你在函数体内访问接收者对象的成员。
其用法的最重要的示例之一是[类型安全的 Groovy-风格构建器](type-safe-builders.html)。

这样的函数字面值的类型是一个带有接收者的函数类型：

``` kotlin
sum : Int.(other: Int) -> Int
```

该函数字面值可以这样调用，就像它是接收者对象上的一个方法一样：

``` kotlin
1.sum(2)
```

匿名函数语法允许你直接指定函数字面值的接收者类型
如果你需要使用带接收者的函数类型声明一个变量，并在之后使用它，这将非常有用。

``` kotlin
val sum = fun Int.(other: Int): Int = this + other
```

当接收者类型可以从上下文推断时，lambda 表达式可以用作带接收者的函数字面值。

``` kotlin
class HTML {
    fun body() { ... }
}

fun html(init: HTML.() -> Unit): HTML {
    val html = HTML()  // 创建接收者对象
    html.init()        // 将该接收者对象传给该 lambda
    return html
}


html {       // 带接收者的 lambda 由此开始
    body()   // 调用该接收者对象的一个方法
}
```<|MERGE_RESOLUTION|>--- conflicted
+++ resolved
@@ -48,11 +48,7 @@
 * 其参数（如果有的话）在 `->` 之前声明（参数类型可以省略），
 * 函数体（如果存在的话）在 `->` 后面。
 
-<<<<<<< HEAD
-在 Kotlin 中有一个约定，如果函数的最后一个参数是一个函数，那么该参数可以在圆括号之外指定：
-=======
-In Kotlin, there is a convention that if the last parameter to a function is a function, and you're passing a lambda expression as the corresponding argument, you can specify it outside of parentheses:
->>>>>>> 3df3b7f4
+在 Kotlin 中有一个约定，如果函数的最后一个参数是一个函数， and you're passing a lambda expression as the corresponding argument, you can specify it outside of parentheses:
 
 ``` kotlin
 lock (lock) {
@@ -148,61 +144,42 @@
 val sum = { x: Int, y: Int -> x + y }
 ```
 
-<<<<<<< HEAD
 lambda 表达式总是被大括号括着，
 完整语法形式的参数声明放在括号内，并有可选的类型标注，
-函数体跟在一个 `->` 符号之后。
+函数体跟在一个 `->` 符号之后。 If the inferred return type of the lambda is not `Unit`, the last (or possibly single) expression inside the lambda body is treated as the return value.
+
 如果我们把所有可选标注都留下，看起来如下：
-=======
-A lambda expression is always surrounded by curly braces,
-parameter declarations in the full syntactic form go inside parentheses and have optional type annotations,
-the body goes after an `->` sign. If the inferred return type of the lambda is not `Unit`, the last (or possibly single) expression inside the lambda body is treated as the return value.
-
-If we leave all the optional annotations out, what's left looks like this:
->>>>>>> 3df3b7f4
 
 ``` kotlin
 val sum: (Int, Int) -> Int = { x, y -> x + y }
 ```
 
-<<<<<<< HEAD
+
 一个 lambda 表达式只有一个参数是很常见的。
 如果 Kotlin 可以自己计算出签名，它允许我们不声明唯一的参数，并且将隐含地
 为我们声明其名称为 `it`：
-=======
-
-It's very common that a lambda expression has only one parameter.
-If Kotlin can figure the signature out itself, it allows us not to declare the only parameter, and will implicitly
-declare it for us under the name `it`:
->>>>>>> 3df3b7f4
 
 ``` kotlin
 ints.filter { it > 0 } // 这个字面值是“(it: Int) -> Boolean”类型的
 ```
 
-<<<<<<< HEAD
+We can explicitly return a value from the lambda using the [qualified return](returns.html#return-at-labels) syntax. Otherwise, the value of the last expression is implictly returned. Therefore, the two following snippets are equivalent:
+
+``` kotlin
+ints.filter {
+    val shouldFilter = it > 0 
+    shouldFilter
+}
+
+ints.filter {
+    val shouldFilter = it > 0 
+    return@filter shouldFilter
+}
+```
+
 请注意，如果一个函数接受另一个函数作为最后一个参数，lambda 表达式参数可以在
 圆括号参数列表之外传递。
 参见 [callSuffix](grammar.html#call-suffix) 的语法。
-=======
-We can explicitly return a value from the lambda using the [qualified return](returns.html#return-at-labels) syntax. Otherwise, the value of the last expression is implictly returned. Therefore, the two following snippets are equivalent:
-
-``` kotlin
-ints.filter {
-    val shouldFilter = it > 0 
-    shouldFilter
-}
-
-ints.filter {
-    val shouldFilter = it > 0 
-    return@filter shouldFilter
-}
-```
-
-Note that if a function takes another function as the last parameter, the lambda expression argument can be passed
-outside the parenthesized argument list.
-See the grammar for [callSuffix](grammar.html#call-suffix).
->>>>>>> 3df3b7f4
 
 ### 匿名函数
 
