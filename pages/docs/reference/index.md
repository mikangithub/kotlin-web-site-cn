---
layout: reference
title: "参考"
---

# 参考

提供关于 Kotlin 语言的完整参考以及[标准库](/api/latest/jvm/stdlib/index.html)。


### 从哪开始

这个参考是为让你很容易地在几个小时内学习 Kotlin 而设计的。
先从[基本语法](basic-syntax.html)开始，然后再到更高级主题。
阅读时你可以在[在线 IDE](http://try.kotlinlang.org/) 中尝试代码示例。

一旦你认识到 Kotlin 是什么样的，尝试自己解决一些 [Kotlin 心印](/docs/tutorials/koans.html)交互式编程练习。
如果你不确定如何解决一个心印，或者你正在寻找一个更优雅的解决方案，看看 [Kotlin 习惯用法](idioms.html)。
> 心印：Koan，佛教用语，不建议译作“公案”——译者注

### 离线浏览
下载离线文档 [PDF 文件](https://kotlin-zhcn.github.io/docs/kotlin-docs.pdf)。

# 参考书

## Kotlin in Action

   <a href="https://manning.com/books/kotlin-in-action"><img src="{{ site.baseurl }}/assets/images/Jemerov-Kotlin-MEAP-HI.png" style="float: left; margin-right: 10px; margin-bottom: 10px;"></a>

[Kotlin in Action](https://manning.com/books/kotlin-in-action) 是由 Kotlin 开发团队的 Dmitry Jemerov 和 Svetlana Isakova 合著的
一本关于 Kotlin 的书。这本书目前可通过 MEAP 计划获得，它允许你在本书编写中
逐章去读、而当编写完成时获得本书最终版。

使用优惠码“39jemerov”这本书可优惠 39%。

<h2 style="clear: left">Kotlin for Android Developers</h2>

  <a href="https://leanpub.com/kotlin-for-android-developers"><img src="{{ site.baseurl }}/assets/images/kotlin-for-android-developers.png" style="float: left; margin-right: 10px; margin-bottom: 10px;"></a>

[Kotlin for Android Developers](https://leanpub.com/kotlin-for-android-developers) 是由 Antonio Leiva 所著展示
如何使用 Kotlin 从头创建一个 Android 应用程序的一本书。

<h2 style="clear: left">Modern Web Development with Kotlin</h2>

  <a href="https://leanpub.com/modern-web-development-with-kotlin"><img src="{{ site.baseurl }}/assets/images/mwdwk.jpg" style="float: left; margin-right: 10px; margin-bottom: 10px;"></a>

<<<<<<< HEAD
[Modern Web Development with Kotlin](https://leanpub.com/modern-web-development-with-kotlin) 是一本由Denis Kalinin撰写的关于 Kotlin Web 开发的书。它涵盖了刚好足够入门的基础知识，但主要集中于语言的使用实践方面。特别是，它指引你使用流行的后端与前端技术完成构建一个技术聚焦的 Web 应用程序的过程。
=======
[Modern Web Development with Kotlin](https://leanpub.com/modern-web-development-with-kotlin) is a book by Denis Kalinin about Web development with Kotlin. It covers just enough basics to get started but mostly concentrates on the practical aspect of using the language. In particular, it guides you through the process of building a technology-packed Web application while using popular backend and frontend technologies.


<h2 style="clear: left">Programming Kotlin</h2>

  <a href="https://www.packtpub.com/application-development/programming-kotlin"><img src="{{url_for('asset', path='images/programming-kotlin.png')}}" style="float: left; margin-right: 10px; margin-bottom: 10px;"></a>

[Programming Kotlin](https://www.packtpub.com/application-development/programming-kotlin) is a book by Stephen Samuel and Stefan Bocutiu about using Kotlin on the JVM. It covers all aspects of the language with particular focus on server side development. In is aimed at Java developers who want to learn Kotlin and especially where it improves on Java.
>>>>>>> 3df3b7f4
<|MERGE_RESOLUTION|>--- conflicted
+++ resolved
@@ -44,15 +44,11 @@
 
   <a href="https://leanpub.com/modern-web-development-with-kotlin"><img src="{{ site.baseurl }}/assets/images/mwdwk.jpg" style="float: left; margin-right: 10px; margin-bottom: 10px;"></a>
 
-<<<<<<< HEAD
 [Modern Web Development with Kotlin](https://leanpub.com/modern-web-development-with-kotlin) 是一本由Denis Kalinin撰写的关于 Kotlin Web 开发的书。它涵盖了刚好足够入门的基础知识，但主要集中于语言的使用实践方面。特别是，它指引你使用流行的后端与前端技术完成构建一个技术聚焦的 Web 应用程序的过程。
-=======
-[Modern Web Development with Kotlin](https://leanpub.com/modern-web-development-with-kotlin) is a book by Denis Kalinin about Web development with Kotlin. It covers just enough basics to get started but mostly concentrates on the practical aspect of using the language. In particular, it guides you through the process of building a technology-packed Web application while using popular backend and frontend technologies.
 
 
 <h2 style="clear: left">Programming Kotlin</h2>
 
-  <a href="https://www.packtpub.com/application-development/programming-kotlin"><img src="{{url_for('asset', path='images/programming-kotlin.png')}}" style="float: left; margin-right: 10px; margin-bottom: 10px;"></a>
+  <a href="https://www.packtpub.com/application-development/programming-kotlin"><img src="{{ site.baseurl }}/assets/images/programming-kotlin.png" style="float: left; margin-right: 10px; margin-bottom: 10px;"></a>
 
-[Programming Kotlin](https://www.packtpub.com/application-development/programming-kotlin) is a book by Stephen Samuel and Stefan Bocutiu about using Kotlin on the JVM. It covers all aspects of the language with particular focus on server side development. In is aimed at Java developers who want to learn Kotlin and especially where it improves on Java.
->>>>>>> 3df3b7f4
+[Programming Kotlin](https://www.packtpub.com/application-development/programming-kotlin) is a book by Stephen Samuel and Stefan Bocutiu about using Kotlin on the JVM. It covers all aspects of the language with particular focus on server side development. In is aimed at Java developers who want to learn Kotlin and especially where it improves on Java.