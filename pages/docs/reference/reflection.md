--- conflicted
+++ resolved
@@ -31,9 +31,6 @@
 请注意，Kotlin 类引用与 Java 类引用不同。要获得 Java 类引用，
 请在 `KClass` 实例上使用 `.java` 属性。
 
-<<<<<<< HEAD
-## 函数引用
-=======
 ## Bound Class References (since 1.1)
 
 You can get the reference to a class of a specific object with the same `::class` syntax by using the object as a receiver:
@@ -45,8 +42,7 @@
 
 You obtain the reference to an exact class of an object, for instance `GoodWidget` or `BadWidget`, despite the type of the receiver expression (`Widget`).  
 
-## Function References
->>>>>>> 8b73a64e
+## 函数引用
 
 当我们有一个命名函数声明如下：
 
