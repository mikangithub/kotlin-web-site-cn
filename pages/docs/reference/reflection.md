---
type: doc
layout: reference
category: "Syntax"
title: "反射"
---

# 反射

反射是这样的一组语言和库功能，它允许在运行时自省你的程序的结构。
Kotlin 让语言中的函数和属性做为一等公民、并对其自省（即在运行时获悉<!--
-->一个名称或者一个属性或函数的类型）与简单地使用函数式或响应式风格紧密相关。

> 在 Java 平台上，使用反射功能所需的运行时组件作为单独的
JAR 文件（`kotlin-reflect.jar`）分发。这样做是为了减少不使用反射功能的应用程序所需的<!--
-->运行时库的大小。如果你需要使用反射，请确保该 .jar文件添加到项目的
classpath 中。
{:.note}

## 类引用

最基本的反射功能是获取 Kotlin 类的运行时引用。要获取对<!--
-->静态已知的 Kotlin 类的引用，可以使用 _类字面值_ 语法：

``` kotlin
val c = MyClass::class
```

该引用是 [KClass](https://kotlinlang.org/api/latest/jvm/stdlib/kotlin.reflect/-k-class/index.html) 类型的值。

请注意，Kotlin 类引用与 Java 类引用不同。要获得 Java 类引用，
请在 `KClass` 实例上使用 `.java` 属性。

{:#绑定的类引用自-11-起}

## 绑定的类引用（自 1.1 起）

通过使用对象作为接收者，可以用相同的 `::class` 语法获取指定对象的类的引用：

``` kotlin
val widget: Widget = ……
assert(widget is GoodWidget) { "Bad widget: ${widget::class.qualifiedName}" }
```

你可以获取对象的精确类的引用，例如 `GoodWidget` 或 `BadWidget`，尽管接收者表达式的类型是 `Widget`。

## 函数引用

当我们有一个命名函数声明如下：

``` kotlin
fun isOdd(x: Int) = x % 2 != 0
```

我们可以很容易地直接调用它（`isOdd(5)`），但是我们也可以把它作为一个值传递。例如传给另一个函数。
为此，我们使用 `::` 操作符：

``` kotlin
val numbers = listOf(1, 2, 3)
println(numbers.filter(::isOdd)) // 输出 [1, 3]
```

这里 `::isOdd` 是函数类型 `(Int) -> Boolean` 的一个值。

当上下文中已知函数期望的类型时，`::` 可以用于重载函数。
例如：

``` kotlin
fun isOdd(x: Int) = x % 2 != 0
fun isOdd(s: String) = s == "brillig" || s == "slithy" || s == "tove"

val numbers = listOf(1, 2, 3)
println(numbers.filter(::isOdd)) // 引用到 isOdd(x: Int)
```

或者，你可以通过将方法引用存储在具有显式指定类型的变量中来提供必要的上下文：

``` kotlin
val predicate: (String) -> Boolean = ::isOdd   // 引用到 isOdd(x: String)
```

如果我们需要使用类的成员函数或扩展函数，它需要是限定的。
例如 `String::toCharArray` 为类型 `String` 提供了一个扩展函数：`String.() -> CharArray`。

### 示例：函数组合

考虑以下函数：

``` kotlin
fun <A, B, C> compose(f: (B) -> C, g: (A) -> B): (A) -> C {
    return { x -> f(g(x)) }
}
```

它返回一个传给它的两个函数的组合：`compose(f, g) = f(g(*))`。
现在，你可以将其应用于可调用引用：


``` kotlin
fun length(s: String) = s.length

val oddLength = compose(::isOdd, ::length)
val strings = listOf("a", "ab", "abc")

println(strings.filter(oddLength)) // 输出 "[a, abc]"
```

## 属性引用

要把属性作为 Kotlin中 的一等对象来访问，我们也可以使用 `::` 运算符：

``` kotlin
var x = 1

fun main(args: Array<String>) {
    println(::x.get()) // 输出 "1"
    ::x.set(2)
    println(x)         // 输出 "2"
}
```

表达式 `::x` 求值为 `KProperty<Int>` 类型的属性对象，它允许我们使用
`get()` 读取它的值，或者使用 `name` 属性来获取属性名。更多信息请参见<!--
-->[关于 `KProperty` 类的文档](https://kotlinlang.org/api/latest/jvm/stdlib/kotlin.reflect/-k-property/index.html)。

对于可变属性，例如 `var y = 1`，`::y` 返回 [`KMutableProperty<Int>`](https://kotlinlang.org/api/latest/jvm/stdlib/kotlin.reflect/-k-mutable-property/index.html) 类型的一个值，
该类型有一个 `set()` 方法。

属性引用可以用在不需要参数的函数处：

``` kotlin
val strs = listOf("a", "bc", "def")
println(strs.map(String::length)) // 输出 [1, 2, 3]
```

要访问属于类的成员的属性，我们这样限定它：

``` kotlin
class A(val p: Int)

fun main(args: Array<String>) {
    val prop = A::p
    println(prop.get(A(1))) // 输出 "1"
}
```

对于扩展属性：


``` kotlin
val String.lastChar: Char
    get() = this[length - 1]

fun main(args: Array<String>) {
    println(String::lastChar.get("abc")) // 输出 "c"
}
```

### 与 Java 反射的互操作性

在Java平台上，标准库包含反射类的扩展，它提供了与 Java
反射对象之间映射（参见 `kotlin.reflect.jvm` 包）。
例如，要查找一个用作 Kotlin 属性 getter 的 幕后字段或 Java方法，可以这样写：


``` kotlin
import kotlin.reflect.jvm.*

class A(val p: Int)

fun main(args: Array<String>) {
    println(A::p.javaGetter) // 输出 "public final int A.getP()"
    println(A::p.javaField)  // 输出 "private final int A.p"
}
```

要获得对应于 Java 类的 Kotlin 类，请使用 `.kotlin` 扩展属性：

``` kotlin
fun getKClass(o: Any): KClass<Any> = o.javaClass.kotlin
```

## 构造函数引用

构造函数可以像方法和属性那样引用。他们可以用于期待这样的函数类型对象的任何<!--
-->地方：它与该构造函数接受相同参数并且返回相应类型的对象。
通过使用 `::` 操作符并添加类名来引用构造函数。考虑下面的函数，
它期待一个无参并返回 `Foo` 类型的函数参数：

``` kotlin
class Foo

fun function(factory: () -> Foo) {
    val x: Foo = factory()
}
```

使用 `::Foo`，类 Foo 的零参数构造函数，我们可以这样简单地调用它：

``` kotlin
function(::Foo)
```

{:#绑定的函数与属性引用自-11-起}

## 绑定的函数与属性引用（自 1.1 起）

<<<<<<< HEAD
你可以引用特定对象的实例方法。
=======
You can refer to an instance method of a particular object:
>>>>>>> 73d61373

``` kotlin 
val numberRegex = "\\d+".toRegex()
println(numberRegex.matches("29")) // 输出“true”
 
val isNumber = numberRegex::matches
println(isNumber("29")) // 输出“true”
```

取代直接调用方法 `matches` 的是我们存储其引用。
这样的引用会绑定到其接收者上。
它可以直接调用（如上例所示）或者用于任何期待一个函数类型表达式的时候：

``` kotlin
val strings = listOf("abc", "124", "a70")
println(strings.filter(numberRegex::matches)) // 输出“[124]”
```

比较绑定的类型和相应的未绑定类型的引用。
绑定的可调用引用有其接收者“附加”到其上，因此接收者的类型不再是参数：

``` kotlin
val isNumber: (CharSequence) -> Boolean = numberRegex::matches

val matches: (Regex, CharSequence) -> Boolean = Regex::matches
```

属性引用也可以绑定：

``` kotlin
val prop = "abc"::length
println(prop.get())   // 输出“3”
```<|MERGE_RESOLUTION|>--- conflicted
+++ resolved
@@ -205,11 +205,7 @@
 
 ## 绑定的函数与属性引用（自 1.1 起）
 
-<<<<<<< HEAD
-你可以引用特定对象的实例方法。
-=======
-You can refer to an instance method of a particular object:
->>>>>>> 73d61373
+你可以引用特定对象的实例方法：
 
 ``` kotlin 
 val numberRegex = "\\d+".toRegex()
