--- conflicted
+++ resolved
@@ -22,9 +22,8 @@
 源文件所有内容（无论是类还是函数）都包含在声明的包内。
 所以上例中 `baz()` 的全名是 `foo.bar.baz`、`Goo` 的全名是 `foo.bar.Goo`。
 
-<<<<<<< HEAD
 如果没有指明包，该文件的内容属于无名字的默认包。
-=======
+
 ## Default Imports
 
 A number of packages are imported into every Kotlin file by default:
@@ -46,9 +45,6 @@
 
 - JS:    
   - kotlin.js.*
-
-## Imports
->>>>>>> 6d7d8c04
 
 ## 导入
 
