--- conflicted
+++ resolved
@@ -72,15 +72,9 @@
 
 关键字 `import` 并不仅限于导入类；也可用它来导入其他声明：
 
-<<<<<<< HEAD
-  * 顶层函数及属性
+  * 顶层函数及属性；
   * 在[对象声明](object-declarations.html#对象声明)中声明的函数和属性;
-  * [枚举常量](enum-classes.html)
-=======
-  * top-level functions and properties;
-  * functions and properties declared in [object declarations](object-declarations.html#object-declarations);
-  * [enum constants](enum-classes.html).
->>>>>>> 73d61373
+  * [枚举常量](enum-classes.html)。
 
 与 Java 不同，Kotlin 没有单独的[“import static”](https://docs.oracle.com/javase/8/docs/technotes/guides/language/static-import.html)语法； 所有这些声明都用 `import` 关键字导入。
 
