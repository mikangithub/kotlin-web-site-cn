---
type: doc
layout: reference
category: "Tools"
title: "关键字与操作符"
---

# 关键字与操作符

## 硬关键字

以下符号会始终解释为关键字，不能用作标识符：

 * `as` 
      - 用于[类型转换](typecasts.html#“不安全的”转换操作符)
      - 为[导入指定一个别名](packages.html#导入)
 * `as?` 用于[安全类型转换](typecasts.html#“安全的”（可空）转换操作符)
 * `break` [终止循环的执行](returns.html)
 * `class` 声明一个[类](classes.html)
 * `continue` [继续最近层循环的下一步](returns.html) 
 * `do` 开始一个 [do/while 循环](control-flow.html#while-循环)（后置条件的循环）
 * `else` 定义一个 [if 表达式](control-flow.html#if-表达式)条件为 false 时执行的分支
 * `false` 指定[布尔类型](basic-types.html#布尔)的“假”值
 * `for` 开始一个 [for 循环](control-flow.html#for-循环)
 * `fun` 声明一个[函数](functions.html) 
 * `if` 开始一个 [if 表达式](control-flow.html#if-表达式)
 * `in`
     - 指定在 [for 循环](control-flow.html#for-循环)中迭代的对象
     - 用作中缀操作符以检查一个值属于[一个区间](ranges.html)、
       一个集合或者其他[定义“contains”方法](operator-overloading.html#“in”操作符)的实体
     - 在 [when 表达式中](control-flow.html#when-表达式)用于上述目的
     - 将一个类型参数标记为[逆变](generics.html#声明处型变)
 * `!in`
     - 用作中缀操作符以检查一个值**不**属于[一个区间](ranges.html)、
       一个集合或者其他[定义“contains”方法](/docs/reference/operator-overloading.html#in)的实体
     - 在 [when 表达式中](control-flow.html#when-表达式)用于上述目的
 * `interface` 声明一个[接口](interfaces.html)
 * `is` 
     - 检查[一个值具有指定类型](typecasts.html#is-与-is-操作符)
     - 在 [when 表达式中](control-flow.html#when-表达式)用于上述目的
 * `!is`
     - 检查[一个值**不**具有指定类型](typecasts.html#is-与-is-操作符)
     - 在 [when 表达式中](control-flow.html#when-表达式)用于上述目的
 * `null` 是表示不指向任何对象的对象引用的常量
 * `object` 同时声明[一个类及其实例](object-declarations.html)
 * `package` 指定[当前文件的包](packages.html)
 * `return` [从最近层的函数或匿名函数返回](returns.html)  
 * `super` 
     - [引用一个方法或属性的超类实现](classes.html#调用超类实现)
     - [在次构造函数中调用超类构造函数](classes.html#继承)
 * `this` 
     - 引用[当前接收者](this-expressions.html)
     - [在次构造函数中调用同一个类的另一个构造函数](classes.html#构造函数)
 * `throw` [抛出一个异常](exceptions.html)
 * `true` 指定[布尔类型](basic-types.html#布尔)的“真”值
 * `try` [开始一个异常处理块](exceptions.html)
 * `typealias` 声明一个[类型别名](type-aliases.html)
 * `val` 声明一个只读[属性](properties.html)或[局部变量](basic-syntax.html#定义局部变量)
 * `var` 声明一个可变[属性](properties.html)或[局部变量](basic-syntax.html#定义局部变量)
 * `when` 开始一个 [when 表达式](control-flow.html#when-表达式)（执行其中一个给定分支）
 * `while` 开始一个 [while 循环](control-flow.html#while-循环)（前置条件的循环）

## 软关键字

以下符号在适用的上下文中充当关键字，而在<!--
-->其他上下文中可用作标识符：

 * `by`
     - [将接口的实现委托给另一个对象](delegation.html)
     - [将属性访问器的实现委托给另一个对象](delegated-properties.html)
 * `catch` 开始一个[处理指定异常类型](exceptions.html)的块
 * `constructor` 声明一个[主构造函数或次构造函数](classes.html#构造函数)
 * `delegate` 用作[注解使用处目标](annotations.html#注解使用处目标) 
 * `dynamic` 引用一个 Kotlin/JS 代码中的[动态类型](dynamic-type.html)
 * `field` 用作[注解使用处目标](annotations.html#注解使用处目标)
 * `file` 用作[注解使用处目标](annotations.html#注解使用处目标)
 * `finally` 开始一个[当 try 块退出时总会执行的块](exceptions.html)
 * `get`
     - 声明[属性的 getter](properties.html#getters-与-setters)
     - 用作[注解使用处目标](annotations.html#注解使用处目标)
 * `import` [将另一个包中的声明导入当前文件](packages.html)
 * `init` 开始一个[初始化块](classes.html#构造函数)
 * `param` 用作[注解使用处目标](annotations.html#注解使用处目标)
 * `property` 用作[注解使用处目标](annotations.html#注解使用处目标)
 * `receiver`用作[注解使用处目标](annotations.html#注解使用处目标)
 * `set`
     - 声明[属性的 setter](properties.html#getters-与-setters)
     - 用作[注解使用处目标](annotations.html#注解使用处目标)
 * `setparam` 用作[注解使用处目标](annotations.html#注解使用处目标)
 * `where` 指定[泛型类型参数的约束](generics.html#上界)
 
## 修饰符关键字

以下符号作为声明中修饰符列表中的关键字，并可用作其他上下文中<!--
-->的标识符：

 * `abstract` 将一个类或成员标记为[抽象](classes.html#抽象类)
 * `annotation` 声明一个[注解类](annotations.html)
 * `companion` 声明一个[伴生对象](object-declarations.html#伴生对象)
 * `const` 将属性标记为[编译期常量](properties.html#编译期常量)
 * `crossinline` 禁止[传递给内联函数的 lambda 中的非局部返回](inline-functions.html#非局部返回) 
 * `data` 指示编译器[为类生成典型成员](data-classes.html)
 * `enum` 声明一个[枚举](enum-classes.html)
 * `external` 将一个声明标记为不是在 Kotlin 中实现（通过 [JNI](java-interop.html#在-kotlin-中使用-jni) 访问或者在 [JavaScript](js-interop.html#external-修饰符) 中实现）
 * `final` 禁止[成员覆盖](classes.html#覆盖方法)
 * `infix` 允许以[中缀表示法](functions.html#中缀表示法)调用函数
 * `inline` 告诉编译器[在调用处内联传给它的函数和 lambda 表达式](inline-functions.html)
 * `inner` 允许在[嵌套类](nested-classes.html)中引用外部类实例
 * `internal` 将一个声明标记为[在当前模块中可见](visibility-modifiers.html)
 * `lateinit` 允许[在构造函数之外初始化非空属性](properties.html#延迟初始化属性)
 * `noinline` 关闭[传给内联函数的 lambda 表达式的内联](inline-functions.html#禁用内联)
 * `open` 允许[一个类子类化或覆盖成员](classes.html#继承)
 * `operator` 将一个函数标记为[重载一个操作符或者实现一个约定](operator-overloading.html)
 * `out` 将类型参数标记为[协变](generics.html#声明处型变)
 * `override` 将一个成员标记为[超类成员的覆盖](classes.html#覆盖方法)
 * `private` 将一个声明标记为[在当前类或文件中可见](visibility-modifiers.html) 
 * `protected` 将一个声明标记为[在当前类及其子类中可见](visibility-modifiers.html)
 * `public` 将一个声明标记为[在任何地方可见](visibility-modifiers.html)
 * `reified` 将内联函数的类型参数标记为[在运行时可访问](inline-functions.html#具体化的类型参数)
 * `sealed` 声明一个[密封类](sealed-classes.html)（限制子类化的类）
 * `suspend` 将一个函数或 lambda 表达式标记为挂起式（可用做[协程](coroutines.html)）
 * `tailrec` 将一个函数标记为[尾递归](functions.html#尾递归函数)（允许编译器将递归替换为迭代）
 * `vararg` 允许[一个参数传入可变数量的参数](functions.html#可变数量的参数（varargs）)

## 特殊标识符

以下标识符由编译器在指定上下文中定义，并且可以用作其他上下文中的常规<!--
-->标识符：

 * `field` 用在属性访问器内部来引用该[属性的幕后字段](properties.html#幕后字段)
 * `it` 用在 lambda 表达式内部来[隐式引用其参数](lambdas.html#it：单个参数的隐式名称)
 
 
## 操作符和特殊符号

Kotlin 支持以下操作符和特殊符号：

 * `+`、 `-`、 `*`、 `/`、 `%` —— 数学操作符
     - `*` 也用于[将数组传递给 vararg 参数](functions.html#可变数量的参数（varargs）)
 * `=`
<<<<<<< HEAD
     - 赋值操作符
     - 也用于指定[参数的默认值](functions.html#默认参数) 
 * `+=`、 `-=`、 `*=`、 `/=`、 `%=` —— [广义赋值操作符](operator-overloading.html#广义赋值)
 * `++`、 `--` —— [递增与递减操作符](operator-overloading.html#递增与递减)
 * `&&`、 `||`、 `!` —— 逻辑“与”、“或”、“非”操作符（对于位运算，请使用相应的[中缀函数](basic-types.html#运算)）
 * `==`、 `!=` —— [相等操作符](operator-overloading.html#相等与不等操作符)（对于非原生类型会翻译为调用 `equals()`）
 * `===`、 `!==` —— [引用相等操作符](equality.html#引用相等)
 * `<`、 `>`、 `<=`、 `>=` —— [比较操作符](operator-overloading.html#比较操作符)（对于非原生类型会翻译为调用 `compareTo()`）
 * `[`、 `]` —— [索引访问操作符](operator-overloading.html#索引访问操作符)（会翻译为调用 `get` 与 `set`）
 * `!!` [断言一个表达式非空](null-safety.html#-操作符)
 * `?.` 执行[安全调用](null-safety.html#安全的调用)（如果接收者非空，就调用一个方法或访问一个属性）
 * `?:` 如果左侧的值为空，就取右侧的值（[elvis 操作符](null-safety.html#elvis-操作符)）
 * `::` 创建一个[成员引用](null-safety.html#可空类型与非空类型)或者一个[类引用](reflection.html#类引用)
 * `..` 创建一个[区间](ranges.html) 
 * `:` 分隔声明中的名称与类型
 * `?` 将类型标记为[可空](null-safety.html#可空类型与非空类型) 
=======
     - assignment operator
     - is used to specify [default values for parameters](/docs/reference/functions.html#default-arguments) 
 * `+=`, `-=`, `*=`, `/=`, `%=` - [augmented assignment operators](/docs/reference/operator-overloading.html#assignments)
 * `++`, `--` - [increment and decrement operators](/docs/reference/operator-overloading.html#increments-and-decrements)
 * `&&`, `||`, `!` - logical 'and', 'or', 'not' operators (for bitwise operations, use corresponding [infix functions](/docs/reference/basic-types.html#operations))
 * `==`, `!=` - [equality operators](/docs/reference/operator-overloading.html#equals) (translated to calls of `equals()` for non-primitive types) 
 * `===`, `!==` - [referential equality operators](/docs/reference/equality.html#referential-equality)
 * `<`, `>`, `<=`, `>=` - [comparison operators](/docs/reference/operator-overloading.html#comparison) (translated to calls of `compareTo()` for non-primitive types)
 * `[`, `]` - [indexed access operator](/docs/reference/operator-overloading.html#indexed) (translated to calls of `get` and `set`)
 * `!!` [asserts that an expression is non-null](/docs/reference/null-safety.html#the--operator)
 * `?.` performs a [safe call](/docs/reference/null-safety.html#safe-calls) (calls a method or accesses a property if the receiver is non-null)
 * `?:` takes the right-hand value if the left-hand value is null (the [elvis operator](http://kotlinlang.org/docs/reference/null-safety.html#elvis-operator))
 * `::` creates a [member reference](/docs/reference/reflection.html#function-references) or a [class reference](/docs/reference/reflection.html#class-references)
 * `..` creates a [range](/docs/reference/ranges.html) 
 * `:` separates a name from a type in declarations
 * `?` marks a type as [nullable](/docs/reference/null-safety.html#nullable-types-and-non-null-types) 
>>>>>>> 6f808c0c
 * `->`
     - 分隔 [lambda 表达式](lambdas.html#lambda-表达式语法)的参数与主体
     - 分隔在[函数类型](lambdas.html#函数类型)中的参数类型与返回类型声明
     - 分隔 [when 表达式](control-flow.html#when-表达式)分支的条件与代码体
 * `@`
    - 引入一个[注解](annotations.html#用法)
    - 引入或引用一个[循环标签](returns.html#break-与-continue-标签) 
    - 引入或引用一个 [lambda 表达式标签](returns.html#标签处返回)
    - 引用一个来自外部作用域的 [“this”表达式](this-expressions.html#限定的-this)
    - 引用一个[外部超类](classes.html#调用超类实现)
 * `;` 分隔位于同一行的多个语句
 * `$` 在[字符串模版](basic-types.html#字符串模板)中引用变量或者表达式
 * `_`
     - 在 [lambda 表达式](lambdas.html#下划线用于未使用的变量（自-11-起）)中代替未使用的参数
     - 在[解构声明](multi-declarations.html#下划线用于未使用的变量（自-11-起）)中代替未使用的参数
     <|MERGE_RESOLUTION|>--- conflicted
+++ resolved
@@ -138,7 +138,6 @@
  * `+`、 `-`、 `*`、 `/`、 `%` —— 数学操作符
      - `*` 也用于[将数组传递给 vararg 参数](functions.html#可变数量的参数（varargs）)
  * `=`
-<<<<<<< HEAD
      - 赋值操作符
      - 也用于指定[参数的默认值](functions.html#默认参数) 
  * `+=`、 `-=`、 `*=`、 `/=`、 `%=` —— [广义赋值操作符](operator-overloading.html#广义赋值)
@@ -151,28 +150,10 @@
  * `!!` [断言一个表达式非空](null-safety.html#-操作符)
  * `?.` 执行[安全调用](null-safety.html#安全的调用)（如果接收者非空，就调用一个方法或访问一个属性）
  * `?:` 如果左侧的值为空，就取右侧的值（[elvis 操作符](null-safety.html#elvis-操作符)）
- * `::` 创建一个[成员引用](null-safety.html#可空类型与非空类型)或者一个[类引用](reflection.html#类引用)
+ * `::` 创建一个[成员引用](reflection.html#函数引用)或者一个[类引用](reflection.html#类引用)
  * `..` 创建一个[区间](ranges.html) 
  * `:` 分隔声明中的名称与类型
  * `?` 将类型标记为[可空](null-safety.html#可空类型与非空类型) 
-=======
-     - assignment operator
-     - is used to specify [default values for parameters](/docs/reference/functions.html#default-arguments) 
- * `+=`, `-=`, `*=`, `/=`, `%=` - [augmented assignment operators](/docs/reference/operator-overloading.html#assignments)
- * `++`, `--` - [increment and decrement operators](/docs/reference/operator-overloading.html#increments-and-decrements)
- * `&&`, `||`, `!` - logical 'and', 'or', 'not' operators (for bitwise operations, use corresponding [infix functions](/docs/reference/basic-types.html#operations))
- * `==`, `!=` - [equality operators](/docs/reference/operator-overloading.html#equals) (translated to calls of `equals()` for non-primitive types) 
- * `===`, `!==` - [referential equality operators](/docs/reference/equality.html#referential-equality)
- * `<`, `>`, `<=`, `>=` - [comparison operators](/docs/reference/operator-overloading.html#comparison) (translated to calls of `compareTo()` for non-primitive types)
- * `[`, `]` - [indexed access operator](/docs/reference/operator-overloading.html#indexed) (translated to calls of `get` and `set`)
- * `!!` [asserts that an expression is non-null](/docs/reference/null-safety.html#the--operator)
- * `?.` performs a [safe call](/docs/reference/null-safety.html#safe-calls) (calls a method or accesses a property if the receiver is non-null)
- * `?:` takes the right-hand value if the left-hand value is null (the [elvis operator](http://kotlinlang.org/docs/reference/null-safety.html#elvis-operator))
- * `::` creates a [member reference](/docs/reference/reflection.html#function-references) or a [class reference](/docs/reference/reflection.html#class-references)
- * `..` creates a [range](/docs/reference/ranges.html) 
- * `:` separates a name from a type in declarations
- * `?` marks a type as [nullable](/docs/reference/null-safety.html#nullable-types-and-non-null-types) 
->>>>>>> 6f808c0c
  * `->`
      - 分隔 [lambda 表达式](lambdas.html#lambda-表达式语法)的参数与主体
      - 分隔在[函数类型](lambdas.html#函数类型)中的参数类型与返回类型声明
