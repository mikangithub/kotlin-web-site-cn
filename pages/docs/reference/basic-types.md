---
type: doc
layout: reference
category: "Syntax"
title: "基本类型"
---

# 基本类型

在 Kotlin 中，所有东西都是对象，在这个意义上讲所以我们可以在任何变量上调用成员函数和属性。有些类型是内置的，因为他们的实现是优化过的。但是用户看起来他们就像普通的类。本节我们会描述大多数这些类型：数字、字符、布尔和数组。

## 数字

Kotlin 处理数字在某种程度上接近 Java，但是并不完全相同。例如，对于数字没有隐式拓宽转换（如 Java 中 `int` 可以隐式转换为`long`——译者注)，另外有些情况的字面值略有不同。

Kotlin 提供了如下的内置类型来表示数字（与 Java 很相近）：

| Type	 | Bit width|
|--------|----------|
| Double | 64       |
| Float	 | 32       |
| Long	 | 64       |
| Int	 | 32       |
| Short	 | 16       |
| Byte	 | 8        |

注意在 Kotlin 中字符不是数字

### 字面常量

数值常量字面值有以下几种:

* 十进制: `123`
  * Long 类型用大写 `L` 标记: `123L`
* 十六进制: `0x0F`
* 二进制: `0b00001011`

注意: 不支持八进制

<<<<<<< HEAD
Kotlin 同样支持浮点数的常规表示方法:
=======
Kotlin also supports a conventional notation for floating-point numbers:
 
* Doubles by default: `123.5`, `123.5e10`
* Floats are tagged by `f` or `F`: `123.5f`
 
### Underscores in numeric literals (since 1.1)
 
You can use underscores to make number constants more readable:

``` kotlin
val oneMillion = 1_000_000
val creditCardNumber = 1234_5678_9012_3456L
val socialSecurityNumber = 999_99_9999L
val hexBytes = 0xFF_EC_DE_5E
val bytes = 0b11010010_01101001_10010100_10010010
```
>>>>>>> 8b73a64e

* 默认 double：`123.5`、`123.5e10`
* Float 用 `f` 或者 `F` 标记: `123.5f`

### 表示方式

在 Java 平台数字是物理存储为 JVM 的原生类型，除非我们需要一个可空的引用（如 `Int?`）或泛型。
后者情况下会把数字装箱。

注意数字装箱不会保留同一性:

``` kotlin
val a: Int = 10000
print(a === a) // 输出 'true'
val boxedA: Int? = a
val anotherBoxedA: Int? = a
print(boxedA === anotherBoxedA) // !!!输出 'false'!!!
```

另一方面，它保留了相等性:

``` kotlin
val a: Int = 10000
print(a == a) // 输出 'true'
val boxedA: Int? = a
val anotherBoxedA: Int? = a
print(boxedA == anotherBoxedA) // 输出 'true'
```

### 显式转换

由于不同的表示方式，较小类型并不是较大类型的子类型。
如果它们是的话，就会出现下述问题：

``` kotlin
// 假想的代码，实际上并不能编译：
val a: Int? = 1 // 一个装箱的 Int (java.lang.Integer)
val b: Long? = a // 隐式转换产生一个装箱的 Long (java.lang.Long)
print(a == b) // 惊！这将打印 "false" 鉴于 Long 的 equals() 检测其他部分也是 Long
```

所以同一性还有相等性都会在所有地方悄无声息地失去。

因此较小的类型**不能**隐式转换为较大的类型。
这意味着在不进行显式转换的情况下我们不能把 `Byte` 型值赋给一个 `Int` 变量。

``` kotlin
val b: Byte = 1 // OK, 字面值是静态检测的
val i: Int = b // 错误
```

我们可以显式转换来拓宽数字

``` kotlin
val i: Int = b.toInt() // OK: 显式拓宽
```

每个数字类型支持如下的转换:

* `toByte(): Byte`
* `toShort(): Short`
* `toInt(): Int`
* `toLong(): Long`
* `toFloat(): Float`
* `toDouble(): Double`
* `toChar(): Char`

缺乏隐式类型转换并不显著，因为类型会从上下文推断出来，而算术运算会有重载做适当转换，例如：

``` kotlin
val l = 1L + 3 // Long + Int => Long
```

### 运算

Kotlin支持数字运算的标准集，运算被定义为相应的类成员（但编译器会将函数调用优化为相应的指令）。
参见[运算符重载](operator-overloading.html)。

对于位运算，没有特殊字符来表示，而只可用中缀方式调用命名函数，例如:

``` kotlin
val x = (1 shl 2) and 0x000FF000
```

这是完整的位运算列表（只用于 `Int` 和 `Long`）：

* `shl(bits)` – 有符号左移 (Java 的 `<<`)
* `shr(bits)` – 有符号右移 (Java 的 `>>`)
* `ushr(bits)` – 无符号右移 (Java 的 `>>>`)
* `and(bits)` – 位与
* `or(bits)` – 位或
* `xor(bits)` – 位异或
* `inv()` – 位非

## 字符

字符用 `Char` 类型表示。它们不能直接当作数字

``` kotlin
fun check(c: Char) {
    if (c == 1) { // 错误：类型不兼容
        // ...
    }
}
```

字符字面值用单引号括起来: `'1'`。
特殊字符可以用反斜杠转义。
支持这几个转义序列：`\t`、 `\b`、`\n`、`\r`、`\'`、`\"`、`\\` 和 `\$`。
编码其他字符要用 Unicode 转义序列语法：`'\uFF00'`。

我们可以显式把字符转换为 `Int` 数字：

``` kotlin
fun decimalDigitValue(c: Char): Int {
    if (c !in '0'..'9')
        throw IllegalArgumentException("Out of range")
    return c.toInt() - '0'.toInt() // 显式转换为数字
}
```

当需要可空引用时，像数字、字符会被装箱。装箱操作不会保留同一性。

## 布尔

布尔用 `Boolean` 类型表示，它有两个值：*true*{: .keyword } 和 *false*{: .keyword }。

若需要可空引用布尔会被装箱。

内置的布尔运算有：

* `||` – 短路逻辑或
* `&&` – 短路逻辑与
* `!` - 逻辑非

## 数组

数组在 Kotlin 中使用 `Array` 类来表示，它定义了 `get` 和 `set` 函数（按照运算符重载约定这会转变为 `[]`）和 `size` 属性，以及一些其他有用的成员函数：

``` kotlin
class Array<T> private constructor() {
    val size: Int
    operator fun get(index: Int): T
    operator fun set(index: Int, value: T): Unit

    operator fun iterator(): Iterator<T>
    // ...
}
```

我们可以使用库函数 `arrayOf()` 来创建一个数组并传递元素值给它，这样 `arrayOf(1, 2, 3)` 创建了 array [1, 2, 3]。
或者，库函数 `arrayOfNulls()` 可以用于创建一个指定大小、元素都为空的数组。

另一个选项是用接受数组大小和一个函数参数的工厂函数，用作参数的函数能够返回
给定索引的每个元素初始值：

``` kotlin
// 创建一个 Array<String> 初始化为 ["0", "1", "4", "9", "16"]
val asc = Array(5, { i -> (i * i).toString() })
```

如上所述，`[]` 运算符代表调用成员函数 `get()` 和 `set()`。

注意: 与 Java 不同的是，Kotlin 中数组是不型变的（invariant）。这意味着 Kotlin 不让我们把 `Array<String>`
赋值给 `Array<Any>`，以防止可能的运行时失败（但是你可以使用 `Array<out Any>`,
参见[类型投影](generics.html#类型投影)）。

Kotlin 也有无装箱开销的专门的类来表示原生类型数组: `ByteArray`、
`ShortArray`、`IntArray` 等等。这些类和 `Array` 并没有继承关系，但是
它们有同样的方法属性集。它们也都有相应的工厂方法:

``` kotlin
val x: IntArray = intArrayOf(1, 2, 3)
x[0] = x[1] + x[2]
```

## 字符串

字符串用 `String` 类型表示。字符串是不可变的。
字符串的元素——字符可以使用索引运算符访问: `s[i]`。
可以用 *for*{: .keyword } 循环迭代字符串:

``` kotlin
for (c in str) {
    println(c)
}
```

### 字符串字面值

Kotlin 有两种类型的字符串字面值: 转义字符串可以有转义字符，以及原生字符串可以包含换行和任意文本。转义字符串很像 Java 字符串:

``` kotlin
val s = "Hello, world!\n"
```

转义采用传统的反斜杠方式。参见上面的 [字符](#字符) 查看支持的转义序列。

*原生字符串* 使用三个引号（`"""`）分界符括起来，内部没有转义并且可以包含换行和任何其他字符:

``` kotlin
val text = """
    for (c in "foo")
        print(c)
"""
```

你可以通过 [`trimMargin()`](https://kotlinlang.org/api/latest/jvm/stdlib/kotlin.text/trim-margin.html) 函数去除前导空格：

``` kotlin
val text = """
    |Tell me and I forget.
    |Teach me and I remember.
    |Involve me and I learn.
    |(Benjamin Franklin)
    """.trimMargin()
```

默认 `|` 用作边界前缀，但你可以选择其他字符并作为参数传入，比如 `trimMargin(">")`。

### 字符串模板

字符串可以包含*模板表达式* ，即一些小段代码，会求值并把结果合并到字符串中。
模板表达式以美元符（`$`）开头，由一个简单的名字构成:

``` kotlin
val i = 10
val s = "i = $i" // 求值结果为 "i = 10"
```

或者用花括号扩起来的任意表达式:

``` kotlin
val s = "abc"
val str = "$s.length is ${s.length}" // 求值结果为 "abc.length is 3"
```

原生字符串和转义字符串内部都支持模板。
如果你需要在原生字符串中表示字面值 `$` 字符（它不支持反斜杠转义），你可以用下列语法：

``` kotlin
val price = """
${'$'}9.99
"""
```<|MERGE_RESOLUTION|>--- conflicted
+++ resolved
@@ -37,13 +37,10 @@
 
 注意: 不支持八进制
 
-<<<<<<< HEAD
 Kotlin 同样支持浮点数的常规表示方法:
-=======
-Kotlin also supports a conventional notation for floating-point numbers:
- 
-* Doubles by default: `123.5`, `123.5e10`
-* Floats are tagged by `f` or `F`: `123.5f`
+
+* 默认 double：`123.5`、`123.5e10`
+* Float 用 `f` 或者 `F` 标记: `123.5f`
  
 ### Underscores in numeric literals (since 1.1)
  
@@ -56,10 +53,8 @@
 val hexBytes = 0xFF_EC_DE_5E
 val bytes = 0b11010010_01101001_10010100_10010010
 ```
->>>>>>> 8b73a64e
-
-* 默认 double：`123.5`、`123.5e10`
-* Float 用 `f` 或者 `F` 标记: `123.5f`
+
+### Representation
 
 ### 表示方式
 
