--- conflicted
+++ resolved
@@ -59,11 +59,7 @@
 在 Java 平台数字是物理存储为 JVM 的原生类型，除非我们需要一个可空的引用（如 `Int?`）或泛型。
 后者情况下会把数字装箱。
 
-<<<<<<< HEAD
-注意数字装箱不会保留同一性:
-=======
-Note that boxing of numbers does not necessarily preserve identity:
->>>>>>> a0d8924c
+注意数字装箱不必保留同一性:
 
 ``` kotlin
 val a: Int = 10000
