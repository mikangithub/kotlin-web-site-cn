---
type: doc
layout: reference
category: "Syntax"
<<<<<<< HEAD
title: "基本类型"
=======
title: "Basic Types: Numbers, Strings, Arrays"
>>>>>>> 7834f9b8
---

# 基本类型

在 Kotlin 中，所有东西都是对象，在这个意义上讲我们可以在任何变量上调用成员函数和属性。
一些类型可以有特殊的内部表示——例如，数字、字符和布尔值可以<!--
-->在运行时表示为原生类型值，但是对于用户来说，它们看起来就像普通的类。
在本节中，我们会描述 Kotlin 中使用的基本类型：数字、字符、布尔值、数组与字符串。

## 数字

Kotlin 处理数字在某种程度上接近 Java，但是并不完全相同。例如，对于数字没有隐式拓宽转换（如 Java 中 `int` 可以隐式转换为`long`——译者注)，另外有些情况的字面值略有不同。

Kotlin 提供了如下的内置类型来表示数字（与 Java 很相近）：

| Type	 | Bit width|
|--------|----------|
| Double | 64       |
| Float	 | 32       |
| Long	 | 64       |
| Int	 | 32       |
| Short	 | 16       |
| Byte	 | 8        |

注意在 Kotlin 中字符不是数字

### 字面常量

数值常量字面值有以下几种:

* 十进制: `123`
  * Long 类型用大写 `L` 标记: `123L`
* 十六进制: `0x0F`
* 二进制: `0b00001011`

注意: 不支持八进制

Kotlin 同样支持浮点数的常规表示方法:

* 默认 double：`123.5`、`123.5e10`
* Float 用 `f` 或者 `F` 标记: `123.5f`
 
### 数字字面值中的下划线（自 1.1 起）
 
你可以使用下划线使数字常量更易读：

``` kotlin
val oneMillion = 1_000_000
val creditCardNumber = 1234_5678_9012_3456L
val socialSecurityNumber = 999_99_9999L
val hexBytes = 0xFF_EC_DE_5E
val bytes = 0b11010010_01101001_10010100_10010010
```

### 表示方式

在 Java 平台数字是物理存储为 JVM 的原生类型，除非我们需要一个可空的引用（如 `Int?`）或泛型。
后者情况下会把数字装箱。

注意数字装箱不必保留同一性:

``` kotlin
val a: Int = 10000
print(a === a) // 输出“true”
val boxedA: Int? = a
val anotherBoxedA: Int? = a
print(boxedA === anotherBoxedA) // ！！！输出“false”！！！
```

另一方面，它保留了相等性:

``` kotlin
val a: Int = 10000
print(a == a) // 输出“true”
val boxedA: Int? = a
val anotherBoxedA: Int? = a
print(boxedA == anotherBoxedA) // 输出“true”
```

### 显式转换

由于不同的表示方式，较小类型并不是较大类型的子类型。
如果它们是的话，就会出现下述问题：

``` kotlin
// 假想的代码，实际上并不能编译：
val a: Int? = 1 // 一个装箱的 Int (java.lang.Integer)
val b: Long? = a // 隐式转换产生一个装箱的 Long (java.lang.Long)
print(a == b) // 惊！这将输出“false”鉴于 Long 的 equals() 检测其他部分也是 Long
```

所以同一性还有相等性都会在所有地方悄无声息地失去。

因此较小的类型**不能**隐式转换为较大的类型。
这意味着在不进行显式转换的情况下我们不能把 `Byte` 型值赋给一个 `Int` 变量。

``` kotlin
val b: Byte = 1 // OK, 字面值是静态检测的
val i: Int = b // 错误
```

我们可以显式转换来拓宽数字

``` kotlin
val i: Int = b.toInt() // OK: 显式拓宽
```

每个数字类型支持如下的转换:

* `toByte(): Byte`
* `toShort(): Short`
* `toInt(): Int`
* `toLong(): Long`
* `toFloat(): Float`
* `toDouble(): Double`
* `toChar(): Char`

缺乏隐式类型转换并不显著，因为类型会从上下文推断出来，而算术运算会有重载做适当转换，例如：

``` kotlin
val l = 1L + 3 // Long + Int => Long
```

### 运算

Kotlin支持数字运算的标准集，运算被定义为相应的类成员（但编译器会将函数调用优化为相应的指令）。
参见[运算符重载](operator-overloading.html)。

对于位运算，没有特殊字符来表示，而只可用中缀方式调用命名函数，例如:

``` kotlin
val x = (1 shl 2) and 0x000FF000
```

这是完整的位运算列表（只用于 `Int` 和 `Long`）：

* `shl(bits)` – 有符号左移 (Java 的 `<<`)
* `shr(bits)` – 有符号右移 (Java 的 `>>`)
* `ushr(bits)` – 无符号右移 (Java 的 `>>>`)
* `and(bits)` – 位与
* `or(bits)` – 位或
* `xor(bits)` – 位异或
* `inv()` – 位非

## 字符

字符用 `Char` 类型表示。它们不能直接当作数字

``` kotlin
fun check(c: Char) {
    if (c == 1) { // 错误：类型不兼容
        // ……
    }
}
```

字符字面值用单引号括起来: `'1'`。
特殊字符可以用反斜杠转义。
支持这几个转义序列：`\t`、 `\b`、`\n`、`\r`、`\'`、`\"`、`\\` 和 `\$`。
编码其他字符要用 Unicode 转义序列语法：`'\uFF00'`。

我们可以显式把字符转换为 `Int` 数字：

``` kotlin
fun decimalDigitValue(c: Char): Int {
    if (c !in '0'..'9')
        throw IllegalArgumentException("Out of range")
    return c.toInt() - '0'.toInt() // 显式转换为数字
}
```

当需要可空引用时，像数字、字符会被装箱。装箱操作不会保留同一性。

## 布尔

布尔用 `Boolean` 类型表示，它有两个值：*true*{: .keyword } 和 *false*{: .keyword }。

若需要可空引用布尔会被装箱。

内置的布尔运算有：

* `||` – 短路逻辑或
* `&&` – 短路逻辑与
* `!` - 逻辑非

## 数组

数组在 Kotlin 中使用 `Array` 类来表示，它定义了 `get` 和 `set` 函数（按照运算符重载约定这会转变为 `[]`）和 `size` 属性，以及一些其他有用的成员函数：

``` kotlin
class Array<T> private constructor() {
    val size: Int
    operator fun get(index: Int): T
    operator fun set(index: Int, value: T): Unit

    operator fun iterator(): Iterator<T>
    // ……
}
```

我们可以使用库函数 `arrayOf()` 来创建一个数组并传递元素值给它，这样 `arrayOf(1, 2, 3)` 创建了 array [1, 2, 3]。
或者，库函数 `arrayOfNulls()` 可以用于创建一个指定大小、元素都为空的数组。

另一个选项是用接受数组大小和一个函数参数的工厂函数，用作参数的函数能够返回<!--
-->给定索引的每个元素初始值：

``` kotlin
// 创建一个 Array<String> 初始化为 ["0", "1", "4", "9", "16"]
val asc = Array(5, { i -> (i * i).toString() })
```

如上所述，`[]` 运算符代表调用成员函数 `get()` 和 `set()`。

注意: 与 Java 不同的是，Kotlin 中数组是不型变的（invariant）。这意味着 Kotlin 不让我们把 `Array<String>`
赋值给 `Array<Any>`，以防止可能的运行时失败（但是你可以使用 `Array<out Any>`,
参见[类型投影](generics.html#类型投影)）。

Kotlin 也有无装箱开销的专门的类来表示原生类型数组: `ByteArray`、
`ShortArray`、`IntArray` 等等。这些类和 `Array` 并没有继承关系，但是<!--
-->它们有同样的方法属性集。它们也都有相应的工厂方法:

``` kotlin
val x: IntArray = intArrayOf(1, 2, 3)
x[0] = x[1] + x[2]
```

## 字符串

字符串用 `String` 类型表示。字符串是不可变的。
字符串的元素——字符可以使用索引运算符访问: `s[i]`。
可以用 *for*{: .keyword } 循环迭代字符串:

``` kotlin
for (c in str) {
    println(c)
}
```

### 字符串字面值

Kotlin 有两种类型的字符串字面值: 转义字符串可以有转义字符，以及原生字符串可以包含换行和任意文本。转义字符串很像 Java 字符串:

``` kotlin
val s = "Hello, world!\n"
```

转义采用传统的反斜杠方式。参见上面的 [字符](#字符) 查看支持的转义序列。

*原生字符串* 使用三个引号（`"""`）分界符括起来，内部没有转义并且可以包含换行和任何其他字符:

``` kotlin
val text = """
    for (c in "foo")
        print(c)
"""
```

你可以通过 [`trimMargin()`](https://kotlinlang.org/api/latest/jvm/stdlib/kotlin.text/trim-margin.html) 函数去除前导空格：

``` kotlin
val text = """
    |Tell me and I forget.
    |Teach me and I remember.
    |Involve me and I learn.
    |(Benjamin Franklin)
    """.trimMargin()
```

默认 `|` 用作边界前缀，但你可以选择其他字符并作为参数传入，比如 `trimMargin(">")`。

### 字符串模板

字符串可以包含*模板表达式* ，即一些小段代码，会求值并把结果合并到字符串中。
模板表达式以美元符（`$`）开头，由一个简单的名字构成:

``` kotlin
val i = 10
val s = "i = $i" // 求值结果为 "i = 10"
```

或者用花括号扩起来的任意表达式:

``` kotlin
val s = "abc"
val str = "$s.length is ${s.length}" // 求值结果为 "abc.length is 3"
```

原生字符串和转义字符串内部都支持模板。
如果你需要在原生字符串中表示字面值 `$` 字符（它不支持反斜杠转义），你可以用下列语法：

``` kotlin
val price = """
${'$'}9.99
"""
```<|MERGE_RESOLUTION|>--- conflicted
+++ resolved
@@ -2,11 +2,7 @@
 type: doc
 layout: reference
 category: "Syntax"
-<<<<<<< HEAD
-title: "基本类型"
-=======
-title: "Basic Types: Numbers, Strings, Arrays"
->>>>>>> 7834f9b8
+title: "基本类型：数字、字符串、数组"
 ---
 
 # 基本类型
