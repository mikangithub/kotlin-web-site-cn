---
type: doc
layout: reference
title: "使用 kapt"
---

<<<<<<< HEAD
# 使用 Kotlin 注解处理工具

> 译注：kapt 即 Kotlin annotation processing tool（Kotlin 注解处理工具）缩写。

Kotlin 插件支持注解处理器，如 _Dagger_ 或 _DBFlow_ 。
为了让它们与 Kotlin 类一起工作，需要应用 `kotlin-kapt` 插件：

## Gradle 配置
=======
# Annotation processing with Kotlin

Annotation processors (see [JSR 269](https://jcp.org/en/jsr/detail?id=269)) are supported in Kotlin with the *kapt* compiler plugin.

Being short, you can use libraries such as [Dagger](https://google.github.io/dagger/) or [Data Binding](https://developer.android.com/topic/libraries/data-binding/index.html) in your Kotlin projects.
>>>>>>> aa1397e6

Please read below about how to apply the *kapt* plugin to your Gradle/Maven build.

## Using in Gradle

Apply the `kotlin-kapt` Gradle plugin:

```groovy
apply plugin: 'kotlin-kapt'
```

<<<<<<< HEAD
或者，从 Kotlin 1.1.1 起，你可以使用插件 DSL 应用它：
=======
Or you can apply it using the plugins DSL:
>>>>>>> aa1397e6

```groovy
plugins {
    id "org.jetbrains.kotlin.kapt" version "{{ site.data.releases.latest.version }}"
}
```

然后在 `dependencies` 块中使用 `kapt` 配置添加相应的依赖项：

``` groovy
dependencies {
    kapt 'groupId:artifactId:版本'
}
```

<<<<<<< HEAD
如果你以前使用 [android-apt](https://bitbucket.org/hvisser/android-apt) 插件，请将其从 `build.gradle` 文件中删除，并用 `kapt` 取代 `apt` 配置的用法。如果你的项目包含 Java 类，`kapt` 也会顾全到它们。
=======
If you previously used the [Android support](https://developer.android.com/studio/build/gradle-plugin-3-0-0-migration.html#annotationProcessor_config) for annotation processors, replace usages of the `annotationProcessor` configuration with `kapt`. If your project contains Java classes, `kapt` will also take care of them.
>>>>>>> aa1397e6

如果为 `androidTest` 或 `test` 源代码使用注解处理器，那么相应的 `kapt` 配置名为 `kaptAndroidTest` 和 `kaptTest`。请注意 `kaptAndroidTest` 和 `kaptTest` 扩展了 `kapt`，所以你可以只提供 `kapt` 依赖而它对生产和测试源代码都可用。

一些注解处理器（如 `AutoFactory`）依赖于声明签名中的精确类型。默认情况下，Kapt 将每个未知类型（包括生成的类的类型）替换为 `NonExistentClass`，但你可以更改此行为。将额外标志添加到 `build.gradle` 文件以启用在存根（stub）中推断出的错误类型：

``` groovy
kapt {
    correctErrorTypes = true
}
```

<<<<<<< HEAD
请注意，这个选项是实验性的，且默认是禁用的。


## Maven 配置（自 Kotlin 1.1.2 起）
=======
## Using in Maven
>>>>>>> aa1397e6

在 `compile` 之前在 kotlin-maven-plugin 中添加 `kapt` 目标的执行：

```xml
<execution>
    <id>kapt</id>
    <goals>
        <goal>kapt</goal>
    </goals>
    <configuration>
        <sourceDirs>
            <sourceDir>src/main/kotlin</sourceDir>
            <sourceDir>src/main/java</sourceDir>
        </sourceDirs>
        <annotationProcessorPaths>
            <!-- 在此处指定你的注解处理器。 -->
            <annotationProcessorPath>
                <groupId>com.google.dagger</groupId>
                <artifactId>dagger-compiler</artifactId>
                <version>2.9</version>
            </annotationProcessorPath>
        </annotationProcessorPaths>
    </configuration>
</execution>
```
 
你可以在
[Kotlin 示例版本库](https://github.com/JetBrains/kotlin-examples/tree/master/maven/dagger-maven-example) 中找到一个显示使用 Kotlin、Maven 和 Dagger 的完整示例项目。
 
<<<<<<< HEAD
请注意，IntelliJ IDEA 自身的构建系统目前还不支持 kapt。当你想要重新运行注解处理时，请从“Maven Projects”工具栏启动构建。
=======
Please note that kapt is still not supported for IntelliJ IDEA’s own build system. Launch the build from the “Maven Projects” toolbar whenever you want to re-run the annotation processing.


## Using in CLI

Kapt compiler plugin is available in the binary distribution of the Kotlin compiler.

You can attach the plugin by providing the path to its JAR file using the `Xplugin` kotlinc option:

```bash
-Xplugin=$KOTLIN_HOME/lib/kotlin-annotation-processing.jar
```

Here is a list of the available options:

* `sources` (*required*): An output path for the generated files.
* `classes` (*required*): An output path for the generated class files and resources.
* `stubs` (*required*): An output path for the stub files. In other words, some temporary directory.
* `incrementalData`: An output path for the binary stubs.
* `apclasspath` (*repeatable*): A path to the annotation processor JAR. Pass as many `apclasspath` options as many JARs you have.
* `apoptions`: A base64-encoded list of the annotation processor options. See [AP/javac options encoding](#apjavac-options-encoding) for more information.
* `javacArguments`: A base64-encoded list of the options passed to javac. See [AP/javac options encoding](#apjavac-options-encoding) for more information.
* `processors`: A comma-specified list of annotation processor qualified class names. If specified, kapt does not try to find annotation processors in `apclasspath`.
* `verbose`: Enable verbose output.
* `aptMode` (*required*)
    * `stubs` – only generate stubs needed for annotation processing;
    * `apt` – only run annotation processing;
    * `stubsAndApt` – generate stubs and run annotation processing.
* `correctErrorTypes`: See [below](#using-in-gradle). Disabled by default.

The plugin option format is: `-P plugin:<plugin id>:<key>=<value>`. Options can be repeated.

An example:

```bash
-P plugin:org.jetbrains.kotlin.kapt3:sources=build/kapt/sources
-P plugin:org.jetbrains.kotlin.kapt3:classes=build/kapt/classes
-P plugin:org.jetbrains.kotlin.kapt3:stubs=build/kapt/stubs

-P plugin:org.jetbrains.kotlin.kapt3:apclasspath=lib/ap.jar
-P plugin:org.jetbrains.kotlin.kapt3:apclasspath=lib/anotherAp.jar

-P plugin:org.jetbrains.kotlin.kapt3:correctErrorTypes=true
```


## Generating Kotlin sources

Kapt can generate Kotlin sources. Just write the generated Kotlin source files to the directory specified by `processingEnv.options["kapt.kotlin.generated"]`, and these files will be compiled together with the main sources.

You can find the complete sample in the [kotlin-examples](https://github.com/JetBrains/kotlin-examples/tree/master/gradle/kotlin-code-generation) Github repository.

Note that Kapt does not support multiple rounds for the generated Kotlin files.


## AP/javac options encoding

`apoptions` and `javacArguments` CLI options accept an encoded map of options.  
Here is how you can encode options by yourself:

```kotlin
fun encodeList(options: Map<String, String>): String {
    val os = ByteArrayOutputStream()
    val oos = ObjectOutputStream(os)

    oos.writeInt(options.size)
    for ((key, value) in options.entries) {
        oos.writeUTF(key)
        oos.writeUTF(value)
    }

    oos.flush()
    return Base64.getEncoder().encodeToString(os.toByteArray())
}
```
>>>>>>> aa1397e6
<|MERGE_RESOLUTION|>--- conflicted
+++ resolved
@@ -4,22 +4,13 @@
 title: "使用 kapt"
 ---
 
-<<<<<<< HEAD
-# 使用 Kotlin 注解处理工具
+# Kotlin 注解处理
 
 > 译注：kapt 即 Kotlin annotation processing tool（Kotlin 注解处理工具）缩写。
-
-Kotlin 插件支持注解处理器，如 _Dagger_ 或 _DBFlow_ 。
-为了让它们与 Kotlin 类一起工作，需要应用 `kotlin-kapt` 插件：
-
-## Gradle 配置
-=======
-# Annotation processing with Kotlin
 
 Annotation processors (see [JSR 269](https://jcp.org/en/jsr/detail?id=269)) are supported in Kotlin with the *kapt* compiler plugin.
 
 Being short, you can use libraries such as [Dagger](https://google.github.io/dagger/) or [Data Binding](https://developer.android.com/topic/libraries/data-binding/index.html) in your Kotlin projects.
->>>>>>> aa1397e6
 
 Please read below about how to apply the *kapt* plugin to your Gradle/Maven build.
 
@@ -31,11 +22,7 @@
 apply plugin: 'kotlin-kapt'
 ```
 
-<<<<<<< HEAD
-或者，从 Kotlin 1.1.1 起，你可以使用插件 DSL 应用它：
-=======
-Or you can apply it using the plugins DSL:
->>>>>>> aa1397e6
+或者，你可以使用插件 DSL 应用它：
 
 ```groovy
 plugins {
@@ -51,11 +38,7 @@
 }
 ```
 
-<<<<<<< HEAD
-如果你以前使用 [android-apt](https://bitbucket.org/hvisser/android-apt) 插件，请将其从 `build.gradle` 文件中删除，并用 `kapt` 取代 `apt` 配置的用法。如果你的项目包含 Java 类，`kapt` 也会顾全到它们。
-=======
-If you previously used the [Android support](https://developer.android.com/studio/build/gradle-plugin-3-0-0-migration.html#annotationProcessor_config) for annotation processors, replace usages of the `annotationProcessor` configuration with `kapt`. If your project contains Java classes, `kapt` will also take care of them.
->>>>>>> aa1397e6
+如果你以前使用 [Android support](https://developer.android.com/studio/build/gradle-plugin-3-0-0-migration.html#annotationProcessor_config) 作为注解处理器，那么以 `kapt` 取代 `annotationProcessor` 配置的使用。如果你的项目包含 Java 类，`kapt` 也会顾全到它们。
 
 如果为 `androidTest` 或 `test` 源代码使用注解处理器，那么相应的 `kapt` 配置名为 `kaptAndroidTest` 和 `kaptTest`。请注意 `kaptAndroidTest` 和 `kaptTest` 扩展了 `kapt`，所以你可以只提供 `kapt` 依赖而它对生产和测试源代码都可用。
 
@@ -67,14 +50,7 @@
 }
 ```
 
-<<<<<<< HEAD
-请注意，这个选项是实验性的，且默认是禁用的。
-
-
-## Maven 配置（自 Kotlin 1.1.2 起）
-=======
 ## Using in Maven
->>>>>>> aa1397e6
 
 在 `compile` 之前在 kotlin-maven-plugin 中添加 `kapt` 目标的执行：
 
@@ -104,10 +80,7 @@
 你可以在
 [Kotlin 示例版本库](https://github.com/JetBrains/kotlin-examples/tree/master/maven/dagger-maven-example) 中找到一个显示使用 Kotlin、Maven 和 Dagger 的完整示例项目。
  
-<<<<<<< HEAD
 请注意，IntelliJ IDEA 自身的构建系统目前还不支持 kapt。当你想要重新运行注解处理时，请从“Maven Projects”工具栏启动构建。
-=======
-Please note that kapt is still not supported for IntelliJ IDEA’s own build system. Launch the build from the “Maven Projects” toolbar whenever you want to re-run the annotation processing.
 
 
 ## Using in CLI
@@ -181,5 +154,4 @@
     oos.flush()
     return Base64.getEncoder().encodeToString(os.toByteArray())
 }
-```
->>>>>>> aa1397e6
+```