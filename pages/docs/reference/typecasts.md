---
type: doc
layout: reference
category: "Syntax"
<<<<<<< HEAD
title: "类型的检查与转换"
---

# 类型的检查与转换
=======
title: "Type Checks and Casts: 'is' and 'as'"
---

# Type Checks and Casts: 'is' and 'as'
>>>>>>> 7834f9b8

## `is` 和 `!is` 操作符

我们可以在运行时通过使用 `is` 操作符或其否定形式 `!is` 来检查对象是否符合给定类型：

``` kotlin
if (obj is String) {
    print(obj.length)
}

if (obj !is String) { // 与 !(obj is String) 相同
    print("Not a String")
}
else {
    print(obj.length)
}
```

## 智能转换

在许多情况下，不需要在 Kotlin 中使用显式转换操作符，因为编译器跟踪<!--
-->不可变值的 `is`-检查，并在需要时自动插入（安全的）转换：

``` kotlin
fun demo(x: Any) {
    if (x is String) {
        print(x.length) // x 自动转换为字符串
    }
}
```

编译器足够聪明，能够知道如果反向检查导致返回那么该转换是安全的：

``` kotlin
    if (x !is String) return
    print(x.length) // x 自动转换为字符串
```

或者在 `&&` 和 `||` 的右侧：

``` kotlin
    // `||` 右侧的 x 自动转换为字符串
    if (x !is String || x.length == 0) return

    // `&&` 右侧的 x 自动转换为字符串
    if (x is String && x.length > 0) {
        print(x.length) // x 自动转换为字符串
    }
```


这些 _智能转换_ 用于 [*when*{: .keyword }-表达式](control-flow.html#when-表达式)
和 [*while*{: .keyword }-循环 ](control-flow.html#while-循环) 也一样：

``` kotlin
when (x) {
    is Int -> print(x + 1)
    is String -> print(x.length + 1)
    is IntArray -> print(x.sum())
}
```

请注意，当编译器不能保证变量在检查和使用之间不可改变时，智能转换不能用。
更具体地，智能转换能否适用根据以下规则：

  * *val*{: .keyword } 局部变量——总是可以；
  * *val*{: .keyword } 属性——如果属性是 private 或 internal，或者该检查在声明属性的同一模块中执行。智能转换不适用于 open 的属性或者具有自定义 getter 的属性；
  * *var*{: .keyword } 局部变量——如果变量在检查和使用之间没有修改、并且没有在会修改它的 lambda 中捕获；
  * *var*{: .keyword } 属性——决不可能（因为该变量可以随时被其他代码修改）。


## “不安全的”转换操作符

通常，如果转换是不可能的，转换操作符会抛出一个异常。因此，我们称之为*不安全的*。
Kotlin 中的不安全转换由中缀操作符 *as*{: .keyword }（参见[operator precedence](grammar.html#precedence)）完成：

``` kotlin
val x: String = y as String
```

请注意，*null*{: .keyword } 不能转换为 `String` 因该类型不是[可空的](null-safety.html)，
即如果 `y` 为空，上面的代码会抛出一个异常。
为了匹配 Java 转换语义，我们必须在转换右边有可空类型，就像：

``` kotlin
val x: String? = y as String?
```

## “安全的”（可空）转换操作符

为了避免抛出异常，可以使用*安全*转换操作符 *as?*{: .keyword }，它可以在失败时返回 *null*{: .keyword }：

``` kotlin
val x: String? = y as? String
```

请注意，尽管事实上 *as?*{: .keyword } 的右边是一个非空类型的 `String`，但是其转换的结果是可空的。<|MERGE_RESOLUTION|>--- conflicted
+++ resolved
@@ -2,17 +2,10 @@
 type: doc
 layout: reference
 category: "Syntax"
-<<<<<<< HEAD
-title: "类型的检查与转换"
+title: "类型的检查与转换：“is”与“as”"
 ---
 
-# 类型的检查与转换
-=======
-title: "Type Checks and Casts: 'is' and 'as'"
----
-
-# Type Checks and Casts: 'is' and 'as'
->>>>>>> 7834f9b8
+# 类型的检查与转换“is”与“as”
 
 ## `is` 和 `!is` 操作符
 
