---
type: doc
layout: reference
category: "Syntax"
title: "类型的检查与转换"
---

# 类型的检查与转换

## `is` 和 `!is` 操作符

我们可以在运行时通过使用 `is` 操作符或其否定形式 `!is` 来检查对象是否符合给定类型：

``` kotlin
if (obj is String) {
    print(obj.length)
}

if (obj !is String) { // 与 !(obj is String) 相同
    print("Not a String")
}
else {
    print(obj.length)
}
```

## 智能转换

在许多情况下，不需要在 Kotlin 中使用显式转换操作符，因为编译器跟踪
不可变值的 `is`-检查，并在需要时自动插入（安全的）转换：

``` kotlin
fun demo(x: Any) {
    if (x is String) {
        print(x.length) // x 自动转换为字符串
    }
}
```

编译器足够聪明，能够知道如果反向检查导致返回那么该转换是安全的：

``` kotlin
    if (x !is String) return
    print(x.length) // x 自动转换为字符串
```

或者在 `&&` 和 `||` 的右侧：

``` kotlin
    // `||` 右侧的 x 自动转换为字符串
    if (x !is String || x.length == 0) return

    // `&&` 右侧的 x 自动转换为字符串
    if (x is String && x.length > 0) {
        print(x.length) // x 自动转换为字符串
    }
```


<<<<<<< HEAD
这些 _智能转换_ 用于 [*when*{: .keyword }-表达式](control-flow.html#when表达式)
和 [*while*{: .keyword }-循环 ](control-flow.html#while循环) 也一样：
=======
Such _smart casts_ work for [*when*{: .keyword }-expressions](control-flow.html#when-expression)
and [*while*{: .keyword }-loops](control-flow.html#while-loops) as well:
>>>>>>> 843f89e6

``` kotlin
when (x) {
    is Int -> print(x + 1)
    is String -> print(x.length + 1)
    is IntArray -> print(x.sum())
}
```

请注意，当编译器不能保证变量在检查和使用之间不可改变时，智能转换不能用。
更具体地，智能转换能否适用根据以下规则：

  * *val*{: .keyword } 局部变量——总是可以；
  * *val*{: .keyword } 属性——如果属性是 private 或 internal，或者该检查在声明属性的同一模块中执行。智能转换不适用于 open 的属性或者具有自定义 getter 的属性；
  * *var*{: .keyword } 局部变量——如果变量在检查和使用之间没有修改、并且没有在会修改它的 lambda 中捕获；
  * *var*{: .keyword } 属性——决不可能（因为该变量可以随时被其他代码修改）。


## “不安全的”转换操作符

<<<<<<< HEAD
通常，如果转换是不可能的，转换操作符会抛出一个异常。因此，我们称之为*不安全的*。
Kotlin 中的不安全转换由中缀操作符 *as*{: .keyword }（参见[operator precedence](grammar.html#operator-precedence)）完成：
=======
Usually, the cast operator throws an exception if the cast is not possible. Thus, we call it *unsafe*.
The unsafe cast in Kotlin is done by the infix operator *as*{: .keyword } (see [operator precedence](grammar.html#precedence)):
>>>>>>> 843f89e6

``` kotlin
val x: String = y as String
```

请注意，*null*{: .keyword } 不能转换为 `String` 因该类型不是[可空的](null-safety.html)，
即如果 `y` 为空，上面的代码会抛出一个异常。
为了匹配 Java 转换语义，我们必须在转换右边有可空类型，就像：

``` kotlin
val x: String? = y as String?
```

## “安全的”（可空）转换操作符

为了避免抛出异常，可以使用*安全*转换操作符 *as?*{: .keyword }，它可以在失败时返回 *null*{: .keyword }：

``` kotlin
val x: String? = y as? String
```

请注意，尽管事实上 *as?*{: .keyword } 的右边是一个非空类型的 `String`，但是其转换的结果是可空的。<|MERGE_RESOLUTION|>--- conflicted
+++ resolved
@@ -57,13 +57,8 @@
 ```
 
 
-<<<<<<< HEAD
 这些 _智能转换_ 用于 [*when*{: .keyword }-表达式](control-flow.html#when表达式)
 和 [*while*{: .keyword }-循环 ](control-flow.html#while循环) 也一样：
-=======
-Such _smart casts_ work for [*when*{: .keyword }-expressions](control-flow.html#when-expression)
-and [*while*{: .keyword }-loops](control-flow.html#while-loops) as well:
->>>>>>> 843f89e6
 
 ``` kotlin
 when (x) {
@@ -84,13 +79,8 @@
 
 ## “不安全的”转换操作符
 
-<<<<<<< HEAD
 通常，如果转换是不可能的，转换操作符会抛出一个异常。因此，我们称之为*不安全的*。
-Kotlin 中的不安全转换由中缀操作符 *as*{: .keyword }（参见[operator precedence](grammar.html#operator-precedence)）完成：
-=======
-Usually, the cast operator throws an exception if the cast is not possible. Thus, we call it *unsafe*.
-The unsafe cast in Kotlin is done by the infix operator *as*{: .keyword } (see [operator precedence](grammar.html#precedence)):
->>>>>>> 843f89e6
+Kotlin 中的不安全转换由中缀操作符 *as*{: .keyword }（参见[operator precedence](grammar.html#precedence)）完成：
 
 ``` kotlin
 val x: String = y as String
