---
type: doc
layout: reference
category: "Syntax"
title: "类型的检查与转换：“is”与“as”"
---

# 类型的检查与转换“is”与“as”

## `is` 与 `!is` 操作符

我们可以在运行时通过使用 `is` 操作符或其否定形式 `!is` 来检查对象是否符合给定类型：

``` kotlin
if (obj is String) {
    print(obj.length)
}

if (obj !is String) { // 与 !(obj is String) 相同
    print("Not a String")
}
else {
    print(obj.length)
}
```

## 智能转换

<<<<<<< HEAD
在许多情况下，不需要在 Kotlin 中使用显式转换操作符，因为编译器跟踪<!--
-->不可变值的 `is`-检查，并在需要时自动插入（安全的）转换：
=======
In many cases, one does not need to use explicit cast operators in Kotlin, because the compiler tracks the
`is`-checks and [explicit casts](#unsafe-cast-operator) for immutable values and inserts (safe) casts automatically when needed:
>>>>>>> 73d61373

``` kotlin
fun demo(x: Any) {
    if (x is String) {
        print(x.length) // x 自动转换为字符串
    }
}
```

编译器足够聪明，能够知道如果反向检查导致返回那么该转换是安全的：

``` kotlin
    if (x !is String) return
    print(x.length) // x 自动转换为字符串
```

或者在 `&&` 和 `||` 的右侧：

``` kotlin
    // `||` 右侧的 x 自动转换为字符串
    if (x !is String || x.length == 0) return

    // `&&` 右侧的 x 自动转换为字符串
    if (x is String && x.length > 0) {
        print(x.length) // x 自动转换为字符串
    }
```

<<<<<<< HEAD

这些 _智能转换_ 用于 [*when*{: .keyword }-表达式](control-flow.html#when-表达式)
和 [*while*{: .keyword }-循环 ](control-flow.html#while-循环) 也一样：
=======
Such _smart casts_ work for [*when*{: .keyword }-expressions](control-flow.html#when-expression)
and [*while*{: .keyword }-loops](control-flow.html#while-loops) as well:
>>>>>>> 73d61373

``` kotlin
when (x) {
    is Int -> print(x + 1)
    is String -> print(x.length + 1)
    is IntArray -> print(x.sum())
}
```

请注意，当编译器不能保证变量在检查和使用之间不可改变时，智能转换不能用。
更具体地，智能转换能否适用根据以下规则：

  * *val*{: .keyword } 局部变量——总是可以；
  * *val*{: .keyword } 属性——如果属性是 private 或 internal，或者该检查在声明属性的同一模块中执行。智能转换不适用于 open 的属性或者具有自定义 getter 的属性；
  * *var*{: .keyword } 局部变量——如果变量在检查和使用之间没有修改、并且没有在会修改它的 lambda 中捕获；
  * *var*{: .keyword } 属性——决不可能（因为该变量可以随时被其他代码修改）。

{:#不安全的转换操作符}

## “不安全的”转换操作符

通常，如果转换是不可能的，转换操作符会抛出一个异常。因此，我们称之为*不安全的*。
Kotlin 中的不安全转换由中缀操作符 *as*{: .keyword }（参见[operator precedence](grammar.html#precedence)）完成：

``` kotlin
val x: String = y as String
```

<<<<<<< HEAD
请注意，*null*{: .keyword } 不能转换为 `String` 因该类型不是[可空的](null-safety.html)，
即如果 `y` 为空，上面的代码会抛出一个异常。
为了匹配 Java 转换语义，我们必须在转换右边有可空类型，就像：
=======
Note that *null*{: .keyword } cannot be cast to `String` as this type is not [nullable](null-safety.html),
i.e. if `y` is null, the code above throws an exception.
In order to match Java cast semantics we have to have nullable type at cast right hand side, like:
>>>>>>> 73d61373

``` kotlin
val x: String? = y as String?
```

{:#安全的可空转换操作符}

## “安全的”（可空）转换操作符

为了避免抛出异常，可以使用*安全*转换操作符 *as?*{: .keyword }，它可以在失败时返回 *null*{: .keyword }：

``` kotlin
val x: String? = y as? String
```

请注意，尽管事实上 *as?*{: .keyword } 的右边是一个非空类型的 `String`，但是其转换的结果是可空的。<|MERGE_RESOLUTION|>--- conflicted
+++ resolved
@@ -26,13 +26,8 @@
 
 ## 智能转换
 
-<<<<<<< HEAD
 在许多情况下，不需要在 Kotlin 中使用显式转换操作符，因为编译器跟踪<!--
--->不可变值的 `is`-检查，并在需要时自动插入（安全的）转换：
-=======
-In many cases, one does not need to use explicit cast operators in Kotlin, because the compiler tracks the
-`is`-checks and [explicit casts](#unsafe-cast-operator) for immutable values and inserts (safe) casts automatically when needed:
->>>>>>> 73d61373
+-->不可变值的 `is`-检查以及[显式转换](#不安全的转换操作符)，并在需要时自动插入（安全的）转换：
 
 ``` kotlin
 fun demo(x: Any) {
@@ -61,14 +56,8 @@
     }
 ```
 
-<<<<<<< HEAD
-
 这些 _智能转换_ 用于 [*when*{: .keyword }-表达式](control-flow.html#when-表达式)
 和 [*while*{: .keyword }-循环 ](control-flow.html#while-循环) 也一样：
-=======
-Such _smart casts_ work for [*when*{: .keyword }-expressions](control-flow.html#when-expression)
-and [*while*{: .keyword }-loops](control-flow.html#while-loops) as well:
->>>>>>> 73d61373
 
 ``` kotlin
 when (x) {
@@ -97,15 +86,9 @@
 val x: String = y as String
 ```
 
-<<<<<<< HEAD
 请注意，*null*{: .keyword } 不能转换为 `String` 因该类型不是[可空的](null-safety.html)，
 即如果 `y` 为空，上面的代码会抛出一个异常。
 为了匹配 Java 转换语义，我们必须在转换右边有可空类型，就像：
-=======
-Note that *null*{: .keyword } cannot be cast to `String` as this type is not [nullable](null-safety.html),
-i.e. if `y` is null, the code above throws an exception.
-In order to match Java cast semantics we have to have nullable type at cast right hand side, like:
->>>>>>> 73d61373
 
 ``` kotlin
 val x: String? = y as String?
