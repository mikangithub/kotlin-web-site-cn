---
type: doc
layout: reference
category: "Syntax"
title: "泛型"
---

# 泛型

与 Java 类似，Kotlin 中的类也可以有类型参数：

``` kotlin
class Box<T>(t: T) {
    var value = t
}
```

一般来说，要创建这样类的实例，我们需要提供类型参数：

``` kotlin
val box: Box<Int> = Box<Int>(1)
```

但是如果类型参数可以推断出来，例如从构造函数的参数或者从其他途径，允许省略类型参数：

``` kotlin
val box = Box(1) // 1 具有类型 Int，所以编译器知道我们说的是 Box<Int>。
```

## 型变

Java 类型系统中最棘手的部分之一是通配符类型（参见 [Java Generics FAQ](http://www.angelikalanger.com/GenericsFAQ/JavaGenericsFAQ.html)）。
而 Kotlin 中没有。 相反，它有两个其他的东西：声明处型变（declaration-site variance）与类型投影（type projections）。

首先，让我们思考为什么 Java 需要那些神秘的通配符。在 [Effective Java](http://www.oracle.com/technetwork/java/effectivejava-136174.html) 解释了该问题——第28条：*利用有限制通配符来提升 API 的灵活性*。
首先，Java 中的泛型是**不协变的**，这意味着 `List<String>` 并**不是** `List<Object>` 的子类型。
为什么这样？ 如果 List 不是**不协变的**，它就没
比 Java 的数组好到哪去，因为如下代码会通过编译然后导致运行时异常：

``` java
// Java
List<String> strs = new ArrayList<String>();
List<Object> objs = strs; // ！！！即将来临的问题的原因就在这里。Java 禁止这样！
objs.add(1); // 这里我们把一个整数放入一个字符串列表
String s = strs.get(0); // ！！！ ClassCastException：无法将整数转换为字符串
```
因此，Java 禁止这样的事情以保证运行时的安全。但这样会有一些影响。例如，考虑 `Collection` 接口中的 `addAll()`
方法。该方法的签名应该是什么？直觉上，我们会这样：

``` java
// Java
interface Collection<E> ... {
  void addAll(Collection<E> items);
}
```

但随后，我们将无法做到以下简单的事情（这是完全安全）：

``` java
// Java
void copyAll(Collection<Object> to, Collection<String> from) {
  to.addAll(from); // ！！！对于这种简单声明的 addAll 将不能编译：
                   //       Collection<String> 不是 Collection<Object> 的子类型
}
```

（在 Java 中，我们艰难地学到了这个教训，参见[Effective Java](http://www.oracle.com/technetwork/java/effectivejava-136174.html)，第25条：*列表优先于数组*）


这就是为什么 `addAll()` 的实际签名是以下这样：

``` java
// Java
interface Collection<E> ... {
  void addAll(Collection<? extends E> items);
}
```

**通配符类型参数** `? extends T` 表示此方法接受 `T` 的 *一些子类型*对象的集合，而不是 `T` 本身。
这意味着我们可以安全地从其中（该集合中的元素是 T 的子类的实例）**读取** `T`，但**不能写入**，
因为我们不知道什么对象符合那个未知的 `T` 的子类型。
反过来，该限制可以让`Collection<String>`表示为`Collection<? extends Object>`的子类型。
简而言之，带 **extends** 限定（**上界**）的通配符类型使得类型是**协变的（covariant）**。

理解为什么这个技巧能够工作的关键相当简单：如果只能从集合中获取项目，那么使用 `String` 的集合，
并且从其中读取 `Object` 也没问题 。反过来，如果只能向集合中 _放入_ 项目，就可以用
`Object` 集合并向其中放入 `String`：在 Java 中有 `List<? super String>` 是 `List<Object>` 的一个**超类**。

后者称为**逆变性（contravariance）**，并且对于 `List <? super String>` 你只能调用接受 String 作为参数的方法
（例如，你可以调用 `add(String)` 或者 `set(int, String)`），当然
如果调用函数返回 `List<T>` 中的 `T`，你得到的并非一个 `String` 而是一个 `Object`。

Joshua Bloch 称那些你只能从中**读取**的对象为**生产者**，并称那些你只能**写入**的对象为**消费者**。他建议：“*为了灵活性最大化，在表示生产者或消费者的输入参数上使用通配符类型*”，并提出了以下助记符：

*PECS 代表生产者-Extens，消费者-Super（Producer-Extends, Consumer-Super）。*

*注意*：如果你使用一个生产者对象，如 `List<? extends Foo>`，在该对象上不允许调用 `add()` 或 `set()`。但这并不意味着
该对象是**不可变的**：例如，没有什么阻止你调用 `clear()`从列表中删除所有项目，因为 `clear()`
根本无需任何参数。通配符（或其他类型的型变）保证的唯一的事情是**类型安全**。不可变性完全是另一回事。

### 声明处型变

假设有一个泛型接口 `Source<T>`，该接口中不存在任何以 `T` 作为参数的方法，只是方法返回 `T` 类型值：

``` java
// Java
interface Source<T> {
  T nextT();
}
```

那么，在 `Source <Object>` 类型的变量中存储 `Source <String>` 实例的引用是极为安全的——没有消费者-方法可以调用。但是 Java 并不知道这一点，并且仍然禁止这样操作：

``` java
// Java
void demo(Source<String> strs) {
  Source<Object> objects = strs; // ！！！在 Java 中不允许
  // ...
}
```

为了修正这一点，我们必须声明对象的类型为 `Source<? extends Object>`，这是毫无意义的，因为我们可以像以前一样在该对象上调用所有相同的方法，所以更复杂的类型并没有带来价值。但编译器并不知道。

在 Kotlin 中，有一种方法向编译器解释这种情况。这称为**声明处型变**：我们可以标注 `Source` 的**类型参数** `T` 来确保它仅从 `Source<T>` 成员中**返回**（生产），并从不被消费。
为此，我们提供 **out** 修饰符：

``` kotlin
abstract class Source<out T> {
    abstract fun nextT(): T
}

fun demo(strs: Source<String>) {
    val objects: Source<Any> = strs // 这个没问题，因为 T 是一个 out-参数
    // ……
}
```

一般原则是：当一个类 `C` 的类型参数 `T` 被声明为 **out** 时，它就只能出现在 `C` 的成员的**输出**\-位置，但回报是 `C<Base>` 可以安全地作为
`C<Derived>`的超类。

简而言之，他们说类 `C` 是在参数 `T` 上是**协变的**，或者说 `T` 是一个**协变的**类型参数。
你可以认为 `C` 是 `T` 的**生产者**，而不是 `T` 的**消费者**。

**out**修饰符称为**型变注解**，并且由于它在类型参数声明处提供，所以我们讲**声明处型变**。
这与 Java 的**使用处型变**相反，其类型用途通配符使得类型协变。

另外除了 **out**，Kotlin 又补充了一个型变注释：**in**。它使得一个类型参数**逆变**：只可以被消费而不可以
被生产。逆变类的一个很好的例子是 `Comparable`：

``` kotlin
abstract class Comparable<in T> {
    abstract fun compareTo(other: T): Int
}

fun demo(x: Comparable<Number>) {
    x.compareTo(1.0) // 1.0 拥有类型 Double，它是 Number 的子类型
    // 因此，我们可以将 x 赋给类型为 Comparable <Double> 的变量
    val y: Comparable<Double> = x // OK！
}
```

我们相信 **in** 和 **out** 两词是自解释的（因为它们已经在 C# 中成功使用很长时间了），
因此上面提到的助记符不是真正需要的，并且可以将其改写为更高的目标：

**[存在性（The Existential）](https://zh.wikipedia.org/wiki/%E5%AD%98%E5%9C%A8%E4%B8%BB%E4%B9%89) 转换：消费者 in, 生产者 out\!** :-)

## 类型投影

### 使用处型变：类型投影

声明一个类型参数 T 为 *out* 非常方便，并且在使用处运用子类型也没有问题。是的，当问题中的类**能够**仅限于返回 `T` 时，但是如果它**不能**呢？
一个很好的例子是 Array：

``` kotlin
class Array<T>(val size: Int) {
    fun get(index: Int): T { /* ... */ }
    fun set(index: Int, value: T) { /* ... */ }
}
```

该类在 `T` 上既不能是协变的也不能是逆变的。这造成了一些不灵活性。考虑下述函数：

``` kotlin
fun copy(from: Array<Any>, to: Array<Any>) {
    assert(from.size == to.size)
    for (i in from.indices)
        to[i] = from[i]
}
```

这个函数应该将项目从一个数组复制到另一个数组。让我们尝试在实践中应用它：

``` kotlin
val ints: Array<Int> = arrayOf(1, 2, 3)
val any = Array<Any>(3)
copy(ints, any) // 错误：期望 (Array<Any>, Array<Any>)
```

这里我们遇到同样熟悉的问题：`Array <T>` 在 `T` 上是**不协变的**，因此 `Array <Int>` 和 `Array <Any>` 都不是
另一个的子类型。为什么？ 再次重复，因为 copy **可能**做坏事，也就是说，例如它可能尝试**写**一个 String 到 `from`，
并且如果我们实际上传递一个 `Int` 的数组，一段时间后将会抛出一个 `ClassCastException` 异常。

那么，我们唯一要确保的是 `copy()` 不会做任何坏事。我们想阻止它**写**到 `from`，我们可以：

``` kotlin
fun copy(from: Array<out Any>, to: Array<Any>) {
 // ...
}
```

这里发生的事情称为**类型投影**：我们说`from`不仅仅是一个数组，而是一个受限制的（**投影的**）数组：我们只可以调用返回类型为类型参数 
`T` 的方法，如上，这意味着我们只能调用 `get()`。这就是我们的**使用处型变**的用法，并且是对应于 Java 的 `Array<? extends Object>`、
但使用更简单些的方式。

你也可以使用 **in** 投影一个类型：

``` kotlin
fun fill(dest: Array<in String>, value: String) {
    // ...
}
```

`Array<in String>` 对应于 Java 的 `Array<? super String>`，也就是说，你可以传递一个 `CharSequence` 数组或一个 `Object` 数组给 `fill()` 函数。

### 星投影

有时你想说，你对类型参数一无所知，但仍然希望以安全的方式使用它。
这里的安全方式是定义泛型类型的这种投影，该泛型类型的每个具体实例化将是该投影的子类型。

Kotlin 为此提供了所谓的**星投影**语法：

 - 对于 `Foo <out T>`，其中 `T` 是一个具有上界 `TUpper` 的协变类型参数，`Foo <*>` 等价于 `Foo <out TUpper>`。 这意味着当 `T` 未知时，你可以安全地从 `Foo <*>` *读取* `TUpper` 的值。
 - 对于 `Foo <in T>`，其中 `T` 是一个逆变类型参数，`Foo <*>` 等价于 `Foo <in Nothing>`。 这意味着当 `T` 未知时，没有什么可以以安全的方式*写入* `Foo <*>`。
 - 对于 `Foo <T>`，其中 `T` 是一个具有上界 `TUpper` 的不协变类型参数，`Foo<*>` 对于读取值时等价于 `Foo<out TUpper>` 而对于写值时等价于 `Foo<in Nothing>`。

如果泛型类型具有多个类型参数，则每个类型参数都可以单独投影。
例如，如果类型被声明为 `interface Function <in T, out U>`，我们可以想象以下星投影：

 - `Function<*, String>` 表示 `Function<in Nothing, String>`；
 - `Function<Int, *>` 表示 `Function<Int, out Any?>`；
 - `Function<*, *>` 表示 `Function<in Nothing, out Any?>`。

*注意*：星投影非常像 Java 的原始类型，但是安全。

<<<<<<< HEAD
# 泛型函数
=======
## Generic functions
>>>>>>> 4d9a2a95

不仅类可以有类型参数。函数也可以有。类型参数要放在函数名称之前：

``` kotlin
fun <T> singletonList(item: T): List<T> {
    // ...
}

fun <T> T.basicToString() : String {  // 扩展函数
    // ...
}
```

要调用泛型函数，在调用处函数名**之后**指定类型参数即可：

``` kotlin
val l = singletonList<Int>(1)
```

<<<<<<< HEAD
# 泛型约束
=======
## Generic constraints
>>>>>>> 4d9a2a95

能够替换给定类型参数的所有可能类型的集合可以由**泛型约束**限制。

<<<<<<< HEAD
## 上界
=======
### Upper bounds
>>>>>>> 4d9a2a95

最常见的约束类型是与 Java 的 *extends* 关键字对应的 **上界**：

``` kotlin
fun <T : Comparable<T>> sort(list: List<T>) {
    // ...
}
```

冒号之后指定的类型是**上界**：只有 `Comparable<T>` 的子类型可以替代 `T`。 例如

``` kotlin
sort(listOf(1, 2, 3)) // OK。Int 是 Comparable<Int> 的子类型
sort(listOf(HashMap<Int, String>())) // 错误：HashMap<Int, String> 不是 Comparable<HashMap<Int, String>> 的子类型
```

默认的上界（如果没有声明）是 `Any?`。在尖括号中只能指定一个上界。
如果同一类型参数需要多个上界，我们需要一个单独的 **where**\-子句：

``` kotlin
fun <T> cloneWhenGreater(list: List<T>, threshold: T): List<T>
    where T : Comparable,
          T : Cloneable {
  return list.filter { it > threshold }.map { it.clone() }
}
```<|MERGE_RESOLUTION|>--- conflicted
+++ resolved
@@ -242,11 +242,7 @@
 
 *注意*：星投影非常像 Java 的原始类型，但是安全。
 
-<<<<<<< HEAD
-# 泛型函数
-=======
-## Generic functions
->>>>>>> 4d9a2a95
+## 泛型函数
 
 不仅类可以有类型参数。函数也可以有。类型参数要放在函数名称之前：
 
@@ -266,19 +262,11 @@
 val l = singletonList<Int>(1)
 ```
 
-<<<<<<< HEAD
-# 泛型约束
-=======
-## Generic constraints
->>>>>>> 4d9a2a95
+## 泛型约束
 
 能够替换给定类型参数的所有可能类型的集合可以由**泛型约束**限制。
 
-<<<<<<< HEAD
-## 上界
-=======
-### Upper bounds
->>>>>>> 4d9a2a95
+### 上界
 
 最常见的约束类型是与 Java 的 *extends* 关键字对应的 **上界**：
 
