--- conflicted
+++ resolved
@@ -192,13 +192,8 @@
 
 ``` kotlin
 val ints: Array<Int> = arrayOf(1, 2, 3)
-<<<<<<< HEAD
-val any = Array<Any>(3)
+val any = Array<Any>(3) { "" } 
 copy(ints, any) // 错误：期望 (Array<Any>, Array<Any>)
-=======
-val any = Array<Any>(3) { "" } 
-copy(ints, any) // Error: expects (Array<Any>, Array<Any>)
->>>>>>> 0599d94f
 ```
 
 这里我们遇到同样熟悉的问题：`Array <T>` 在 `T` 上是**不型变的**，因此 `Array <Int>` 和 `Array <Any>` 都不是
