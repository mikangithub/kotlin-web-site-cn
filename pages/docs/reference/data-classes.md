---
type: doc
layout: reference
category: "Classes and Objects"
title: "数据类"
---

# 数据类

我们经常创建一些只保存数据的类。在这些类中，一些标准函数往往是从<!--
-->数据机械推导而来的。在 Kotlin 中，这叫做 _数据类_ 并标记为 `data`：

<<<<<<< HEAD
=======
We frequently create classes whose main purpose is to hold data.
In such a class some standard functionality and utility functions are often mechanically
derivable from the data. In Kotlin, this is called a _data class_ and is marked as `data`:
 
>>>>>>> 73d61373
``` kotlin
data class User(val name: String, val age: Int)
```

<<<<<<< HEAD
编译器自动从主构造函数中声明的所有属性导出以下成员：

  * `equals()`/`hashCode()` 对，
  * `toString()` 格式是 `"User(name=John, age=42)"`，
  * [`componentN()` 函数](multi-declarations.html) 按声明顺序对应于所有属性，
  * `copy()` 函数（见下文）。

为了确保生成的代码的一致性和有意义的行为，数据类必须满足以下要求：

  * 主构造函数需要至少有一个参数；
  * 主构造函数的所有参数需要标记为 `val` 或 `var`；
  * 数据类不能是抽象、开放、密封或者内部的；
  * （在1.1之前）数据类只能实现接口。

此外，成员生成遵循关于成员继承的这些规则：

* 如果在数据类体中有显式实现 `equals()`、 `hashCode()` 或者 `toString()`，或者这些函数在父类中有 
*final*{: .keyword } 实现，那么不会生成这些函数，而会使用现有<!--
-->函数；
* 如果超类型具有 *open*{: .keyword } 的 `componentN()` 函数并且返回兼容的类型，
那么会为数据类生成相应的函数，并覆盖超类的实现。如果超类型的这些函数<!--
-->由于签名不兼容或者是 final 而导致无法覆盖，那么会报错；
* 不允许为 `componentN()` 以及 `copy()` 函数提供显式实现。

自 1.1 起，数据类可以扩展其他类（示例请参见[密封类](sealed-classes.html)）。

在 JVM 中，如果生成的类需要含有一个无参的构造函数，则所有的属性必须指定默认值。
（参见[构造函数](classes.html#构造函数)）。
=======
The compiler automatically derives the following members from all properties declared in the primary constructor:
  
  * `equals()`/`hashCode()` pair;
  * `toString()` of the form `"User(name=John, age=42)"`;
  * [`componentN()` functions](multi-declarations.html) corresponding to the properties in their order of declaration;
  * `copy()` function (see below).

To ensure consistency and meaningful behavior of the generated code, data classes have to fulfil the following requirements:

  * The primary constructor needs to have at least one parameter;
  * All primary constructor parameters need to be marked as `val` or `var`;
  * Data classes cannot be abstract, open, sealed or inner;
  * (before 1.1) Data classes may only implement interfaces.
  
Additionally, the members generation follows these rules with regard to the members inheritance:

* If there are explicit implementations of `equals()`, `hashCode()` or `toString()` in the data class body or 
*final*{: .keyword } implementations in a superclass, then these functions are not generated, and the existing 
implementations are used;
* If a supertype has the `componentN()` functions that are *open*{: .keyword } and return compatible types, the 
corresponding functions are generated for the data class and override those of the supertype. If the functions of the 
supertype cannot be overridden due to incompatible signatures or being final, an error is reported; 
* Providing explicit implementations for the `componentN()` and `copy()` functions is not allowed.
  
Since 1.1, data classes may extend other classes (see [Sealed classes](sealed-classes.html) for examples).

On the JVM, if the generated class needs to have a parameterless constructor, default values for all properties have to be specified
(see [Constructors](classes.html#constructors)).
>>>>>>> 73d61373

``` kotlin
data class User(val name: String = "", val age: Int = 0)
```

## 复制

在很多情况下，我们需要复制一个对象改变它的一些属性，但其余部分保持不变。
`copy()` 函数就是为此而生成。对于上文的 `User` 类，其实现会类似下面这样：

``` kotlin
fun copy(name: String = this.name, age: Int = this.age) = User(name, age)     
```

<<<<<<< HEAD
这让我们可以写
=======
This allows us to write:
>>>>>>> 73d61373

``` kotlin
val jack = User(name = "Jack", age = 1)
val olderJack = jack.copy(age = 2)
```

## 数据类和解构声明

为数据类生成的 _Component 函数_ 使它们可在[解构声明](multi-declarations.html)中使用：

``` kotlin
val jane = User("Jane", 35)
val (name, age) = jane
println("$name, $age years of age") // 输出 "Jane, 35 years of age"
```

## 标准数据类

标准库提供了 `Pair` 和 `Triple`。尽管在很多情况下命名数据类是更好的设计选择，
因为它们通过为属性提供有意义的名称使代码更具可读性。<|MERGE_RESOLUTION|>--- conflicted
+++ resolved
@@ -7,26 +7,18 @@
 
 # 数据类
 
-我们经常创建一些只保存数据的类。在这些类中，一些标准函数往往是从<!--
+我们经常创建一些只保存数据的类。
+在这些类中，一些标准函数往往是从<!--
 -->数据机械推导而来的。在 Kotlin 中，这叫做 _数据类_ 并标记为 `data`：
-
-<<<<<<< HEAD
-=======
-We frequently create classes whose main purpose is to hold data.
-In such a class some standard functionality and utility functions are often mechanically
-derivable from the data. In Kotlin, this is called a _data class_ and is marked as `data`:
- 
->>>>>>> 73d61373
 ``` kotlin
 data class User(val name: String, val age: Int)
 ```
 
-<<<<<<< HEAD
 编译器自动从主构造函数中声明的所有属性导出以下成员：
 
-  * `equals()`/`hashCode()` 对，
-  * `toString()` 格式是 `"User(name=John, age=42)"`，
-  * [`componentN()` 函数](multi-declarations.html) 按声明顺序对应于所有属性，
+  * `equals()`/`hashCode()` 对；
+  * `toString()` 格式是 `"User(name=John, age=42)"`；
+  * [`componentN()` 函数](multi-declarations.html) 按声明顺序对应于所有属性；
   * `copy()` 函数（见下文）。
 
 为了确保生成的代码的一致性和有意义的行为，数据类必须满足以下要求：
@@ -50,36 +42,6 @@
 
 在 JVM 中，如果生成的类需要含有一个无参的构造函数，则所有的属性必须指定默认值。
 （参见[构造函数](classes.html#构造函数)）。
-=======
-The compiler automatically derives the following members from all properties declared in the primary constructor:
-  
-  * `equals()`/`hashCode()` pair;
-  * `toString()` of the form `"User(name=John, age=42)"`;
-  * [`componentN()` functions](multi-declarations.html) corresponding to the properties in their order of declaration;
-  * `copy()` function (see below).
-
-To ensure consistency and meaningful behavior of the generated code, data classes have to fulfil the following requirements:
-
-  * The primary constructor needs to have at least one parameter;
-  * All primary constructor parameters need to be marked as `val` or `var`;
-  * Data classes cannot be abstract, open, sealed or inner;
-  * (before 1.1) Data classes may only implement interfaces.
-  
-Additionally, the members generation follows these rules with regard to the members inheritance:
-
-* If there are explicit implementations of `equals()`, `hashCode()` or `toString()` in the data class body or 
-*final*{: .keyword } implementations in a superclass, then these functions are not generated, and the existing 
-implementations are used;
-* If a supertype has the `componentN()` functions that are *open*{: .keyword } and return compatible types, the 
-corresponding functions are generated for the data class and override those of the supertype. If the functions of the 
-supertype cannot be overridden due to incompatible signatures or being final, an error is reported; 
-* Providing explicit implementations for the `componentN()` and `copy()` functions is not allowed.
-  
-Since 1.1, data classes may extend other classes (see [Sealed classes](sealed-classes.html) for examples).
-
-On the JVM, if the generated class needs to have a parameterless constructor, default values for all properties have to be specified
-(see [Constructors](classes.html#constructors)).
->>>>>>> 73d61373
 
 ``` kotlin
 data class User(val name: String = "", val age: Int = 0)
@@ -94,11 +56,7 @@
 fun copy(name: String = this.name, age: Int = this.age) = User(name, age)     
 ```
 
-<<<<<<< HEAD
-这让我们可以写
-=======
-This allows us to write:
->>>>>>> 73d61373
+这让我们可以写：
 
 ``` kotlin
 val jack = User(name = "Jack", age = 1)
