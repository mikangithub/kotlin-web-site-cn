--- conflicted
+++ resolved
@@ -30,11 +30,7 @@
   * 数据类不能是抽象、开放、密封或者内部的；
   * （在1.1之前）数据类只能实现接口。
   
-<<<<<<< HEAD
-自 1.1 起，数据类可以扩展其他类（示例请参见[密封类](sealed-classes.html#密封类与数据类)）。
-=======
-Since 1.1, data classes may extend other classes (see [Sealed classes](sealed-classes.html) for examples).
->>>>>>> 86224039
+自 1.1 起，数据类可以扩展其他类（示例请参见[密封类](sealed-classes.html)）。
 
 在 JVM 中，如果生成的类需要含有一个无参的构造函数，则所有的属性必须指定默认值。
 （参见[构造函数](classes.html#构造函数)）。
