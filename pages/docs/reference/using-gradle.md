---
type: doc
layout: reference
title: "使用 Gradle"
---

# 使用 Gradle

为了用 Gradle 构建 Kotlin，你应该[设置好 *kotlin-gradle* 插件](#插件和版本)，[将其应用](#针对-jvm)到你的项目中，并且[添加 *kotlin-stdlib* 依赖](#配置依赖)。这些操作也可以在 IntelliJ IDEA 中通过调用 Project action 中的 Tools \| Kotlin \| Configure Kotlin 自动执行。

## 插件和版本

使用 `kotlin-gradle-plugin` 编译 Kotlin 源代码和模块.

要使用的 Kotlin 版本通常定义为 `kotlin_version` 属性：

``` groovy
buildscript {
<<<<<<< HEAD
    ext.kotlin_version = '＜要使用的版本＞'
=======
    ext.kotlin_version = '{{ site.data.releases.latest.version }}'
>>>>>>> 883b3e4d

    repositories {
        mavenCentral()
    }

    dependencies {
        classpath "org.jetbrains.kotlin:kotlin-gradle-plugin:$kotlin_version"
    }
}
```

当通过 [Gradle 插件 DSL](https://docs.gradle.org/current/userguide/plugins.html#sec:plugins_block) 使用 Kotlin Gradle 插件 1.1.1 及以上版本时，这不是必需的。

## 针对 JVM

针对 JVM，需要应用 Kotlin 插件：

``` groovy
apply plugin: "kotlin"
```

或者，从 Kotlin 1.1.1 起，可以使用 [Gradle 插件 DSL](https://docs.gradle.org/current/userguide/plugins.html#sec:plugins_block) 来应用该插件：

```groovy
plugins {
<<<<<<< HEAD
    id "org.jetbrains.kotlin.jvm" version "＜要使用的版本＞"
=======
    id "org.jetbrains.kotlin.jvm" version "{{ site.data.releases.latest.version }}"
>>>>>>> 883b3e4d
}
```
在这个块中的 `version` 必须是字面值，并且不能从其他构建脚本中应用。

Kotlin 源代码可以与同一个文件夹或不同文件夹中的 Java 源代码混用。默认约定是使用不同的文件夹：

``` groovy
project
    - src
        - main (root)
            - kotlin
            - java
```

如果不使用默认约定，那么应该更新相应的 *sourceSets* 属性

``` groovy
sourceSets {
    main.kotlin.srcDirs += 'src/main/myKotlin'
    main.java.srcDirs += 'src/main/myJava'
}
```

## 针对 JavaScript

当针对 JavaScript 时，须应用不同的插件：

``` groovy
apply plugin: "kotlin2js"
```

这个插件只适用于 Kotlin 文件，因此建议将 Kotlin 和 Java 文件分开（如果是同一项目包含 Java 文件的情况）。与<!--
-->针对 JVM 一样，如果不使用默认约定，我们需要使用 *sourceSets* 来指定源代码文件夹。

``` groovy
sourceSets {
    main.kotlin.srcDirs += 'src/main/myKotlin'
}
```

除了输出的 JavaScript 文件，该插件默认会创建一个带二进制描述符的额外 JS 文件。
如果你是构建其他 Kotlin 模块可以依赖的可重用库，那么该文件是必需的，并且应该与转换结果一起分发。
其生成由 `kotlinOptions.metaInfo` 选项控制：

``` groovy
compileKotlin2Js {
	kotlinOptions.metaInfo = true
}
```


## 针对 Android

Android 的 Gradle 模型与普通 Gradle 有点不同，所以如果我们要构建一个用 Kotlin 编写的 Android 项目，我们需要<!--
-->用 *kotlin-android* 插件取代 *kotlin* 插件：

``` groovy
buildscript {
<<<<<<< HEAD
    ext.kotlin_version = '＜要使用的版本＞'
=======
    ext.kotlin_version = '{{ site.data.releases.latest.version }}'
>>>>>>> 883b3e4d

    ……

    dependencies {
        classpath "org.jetbrains.kotlin:kotlin-gradle-plugin:$kotlin_version"
    }
}
apply plugin: 'com.android.application'
apply plugin: 'kotlin-android'
```

不要忘记配置[标准库依赖关系](#配置依赖)。

### Android Studio

如果使用 Android Studio，那么需要在 android 下添加以下内容：

``` groovy
android {
  ……

  sourceSets {
    main.java.srcDirs += 'src/main/kotlin'
  }
}
```

这让 Android Studio 知道该 kotlin 目录是源代码根目录，所以当项目模型加载到 IDE 中时，它会被正确识别。或者，你可以将 Kotlin 类放在 Java 源代码目录中，该目录通常位于 `src/main/java`。



## 配置依赖

除了上面显示的 `kotlin-gradle-plugin` 依赖之外，还需要添加 Kotlin 标准库的依赖：

``` groovy
repositories {
    mavenCentral()
}

dependencies {
    compile "org.jetbrains.kotlin:kotlin-stdlib"
}
```

如果针对 JavaScript，请使用 `compile "org.jetbrains.kotlin:kotlin-stdlib-js"` 替代之。

如果是针对 JDK 7 或 JDK 8，那么可以使用扩展版本的 Kotlin 标准库，其中包含<!--
-->为新版 JDK 增加的额外的扩展函数。使用以下依赖之一来取代 `kotlin-stdlib`
：

``` groovy
compile "org.jetbrains.kotlin:kotlin-stdlib-jre7"
compile "org.jetbrains.kotlin:kotlin-stdlib-jre8"
```

如果你的项目中使用 [Kotlin 反射](https://kotlinlang.org/api/latest/jvm/stdlib/kotlin.reflect.full/index.html)或者测试设施，你也需要添加相应的依赖：

``` groovy
compile "org.jetbrains.kotlin:kotlin-reflect"
testCompile "org.jetbrains.kotlin:kotlin-test"
testCompile "org.jetbrains.kotlin:kotlin-test-junit"
```

从 Kotlin 1.1.2 起，使用 `org.jetbrains.kotlin` group 的依赖项默认使用<!--
-->从已应用的插件获得的版本来解析。你可以用完整的依赖关系符号
（如 `compile "org.jetbrains.kotlin:kotlin-stdlib:$kotlin_version"`）手动提供其版本。

## 注解处理

请参见 [Kotlin 注解处理工具](kapt.html)（`kapt`）的描述。

## 增量编译

Kotlin 支持 Gradle 中可选的增量编译。
增量编译跟踪构建之间源文件的改动，因此只有受这些改动影响的文件才会被编译。

从 Kotlin 1.1.1 起，默认启用增量编译。

有几种方法来覆盖默认设置：

  1. 将 `kotlin.incremental=true` 或者 `kotlin.incremental=false` 行添加到一个 `gradle.properties` 或者一个 `local.properties` 文件中；

  2. 将 `-Pkotlin.incremental=true` 或 `-Pkotlin.incremental=false` 添加到 gradle 命令行参数。请注意，这样用法中，该参数必须添加到后续每个子构建，并且任何具有禁用增量编译的构建将使增量缓存失效。

启用增量编译时，应该会在构建日志中看到以下警告消息：
```
Using kotlin incremental compilation
```

请注意，第一次构建不会是增量的。

## 协程支持

[协程](coroutines.html)支持是 Kotlin 1.1 中的一个实验性的功能，所以当你在项目中使用协程时，Kotlin 编译器会报告一个警告。
如果要关闭该警告，可以将以下块添加到你的 `build.gradle` 文件中：

``` groovy
kotlin {
    experimental {
        coroutines 'enable'
    }
}
```

## 编译器选项

要指定附加的编译选项，请使用 Kotlin 编译任务的 `kotlinOptions` 属性。

当针对 JVM 时，对于生产代码这些任务称为 `compileKotlin` 而对于<!--
-->测试代码称为 `compileTestKotlin`。对于自定义源文件集（source set）这些任务称呼取决于 `compile＜Name＞Kotlin` 模式。

Android 项目中的任务名称包含[构建变体](https://developer.android.com/studio/build/build-variants.html) 名称，并遵循 `compile<BuildVariant>Kotlin` 的模式，例如 `compileDebugKotlin`、 `compileReleaseUnitTestKotlin`。

当针对 JavaScript 时，这些任务分别称为 `compileKotlin2Js` 与 `compileTestKotlin2Js`，以及对于自定义源文件集称为 `compile＜Name＞Kotlin2Js`。

要配置单个任务，请使用其名称。示例：

``` groovy
compileKotlin {
    kotlinOptions.suppressWarnings = true
}

compileKotlin {
    kotlinOptions {
        suppressWarnings = true
    }
}
```

也可以在项目中配置所有 Kotlin 编译任务：

``` groovy
tasks.withType(org.jetbrains.kotlin.gradle.tasks.KotlinCompile).all {
    kotlinOptions {
        // ……
    }
}
```

对于 Gradle 任务的完整选项列表如下：

### JVM 和 JS 的公共属性

| 名称 | 描述        | 可能的值        |默认值        |
|------|-------------|-----------------|--------------|
| `apiVersion` | 只允许使用来自捆绑库的指定版本中的声明 | "1.0"、 "1.1" | "1.1" |
| `languageVersion` | 提供与指定语言版本源代码兼容性 | "1.0"、 "1.1" | "1.1" |
| `suppressWarnings` | 不生成警告 |  | false |
| `verbose` | 启用详细日志输出 |  | false |
| `freeCompilerArgs` | 附加编译器参数的列表 |  | [] |

### JVM 特有的属性

| 名称 | 描述        | 可能的值        |默认值        |
|------|-------------|-----------------|--------------|
| `javaParameters` | 为方法参数生成 Java 1.8 反射的元数据 |  | false |
| `jdkHome` | 要包含到 classpath 中的 JDK 主目录路径，如果与默认 JAVA_HOME 不同的话 |  |  |
| `jvmTarget` | 生成的 JVM 字节码的目标版本（1.6 或 1.8），默认为 1.6 | "1.6"、 "1.8" | "1.6" |
| `noJdk` | 不要在 classpath 中包含 Java 运行时 |  | false |
| `noReflect` | 不要在 classpath 中包含 Kotlin 反射实现 |  | true |
| `noStdlib` | 不要在 classpath 中包含 Kotlin 运行时 |  | true |

### JS 特有的属性

| 名称 | 描述        | 可能的值        |默认值        |
|------|-------------|-----------------|--------------|
| `main` | 是否要调用 main 函数 | "call"、 "noCall" | "call" |
| `metaInfo` | 使用元数据生成 .meta.js 与 .kjsm 文件。用于创建库 |  | true |
| `moduleKind` | 编译器生成的模块类型 | "plain"、 "amd"、 "commonjs"、 "umd" | "plain" |
| `noStdlib` | 不使用捆绑的 Kotlin stdlib |  | true |
| `outputFile` | 输出文件路径 |  |  |
| `sourceMap` | 生成源代码映射（source map） |  | false |
| `sourceMapEmbedSources` | 将源代码嵌入到源代码映射中 | "never"、 "always"、 "inlining" | "inlining" |
| `sourceMapPrefix` | 源代码映射中路径的前缀 |  |  |
| `target` | 生成指定 ECMA 版本的 JS 文件 | "v5" | "v5" |
| `typedArrays` | 将原生数组转换为 JS 带类型数组 |  | false |


## 生成文档

要生成 Kotlin 项目的文档，请使用 [Dokka](https://github.com/Kotlin/dokka)；
相关配置说明请参见 [Dokka README](https://github.com/Kotlin/dokka/blob/master/README.md#using-the-maven-plugin)
。Dokka 支持混合语言项目，并且可以生成多种格式的输出
，包括标准 JavaDoc。

## OSGi

关于 OSGi 支持请参见 [Kotlin OSGi 页](kotlin-osgi.html)。

## 示例

以下示例显示了配置 Gradle 插件的不同可能性：

* [Kotlin](https://github.com/JetBrains/kotlin-examples/tree/master/gradle/hello-world)
* [混用 Java 与 Kotlin](https://github.com/JetBrains/kotlin-examples/tree/master/gradle/mixed-java-kotlin-hello-world)
* [Android](https://github.com/JetBrains/kotlin-examples/tree/master/gradle/android-mixed-java-kotlin-project)
* [JavaScript](https://github.com/JetBrains/kotlin/tree/master/libraries/tools/kotlin-gradle-plugin-integration-tests/src/test/resources/testProject/kotlin2JsProject)<|MERGE_RESOLUTION|>--- conflicted
+++ resolved
@@ -16,11 +16,7 @@
 
 ``` groovy
 buildscript {
-<<<<<<< HEAD
-    ext.kotlin_version = '＜要使用的版本＞'
-=======
     ext.kotlin_version = '{{ site.data.releases.latest.version }}'
->>>>>>> 883b3e4d
 
     repositories {
         mavenCentral()
@@ -46,11 +42,7 @@
 
 ```groovy
 plugins {
-<<<<<<< HEAD
-    id "org.jetbrains.kotlin.jvm" version "＜要使用的版本＞"
-=======
     id "org.jetbrains.kotlin.jvm" version "{{ site.data.releases.latest.version }}"
->>>>>>> 883b3e4d
 }
 ```
 在这个块中的 `version` 必须是字面值，并且不能从其他构建脚本中应用。
@@ -109,11 +101,7 @@
 
 ``` groovy
 buildscript {
-<<<<<<< HEAD
-    ext.kotlin_version = '＜要使用的版本＞'
-=======
     ext.kotlin_version = '{{ site.data.releases.latest.version }}'
->>>>>>> 883b3e4d
 
     ……
 
