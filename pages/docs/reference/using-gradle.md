--- conflicted
+++ resolved
@@ -205,21 +205,17 @@
 }
 ```
 
-<<<<<<< HEAD
+## Module names
+
+The Kotlin modules that the build produces are named accordingly to the `archivesBaseName` property of the project. If a project has a broad name like `lib` or `jvm`, which is common for subprojects, the Kotlin output files related to the module (`*.kotlin_module`) might clash with those from third-party modules with the same name. This causes problems when a project is packaged into a single archive (e.g. APK).
+
+To avoid this, consider setting a unique `archivesBaseName` manually:
+
+``` groovy
+archivesBaseName = 'myExampleProject_lib'
+```
+
 ## 编译器选项
-=======
-## Module names
-
-The Kotlin modules that the build produces are named accordingly to the `archivesBaseName` property of the project. If a project has a broad name like `lib` or `jvm`, which is common for subprojects, the Kotlin output files related to the module (`*.kotlin_module`) might clash with those from third-party modules with the same name. This causes problems when a project is packaged into a single archive (e.g. APK).
-
-To avoid this, consider setting a unique `archivesBaseName` manually:
-
-``` groovy
-archivesBaseName = 'myExampleProject_lib'
-```
-
-## Compiler Options
->>>>>>> 73d61373
 
 要指定附加的编译选项，请使用 Kotlin 编译任务的 `kotlinOptions` 属性。
 
