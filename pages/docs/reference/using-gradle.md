--- conflicted
+++ resolved
@@ -8,13 +8,7 @@
 
 In order to build Kotlin with Gradle you should [set up the *kotlin-gradle* plugin](#插件和版本), [apply it](#targeting-the-jvm) to your project and [add *kotlin-stdlib* dependencies](#配置依赖). Those actions may also be performed automatically in IntelliJ IDEA by invoking the Tools \| Kotlin \| Configure Kotlin in Project action.
 
-<<<<<<< HEAD
-You can also enable [incremental compilation](#incremental-compilation) to make your builds faster. 
-
 ## 插件和版本
-=======
-## Plugin and Versions
->>>>>>> e4954b45
 
 使用 *kotlin-gradle-plugin* 编译Kotlin的源代码和模块.
 
@@ -90,14 +84,9 @@
 }
 ```
 
-<<<<<<< HEAD
-如果你想创建一个可重用的库, 使用 `kotlinOptions.metaInfo` 来生成额外的二进制形式的JS文件.
-这个文件应该和编译结果一起分发.
-=======
 In addition to the output JavaScript file, the plugin by default creates an additional JS file with binary descriptors.
 This file is required if you're building a re-usable library that other Kotlin modules can depend on, and should be distributed together with the result of translation.
 The generation is controlled by the  `kotlinOptions.metaInfo` option:
->>>>>>> e4954b45
 
 ``` groovy
 compileKotlin2Js {
@@ -171,7 +160,7 @@
 compile "org.jetbrains.kotlin:kotlin-stdlib-jre8:$kotlin_version"
 ```
 
-If your project uses [Kotlin reflection](https://kotlinlang.org/api/latest/jvm/stdlib/kotlin.reflect.full/index.html) or testing facilities, you need to add the corresponding dependencies as well:
+If your project uses [Kotlin reflection](/api/latest/jvm/stdlib/kotlin.reflect.full/index.html) or testing facilities, you need to add the corresponding dependencies as well:
 
 ``` groovy
 compile "org.jetbrains.kotlin:kotlin-reflect:$kotlin_version"
@@ -316,11 +305,7 @@
 
 ## 例子
 
-<<<<<<< HEAD
-[Kotlin Repository](https://github.com/jetbrains/kotlin) 包含的例子:
-=======
 The following examples show different possibilities of configuring the Gradle plugin:
->>>>>>> e4954b45
 
 * [Kotlin](https://github.com/JetBrains/kotlin-examples/tree/master/gradle/hello-world)
 * [Mixed Java and Kotlin](https://github.com/JetBrains/kotlin-examples/tree/master/gradle/mixed-java-kotlin-hello-world)
