---
type: doc
layout: reference
title: "使用 Gradle"
---

# 使用 Gradle

为了用 Gradle 构建 Kotlin，你应该[设置好 *kotlin-gradle* 插件](#插件和版本)，[将其应用](#针对-jvm)到你的项目中，并且[添加 *kotlin-stdlib* 依赖](#配置依赖)。这些操作也可以在 IntelliJ IDEA 中通过调用 Project action 中的 Tools \| Kotlin \| Configure Kotlin 自动执行。

## 插件和版本

<<<<<<< HEAD
使用 *kotlin-gradle-plugin* 编译 Kotlin 源代码和模块.

要使用的 Kotlin 版本通常定义为 *kotlin_version* 属性：
=======
The `kotlin-gradle-plugin` compiles Kotlin sources and modules.

The version of Kotlin to use is usually defined as the `kotlin_version` property:
>>>>>>> ff0c1a64

``` groovy
buildscript {
    ext.kotlin_version = '＜要使用的版本＞'

    repositories {
        mavenCentral()
    }

    dependencies {
        classpath "org.jetbrains.kotlin:kotlin-gradle-plugin:$kotlin_version"
    }
}
```

当通过 [Gradle 插件 DSL](https://docs.gradle.org/current/userguide/plugins.html#sec:plugins_block) 使用 Kotlin Gradle 插件 1.1.1 及以上版本时，这不是必需的。

## 针对 JVM

针对 JVM，需要应用 Kotlin 插件：

``` groovy
apply plugin: "kotlin"
```

或者，从 Kotlin 1.1.1 起，可以使用 [Gradle 插件 DSL](https://docs.gradle.org/current/userguide/plugins.html#sec:plugins_block) 来应用该插件：

```groovy
plugins {
    id "org.jetbrains.kotlin.jvm" version "＜要使用的版本＞"
}
```
在这个块中的 `version` 必须是字面值，并且不能从其他构建脚本中应用。

Kotlin 源代码可以与同一个文件夹或不同文件夹中的 Java 源代码混用。默认约定是使用不同的文件夹：

``` groovy
project
    - src
        - main (root)
            - kotlin
            - java
```

如果不使用默认约定，那么应该更新相应的 *sourceSets* 属性

``` groovy
sourceSets {
    main.kotlin.srcDirs += 'src/main/myKotlin'
    main.java.srcDirs += 'src/main/myJava'
}
```

## 针对 JavaScript

当针对 JavaScript 时，须应用不同的插件：

``` groovy
apply plugin: "kotlin2js"
```

这个插件只适用于 Kotlin 文件，因此建议将 Kotlin 和 Java 文件分开（如果是同一项目包含 Java 文件的情况）。与
针对 JVM 一样，如果不使用默认约定，我们需要使用 *sourceSets* 来指定源代码文件夹。

``` groovy
sourceSets {
    main.kotlin.srcDirs += 'src/main/myKotlin'
}
```

除了输出的 JavaScript 文件，该插件默认会创建一个带二进制描述符的额外 JS 文件。
如果你是构建其他 Kotlin 模块可以依赖的可重用库，那么该文件是必需的，并且应该与转换结果一起分发。
其生成由 `kotlinOptions.metaInfo` 选项控制：

``` groovy
compileKotlin2Js {
	kotlinOptions.metaInfo = true
}
```


## 针对 Android

Android 的 Gradle 模型与普通 Gradle 有点不同，所以如果我们要构建一个用 Kotlin 编写的 Android 项目，我们需要
用 *kotlin-android* 插件取代 *kotlin* 插件：

``` groovy
buildscript {
    ……
}
apply plugin: 'com.android.application'
apply plugin: 'kotlin-android'
```

### Android Studio

如果使用 Android Studio，那么需要在 android 下添加以下内容：

``` groovy
android {
  ……

  sourceSets {
    main.java.srcDirs += 'src/main/kotlin'
  }
}
```

这让 Android Studio 知道该 kotlin 目录是源代码根目录，所以当项目模型加载到 IDE 中时，它会被正确识别。或者，你可以将 Kotlin 类放在 Java 源代码目录中，该目录通常位于 `src/main/java`。



## 配置依赖

<<<<<<< HEAD
除了上面显示的 kotlin-gradle-plugin 依赖之外，还需要添加 Kotlin 标准库的依赖：

``` groovy
buildscript {
    ext.kotlin_version = '＜要使用的版本＞'
    repositories {
        mavenCentral()
    }
    dependencies {
        classpath "org.jetbrains.kotlin:kotlin-gradle-plugin:$kotlin_version"
    }
}

apply plugin: "kotlin" // 或应用插件：“kotlin2js”如果针对 JavaScript 的话

=======
In addition to the `kotlin-gradle-plugin` dependency shown above, you need to add a dependency on the Kotlin standard library:

``` groovy
>>>>>>> ff0c1a64
repositories {
    mavenCentral()
}

dependencies {
    compile "org.jetbrains.kotlin:kotlin-stdlib"
}
```
<<<<<<< HEAD
如果是针对 JDK 7 或 JDK 8，那么可以使用扩展版本的 Kotlin 标准库，其中包含
为新版 JDK 增加的额外的扩展函数。使用以下依赖之一来取代 `kotlin-stdlib`
：
=======

If you target JavaScript, use `compile "org.jetbrains.kotlin:kotlin-stdlib-js"` instead.

If you're targeting JDK 7 or JDK 8, you can use extended versions of the Kotlin standard library which contain
additional extension functions for APIs added in new JDK versions. Instead of `kotlin-stdlib`, use one of the
following dependencies:
>>>>>>> ff0c1a64

``` groovy
compile "org.jetbrains.kotlin:kotlin-stdlib-jre7"
compile "org.jetbrains.kotlin:kotlin-stdlib-jre8"
```

如果你的项目中使用 [Kotlin 反射](https://kotlinlang.org/api/latest/jvm/stdlib/kotlin.reflect.full/index.html)或者测试设施，你也需要添加相应的依赖：

``` groovy
compile "org.jetbrains.kotlin:kotlin-reflect"
testCompile "org.jetbrains.kotlin:kotlin-test"
testCompile "org.jetbrains.kotlin:kotlin-test-junit"
```

<<<<<<< HEAD
## 注解处理
=======
Starting with Kotlin 1.1.2, the dependencies with group `org.jetbrains.kotlin` are by default resolved with the version
taken from the applied plugin. You can provide the version manually using the full dependency notation like
`compile "org.jetbrains.kotlin:kotlin-stdlib:$kotlin_version"`.

## Annotation processing
>>>>>>> ff0c1a64

Kotlin 插件支持注解处理器，如 _Dagger_ 或 _DBFlow_ 。为了让它们与 Kotlin 类一起工作，需要应用 `kotlin-kapt` 插件：

``` groovy
apply plugin: 'kotlin-kapt'
```

或者，从 Kotlin 1.1.1 起，你可以使用插件 DSL 应用它：

``` groovy
plugins {
    id "org.jetbrains.kotlin.kapt" version "＜要使用的版本＞"
}
```

然后在 `dependencies` 块中使用 `kapt` 配置添加相应的依赖项：

``` groovy
dependencies {
    kapt 'groupId:artifactId:版本'
}
```

如果你以前使用 [android-apt](https://bitbucket.org/hvisser/android-apt) 插件，请将其从 `build.gradle` 文件中删除，并用 `kapt` 取代 `apt` 配置的用法。如果你的项目包含 Java 类，`kapt` 也会顾全到它们。

如果为 `androidTest` 或 `test` 源代码使用注解处理器，那么相应的 `kapt` 配置名为 `kaptAndroidTest` 和 `kaptTest`。请注意 `kaptAndroidTest` 和 `kaptTest` 扩展了 `kapt`，所以你可以只提供 `kapt` 依赖而它对生产和测试源代码都可用。

一些注解处理器（如 `AutoFactory`）依赖于声明签名中的精确类型。默认情况下，Kapt 将每个未知类型（包括生成的类的类型）替换为 `NonExistentClass`，但你可以更改此行为。将额外标志添加到 `build.gradle` 文件以启用在存根（stub）中推断出的错误类型：

``` groovy
kapt {
    correctErrorTypes = true
}
```

请注意，这个选项是实验性的，且默认是禁用的。

## 增量编译

Kotlin 支持 Gradle 中可选的增量编译。
增量编译跟踪构建之间源文件的改动，因此只有受这些改动影响的文件才会被编译。

从 Kotlin 1.1.1 起，默认启用增量编译。

有几种方法来覆盖默认设置：

  1. 将 `kotlin.incremental=true` 或者 `kotlin.incremental=false` 行添加到一个 `gradle.properties` 或者一个 `local.properties` 文件中；

  2. 将 `-Pkotlin.incremental=true` 或 `-Pkotlin.incremental=false` 添加到 gradle 命令行参数。请注意，这样用法中，该参数必须添加到后续每个子构建，并且任何具有禁用增量编译的构建将使增量缓存失效。

启用增量编译时，应该会在构建日志中看到以下警告消息：
```
Using kotlin incremental compilation
```

请注意，第一次构建不会是增量的。

## 协程支持

[协程](coroutines.html)支持是 Kotlin 1.1 中的一个实验性的功能，所以当你在项目中使用协程时，Kotlin 编译器会报告一个警告。
如果要关闭该警告，可以将以下块添加到你的 `build.gradle` 文件中：

``` groovy
kotlin {
    experimental {
        coroutines 'enable'
    }
}
```

## 编译器选项

要指定附加的编译选项，请使用 Kotlin 编译任务的 `kotlinOptions` 属性。

当针对 JVM 时，对于生产代码这些任务称为 `compileKotlin` 而对于
测试代码称为 `compileTestKotlin`。对于自定义源文件集（source set）这些任务称呼取决于 `compile＜Name＞Kotlin` 模式。

当针对 JavaScript 时，这些任务分别称为 `compileKotlin2Js` 与 `compileTestKotlin2Js`，以及对于自定义源文件集称为 `compile＜Name＞Kotlin2Js`。

示例：

``` groovy
compileKotlin {
    kotlinOptions.suppressWarnings = true
}

compileKotlin {
    kotlinOptions {
        suppressWarnings = true
    }
}
```


对于 Gradle 任务的完整选项列表如下：

### JVM 和 JS 的公共属性

| 名称 | 描述        | 可能的值        |默认值        |
|------|-------------|-----------------|--------------|
| `apiVersion` | 只允许使用来自捆绑库的指定版本中的声明 | "1.0"、 "1.1" | "1.1" |
| `languageVersion` | 提供与指定语言版本源代码兼容性 | "1.0"、 "1.1" | "1.1" |
| `suppressWarnings` | 不生成警告 |  | false |
| `verbose` | 启用详细日志输出 |  | false |
| `freeCompilerArgs` | 附加编译器参数的列表 |  | [] |

### JVM 特有的属性

| 名称 | 描述        | 可能的值        |默认值        |
|------|-------------|-----------------|--------------|
| `javaParameters` | 为方法参数生成 Java 1.8 反射的元数据 |  | false |
| `jdkHome` | 要包含到 classpath 中的 JDK 主目录路径，如果与默认 JAVA_HOME 不同的话 |  |  |
| `jvmTarget` | 生成的 JVM 字节码的目标版本（1.6 或 1.8），默认为 1.6 | "1.6"、 "1.8" | "1.6" |
| `noJdk` | 不要在 classpath 中包含 Java 运行时 |  | false |
| `noReflect` | 不要在 classpath 中包含 Kotlin 反射实现 |  | true |
| `noStdlib` | 不要在 classpath 中包含 Kotlin 运行时 |  | true |

### JS 特有的属性

| 名称 | 描述        | 可能的值        |默认值        |
|------|-------------|-----------------|--------------|
| `main` | 是否要调用 main 函数 | "call"、 "noCall" | "call" |
| `metaInfo` | 使用元数据生成 .meta.js 与 .kjsm 文件。用于创建库 |  | true |
| `moduleKind` | 编译器生成的模块类型 | "plain"、 "amd"、 "commonjs"、 "umd" | "plain" |
| `noStdlib` | 不使用捆绑的 Kotlin stdlib |  | true |
| `outputFile` | 输出文件路径 |  |  |
| `sourceMap` | 生成源代码映射（source map） |  | false |
| `target` | 生成指定 ECMA 版本的 JS 文件 | "v5" | "v5" |


## OSGi

关于 OSGi 支持请参见 [Kotlin OSGi 页](kotlin-osgi.html)。

## 示例

以下示例显示了配置 Gradle 插件的不同可能性：

* [Kotlin](https://github.com/JetBrains/kotlin-examples/tree/master/gradle/hello-world)
* [混用 Java 与 Kotlin](https://github.com/JetBrains/kotlin-examples/tree/master/gradle/mixed-java-kotlin-hello-world)
* [Android](https://github.com/JetBrains/kotlin-examples/tree/master/gradle/android-mixed-java-kotlin-project)
* [JavaScript](https://github.com/JetBrains/kotlin/tree/master/libraries/tools/kotlin-gradle-plugin-integration-tests/src/test/resources/testProject/kotlin2JsProject)<|MERGE_RESOLUTION|>--- conflicted
+++ resolved
@@ -10,15 +10,9 @@
 
 ## 插件和版本
 
-<<<<<<< HEAD
-使用 *kotlin-gradle-plugin* 编译 Kotlin 源代码和模块.
-
-要使用的 Kotlin 版本通常定义为 *kotlin_version* 属性：
-=======
-The `kotlin-gradle-plugin` compiles Kotlin sources and modules.
-
-The version of Kotlin to use is usually defined as the `kotlin_version` property:
->>>>>>> ff0c1a64
+使用 `kotlin-gradle-plugin` 编译 Kotlin 源代码和模块.
+
+要使用的 Kotlin 版本通常定义为 `kotlin_version` 属性：
 
 ``` groovy
 buildscript {
@@ -133,27 +127,9 @@
 
 ## 配置依赖
 
-<<<<<<< HEAD
-除了上面显示的 kotlin-gradle-plugin 依赖之外，还需要添加 Kotlin 标准库的依赖：
-
-``` groovy
-buildscript {
-    ext.kotlin_version = '＜要使用的版本＞'
-    repositories {
-        mavenCentral()
-    }
-    dependencies {
-        classpath "org.jetbrains.kotlin:kotlin-gradle-plugin:$kotlin_version"
-    }
-}
-
-apply plugin: "kotlin" // 或应用插件：“kotlin2js”如果针对 JavaScript 的话
-
-=======
-In addition to the `kotlin-gradle-plugin` dependency shown above, you need to add a dependency on the Kotlin standard library:
-
-``` groovy
->>>>>>> ff0c1a64
+除了上面显示的 `kotlin-gradle-plugin` 依赖之外，还需要添加 Kotlin 标准库的依赖：
+
+``` groovy
 repositories {
     mavenCentral()
 }
@@ -162,18 +138,12 @@
     compile "org.jetbrains.kotlin:kotlin-stdlib"
 }
 ```
-<<<<<<< HEAD
+
+If you target JavaScript, use `compile "org.jetbrains.kotlin:kotlin-stdlib-js"` instead.
+
 如果是针对 JDK 7 或 JDK 8，那么可以使用扩展版本的 Kotlin 标准库，其中包含
 为新版 JDK 增加的额外的扩展函数。使用以下依赖之一来取代 `kotlin-stdlib`
 ：
-=======
-
-If you target JavaScript, use `compile "org.jetbrains.kotlin:kotlin-stdlib-js"` instead.
-
-If you're targeting JDK 7 or JDK 8, you can use extended versions of the Kotlin standard library which contain
-additional extension functions for APIs added in new JDK versions. Instead of `kotlin-stdlib`, use one of the
-following dependencies:
->>>>>>> ff0c1a64
 
 ``` groovy
 compile "org.jetbrains.kotlin:kotlin-stdlib-jre7"
@@ -188,15 +158,11 @@
 testCompile "org.jetbrains.kotlin:kotlin-test-junit"
 ```
 
-<<<<<<< HEAD
-## 注解处理
-=======
 Starting with Kotlin 1.1.2, the dependencies with group `org.jetbrains.kotlin` are by default resolved with the version
 taken from the applied plugin. You can provide the version manually using the full dependency notation like
 `compile "org.jetbrains.kotlin:kotlin-stdlib:$kotlin_version"`.
 
-## Annotation processing
->>>>>>> ff0c1a64
+## 注解处理
 
 Kotlin 插件支持注解处理器，如 _Dagger_ 或 _DBFlow_ 。为了让它们与 Kotlin 类一起工作，需要应用 `kotlin-kapt` 插件：
 
