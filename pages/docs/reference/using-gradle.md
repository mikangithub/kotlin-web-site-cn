--- conflicted
+++ resolved
@@ -101,23 +101,19 @@
 
 ``` groovy
 buildscript {
-<<<<<<< HEAD
+    ext.kotlin_version = '＜要使用的版本＞'
+
     ……
-=======
-    ext.kotlin_version = '<version to use>'
-
-    ...
 
     dependencies {
         classpath "org.jetbrains.kotlin:kotlin-gradle-plugin:$kotlin_version"
     }
->>>>>>> 4af3c7ed
 }
 apply plugin: 'com.android.application'
 apply plugin: 'kotlin-android'
 ```
 
-Don't forget to configure the [standard library dependency](#configuring-dependencies).
+不要忘记配置[标准库依赖关系](#配置依赖)。
 
 ### Android Studio
 
