--- conflicted
+++ resolved
@@ -46,13 +46,8 @@
 
 ## 扩展是静态解析的
 
-<<<<<<< HEAD
 扩展不能真正的修改他们所扩展的类。通过定义一个扩展，你并没有在一个类中插入新成员，
-仅仅是可以通过该类的实例用点表达式去调用这个新函数。
-=======
-Extensions do not actually modify classes they extend. By defining an extension, you do not insert new members into a class,
-but merely make new functions callable with the dot-notation on variables of this type.
->>>>>>> 3df3b7f4
+仅仅是可以通过该类型的变量用点表达式去调用这个新函数。
 
 我们想强调的是扩展函数是静态分发的，即他们不是根据接收者类型的虚方法。
 这意味着调用的扩展函数是由函数调用所在的表达式的类型来决定的，
