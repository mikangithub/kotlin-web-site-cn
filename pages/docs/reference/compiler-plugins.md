--- conflicted
+++ resolved
@@ -166,9 +166,6 @@
 }
 ```
 
-<<<<<<< HEAD
-在 Maven 中使用无参插件方法：
-=======
 Enable `invokeInitializers` option if you want the plugin to run the initialization logic from the synthetic constructor. Starting from Kotlin 1.1.3-2, it is disabled by default because of [`KT-18667`](https://youtrack.jetbrains.com/issue/KT-18667) and [`KT-18668`](https://youtrack.jetbrains.com/issue/KT-18668) which will be addressed in the future.
 
 ```groovy
@@ -177,8 +174,7 @@
 }
 ```
 
-How to use no-arg in Maven:
->>>>>>> 6fcfa448
+在 Maven 中使用无参插件方法：
 
 ``` xml
 <plugin>
