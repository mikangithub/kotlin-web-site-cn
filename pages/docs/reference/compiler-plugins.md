---
type: doc
layout: reference
title: "编译器插件"
---

# 编译器插件

## 全开放编译器插件

Kotlin 有类及其默认为 `final` 的成员，这使得像 Spring AOP 这样需要类为 `open` 的框架和库用起来很不方便。
这个 `all-open` 编译器插件会适配 Kotlin 以满足那些框架的需求，并使用指定的注解标注类而其成员无需显式使用 `open` 关键字打开。
例如，当你使用 Spring 时，你不需要打开所有的类，而只需要使用特定的注解标注，如
`@Configuration` 或 `@Service`。
`all-open` 插件允许指定这些注解。

我们为全开放插件提供 Gradle 和 Maven 以及 IDE 集成的支持。
对于 Spring，你可以使用 `kotlin-spring` 编译器插件（[见下文](compiler-plugins.html#kotlin-spring-编译器插件)）。

### 如何使用全开放插件

<<<<<<< HEAD
在 `build.gradle` 中添加插件，并指定会打开类的注解：
=======
Add the plugin in `build.gradle`: 
>>>>>>> c3914bf4

``` groovy
buildscript {
    dependencies {
        classpath "org.jetbrains.kotlin:kotlin-allopen:$kotlin_version"
    }
}

apply plugin: "kotlin-allopen"
```
Or, if you use the Gradle plugins DSL, add it to the `plugins` block:

```groovy
plugins {
  id "org.jetbrains.kotlin.plugin.allopen" version "<version to use>"
}
```

Then specify the annotations that will make the class open:

```groovy
allOpen {
    annotation("com.my.Annotation")
}
```

如果类（或任何其超类）标有 `com.my.Annotation` 注解，类本身及其所有成员会变为开放。

它也适用于元注解：

``` kotlin
@com.my.Annotation
annotation class MyFrameworkAnnotation

@MyFrameworkAnnotation
class MyClass // 将会全开放
```

`MyFrameworkAnnotation` 也是使类打开的注解，因为它标有 `com.my.Annotation` 注解。

下面是全开放与 Maven 一起使用的用法：

``` xml
<plugin>
    <artifactId>kotlin-maven-plugin</artifactId>
    <groupId>org.jetbrains.kotlin</groupId>
    <version>${kotlin.version}</version>

    <configuration>
        <compilerPlugins>
            <!-- 或者 "spring" 对于 Spring 支持 -->
            <plugin>all-open</plugin>
        </compilerPlugins>

        <pluginOptions>
            <!-- 每个注解都放在其自己的行上 -->
            <option>all-open:annotation=com.my.Annotation</option>
            <option>all-open:annotation=com.their.AnotherAnnotation</option>
        </pluginOptions>
    </configuration>

    <dependencies>
        <dependency>
            <groupId>org.jetbrains.kotlin</groupId>
            <artifactId>kotlin-maven-allopen</artifactId>
            <version>${kotlin.version}</version>
        </dependency>
    </dependencies>
</plugin>
```


### Kotlin-spring 编译器插件
 
你无需手动指定 Spring 注解，你可以使用 `kotlin-spring` 插件，它根据 Spring 的要求自动配置全开放插件。

``` groovy
buildscript {
    dependencies {
        classpath "org.jetbrains.kotlin:kotlin-allopen:$kotlin_version"
    }
}

apply plugin: "kotlin-spring"
```

<<<<<<< HEAD
其 Maven 示例与上面的类似。
=======
Or using the Gradle plugins DSL:

```groovy
plugins {
  id "org.jetbrains.kotlin.plugin.spring" version "<version to use>"
}
```

The Maven example is similar to the one above.
>>>>>>> c3914bf4

该插件指定了以下注解：
[`@Component`](http://docs.spring.io/spring-framework/docs/current/javadoc-api/org/springframework/stereotype/Component.html)、 
[`@Async`](http://docs.spring.io/spring/docs/current/javadoc-api/org/springframework/scheduling/annotation/Async.html)、 
[`@Transactional`](http://docs.spring.io/spring-framework/docs/current/javadoc-api/org/springframework/transaction/annotation/Transactional.html)、 
[`@Cacheable`](http://docs.spring.io/spring-framework/docs/current/javadoc-api/org/springframework/cache/annotation/Cacheable.html)。
由于元注解的支持，标注有 `@Configuration`、 `@Controller`、 `@RestController`、 `@Service` 或者 `@Repository` 的类会自动打开，因为这些注解标注有元注解 `@Component`。
 
当然，你可以在同一个项目中同时使用 `kotlin-allopen` 和 `kotlin-spring`。
请注意，如果你使用 [start.spring.io](http://start.spring.io/#!language=kotlin)，`kotlin-spring` 插件将默认启用。


## 无参编译器插件

无参（no-arg）编译器插件为具有特定注解的类生成一个额外的零参数构造函数。
这个生成的构造函数是合成的，因此不能从 Java 或 Kotlin 中直接调用，但可以使用反射调用。
这允许 Java Persistence API（JPA）实例化 `data` 类，虽然它从 Kotlin 或 Java 的角度看没有无参构造函数（参见[下面](compiler-plugins.html#kotlin-jpa-编译器插件)的 `kotlin-jpa` 插件的描述）。
 
### 如何使用无参插件

其用法非常类似于全开放插件。
添加该插件并指定注解的列表，这些注解一定会导致被标注的类生成无参构造函数。

在 Gradle 中使用无参插件方法：

``` groovy
buildscript {
    dependencies {
        classpath "org.jetbrains.kotlin:kotlin-noarg:$kotlin_version"
    }
}

apply plugin: "kotlin-noarg"
```

Or using the Gradle plugins DSL:

```groovy
plugins {
  id "org.jetbrains.kotlin.plugin.noarg" version "<version to use>"
}
```

Then specify the annotation types:

```groovy
noArg {
    annotation("com.my.Annotation")
}
```

在 Maven 中使用无参插件方法：

``` xml
<plugin>
    <artifactId>kotlin-maven-plugin</artifactId>
    <groupId>org.jetbrains.kotlin</groupId>
    <version>${kotlin.version}</version>

    <configuration>
        <compilerPlugins>
            <!-- 或者 "jpa" 对于 JPA 支持 -->
            <plugin>no-arg</plugin>
        </compilerPlugins>

        <pluginOptions>
            <option>no-arg:annotation=com.my.Annotation</option>
        </pluginOptions>
    </configuration>

    <dependencies>
        <dependency>
            <groupId>org.jetbrains.kotlin</groupId>
            <artifactId>kotlin-maven-noarg</artifactId>
            <version>${kotlin.version}</version>
        </dependency>
    </dependencies>
</plugin>
```

### Kotlin-jpa 编译器插件

该插件指定
[`@Entity`](http://docs.oracle.com/javaee/7/api/javax/persistence/Entity.html) 
和 [`@Embeddable`](http://docs.oracle.com/javaee/7/api/javax/persistence/Embeddable.html) 
注解作为应该为一个类生成无参构造函数的标记。
这就是如何在 Gradle 中添加该插件的方法：

``` groovy
buildscript {
    dependencies {
        classpath "org.jetbrains.kotlin:kotlin-noarg:$kotlin_version"
    }
}

apply plugin: "kotlin-jpa"
```

<<<<<<< HEAD
其 Maven 示例与上面的类似。
=======
Or using the Gradle plugins DSL:

```groovy
plugins {
  id "org.jetbrains.kotlin.plugin.jpa" version "<version to use>"
}
```

The Maven example is similar to the one above.
>>>>>>> c3914bf4
<|MERGE_RESOLUTION|>--- conflicted
+++ resolved
@@ -19,11 +19,7 @@
 
 ### 如何使用全开放插件
 
-<<<<<<< HEAD
-在 `build.gradle` 中添加插件，并指定会打开类的注解：
-=======
 Add the plugin in `build.gradle`: 
->>>>>>> c3914bf4
 
 ``` groovy
 buildscript {
@@ -110,19 +106,15 @@
 apply plugin: "kotlin-spring"
 ```
 
-<<<<<<< HEAD
+Or using the Gradle plugins DSL:
+
+```groovy
+plugins {
+  id "org.jetbrains.kotlin.plugin.spring" version "<version to use>"
+}
+```
+
 其 Maven 示例与上面的类似。
-=======
-Or using the Gradle plugins DSL:
-
-```groovy
-plugins {
-  id "org.jetbrains.kotlin.plugin.spring" version "<version to use>"
-}
-```
-
-The Maven example is similar to the one above.
->>>>>>> c3914bf4
 
 该插件指定了以下注解：
 [`@Component`](http://docs.spring.io/spring-framework/docs/current/javadoc-api/org/springframework/stereotype/Component.html)、 
@@ -221,9 +213,6 @@
 apply plugin: "kotlin-jpa"
 ```
 
-<<<<<<< HEAD
-其 Maven 示例与上面的类似。
-=======
 Or using the Gradle plugins DSL:
 
 ```groovy
@@ -232,5 +221,4 @@
 }
 ```
 
-The Maven example is similar to the one above.
->>>>>>> c3914bf4
+其 Maven 示例与上面的类似。