--- conflicted
+++ resolved
@@ -6,13 +6,8 @@
 
 # Kotlin 1.1 的新特性
 
-<<<<<<< HEAD
-Kotlin 1.1 目前提供测试版。在这里你可以找到该版本中提供的新功能列表。
+Kotlin 1.1 目前[提供测试版](https://blog.jetbrains.com/kotlin/2017/01/kotlin-1-1-beta-is-here/)。在这里你可以找到该版本中提供的新功能列表。
 请注意，任何新功能都可能会在 Kotlin 1.1 发布之前更改。
-=======
-Kotlin 1.1 is currently [available in beta](https://blog.jetbrains.com/kotlin/2017/01/kotlin-1-1-beta-is-here/). Here you can find a list of new features available in this release.
-Note that any new functionality is subject to change before Kotlin 1.1 is released.
->>>>>>> 5489bce1
 
 ## JavaScript
 
