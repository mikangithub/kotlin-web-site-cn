--- conflicted
+++ resolved
@@ -114,15 +114,9 @@
         get() = // ……
 }
 ```
-<<<<<<< HEAD
-——
+
 这称为*对象声明*。并且它总是在 *object*{: .keyword } 关键字后跟一个名称。
 就像变量声明一样，对象声明不是一个表达式，不能用在赋值语句的右边。
-=======
-
-This is called an *object declaration*, and it always has a name following the *object*{: .keyword } keyword.
-Just like a variable declaration, an object declaration is not an expression, and cannot be used on the right hand side of an assignment statement.
->>>>>>> 3a6ad136
 
 要引用该对象，我们直接使用其名称即可：
 
