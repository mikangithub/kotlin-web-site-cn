---
type: doc
layout: reference
category: "Syntax"
title: "对象表达式、对象声明与伴生对象"
---

# 对象表达式和对象声明

有时候，我们需要创建一个对某个类做了轻微改动的类的对象，而不用为之显式声明新的子类。
Java 用*匿名内部类* 处理这种情况。
Kotlin 用*对象表达式*和*对象声明*对这个概念稍微概括了下。

## 对象表达式

要创建一个继承自某个（或某些）类型的匿名类的对象，我们会这么写：

``` kotlin
window.addMouseListener(object : MouseAdapter() {
    override fun mouseClicked(e: MouseEvent) {
        // ……
    }

    override fun mouseEntered(e: MouseEvent) {
        // ……
    }
})
```

如果超类型有一个构造函数，则必须传递适当的构造函数参数给它。
多个超类型可以由跟在冒号后面的逗号分隔的列表指定：


``` kotlin
open class A(x: Int) {
    public open val y: Int = x
}

interface B {……}

val ab: A = object : A(1), B {
    override val y = 15
}
```

任何时候，如果我们只需要“一个对象而已”，并不需要特殊超类型，那么我们可以简单地写：

``` kotlin
fun foo() {
    val adHoc = object {
        var x: Int = 0
        var y: Int = 0
    }
    print(adHoc.x + adHoc.y)
}
```

请注意，匿名对象可以用作只在本地和私有作用域中声明的类型。如果你使用匿名对象作为公有函数的<!--
-->返回类型或者用作公有属性的类型，那么该函数或属性的实际类型<!--
-->会是匿名对象声明的超类型，如果你没有声明任何超类型，就会是 `Any`。在匿名对象<!--
-->中添加的成员将无法访问。

``` kotlin
class C {
    // 私有函数，所以其返回类型是匿名对象类型
    private fun foo() = object {
        val x: String = "x"
    }

    // 公有函数，所以其返回类型是 Any
    fun publicFoo() = object {
        val x: String = "x"
    }

    fun bar() {
        val x1 = foo().x        // 没问题
        val x2 = publicFoo().x  // 错误：未能解析的引用“x”
    }
}
```

就像 Java 匿名内部类一样，对象表达式中的代码可以访问来自包含它的作用域的变量。
（与 Java 不同的是，这不仅限于 final 变量。）

``` kotlin
fun countClicks(window: JComponent) {
    var clickCount = 0
    var enterCount = 0

    window.addMouseListener(object : MouseAdapter() {
        override fun mouseClicked(e: MouseEvent) {
            clickCount++
        }

        override fun mouseEntered(e: MouseEvent) {
            enterCount++
        }
    })
    // ……
}
```

## 对象声明

[单例模式](http://en.wikipedia.org/wiki/Singleton_pattern)是一种非常有用的模式，而 Kotlin（继 Scala 之后）使单例声明变得很容易：

``` kotlin
object DataProviderManager {
    fun registerDataProvider(provider: DataProvider) {
        // ……
    }

    val allDataProviders: Collection<DataProvider>
        get() = // ……
}
```

这称为*对象声明*。并且它总是在 *object*{: .keyword } 关键字后跟一个名称。
就像变量声明一样，对象声明不是一个表达式，不能用在赋值语句的右边。

要引用该对象，我们直接使用其名称即可：

``` kotlin
DataProviderManager.registerDataProvider(……)
```

这些对象可以有超类型：

``` kotlin
object DefaultListener : MouseAdapter() {
    override fun mouseClicked(e: MouseEvent) {
        // ……
    }

    override fun mouseEntered(e: MouseEvent) {
        // ……
    }
}
```

**注意**：对象声明不能在局部作用域（即直接嵌套在函数内部），但是它们可以嵌套到其他对象声明或非内部类中。


### 伴生对象

类内部的对象声明可以用 *companion*{: .keyword } 关键字标记：

``` kotlin
class MyClass {
    companion object Factory {
        fun create(): MyClass = MyClass()
    }
}
```

该伴生对象的成员可通过只使用类名作为限定符来调用：

``` kotlin
val instance = MyClass.create()
```

可以省略伴生对象的名称，在这种情况下将使用名称 `Companion`：

``` kotlin
class MyClass {
    companion object {
    }
}

val x = MyClass.Companion
```

请注意，即使伴生对象的成员看起来像其他语言的静态成员，在运行时他们<!--
-->仍然是真实对象的实例成员，而且，例如还可以实现接口：

``` kotlin
interface Factory<T> {
    fun create(): T
}


class MyClass {
    companion object : Factory<MyClass> {
        override fun create(): MyClass = MyClass()
    }
}
```

当然，在 JVM 平台，如果使用 `@JvmStatic` 注解，你可以将伴生对象的成员生成为真正的<!--
-->静态方法和字段。更详细信息请参见[Java 互操作性](java-to-kotlin-interop.html#静态字段)一节
。


### 对象表达式和对象声明之间的语义差异

对象表达式和对象声明之间有一个重要的语义差别：

<<<<<<< HEAD
* 对象表达式是在使用他们的地方**立即**执行（及初始化）的
* 对象声明是在第一次被访问到时**延迟**初始化的
* 伴生对象的初始化是在相应的类被加载（解析）时，与 Java 静态初始化器的语义相匹配
=======
* object expressions are executed (and initialized) **immediately**, where they are used;
* object declarations are initialized **lazily**, when accessed for the first time;
* a companion object is initialized when the corresponding class is loaded (resolved), matching the semantics of a Java static initializer.
>>>>>>> 73d61373
<|MERGE_RESOLUTION|>--- conflicted
+++ resolved
@@ -195,12 +195,6 @@
 
 对象表达式和对象声明之间有一个重要的语义差别：
 
-<<<<<<< HEAD
-* 对象表达式是在使用他们的地方**立即**执行（及初始化）的
-* 对象声明是在第一次被访问到时**延迟**初始化的
-* 伴生对象的初始化是在相应的类被加载（解析）时，与 Java 静态初始化器的语义相匹配
-=======
-* object expressions are executed (and initialized) **immediately**, where they are used;
-* object declarations are initialized **lazily**, when accessed for the first time;
-* a companion object is initialized when the corresponding class is loaded (resolved), matching the semantics of a Java static initializer.
->>>>>>> 73d61373
+* 对象表达式是在使用他们的地方**立即**执行（及初始化）的；
+* 对象声明是在第一次被访问到时**延迟**初始化的；
+* 伴生对象的初始化是在相应的类被加载（解析）时，与 Java 静态初始化器的语义相匹配。
