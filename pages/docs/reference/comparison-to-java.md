---
type: doc
layout: reference
category: FAQ
title: "与 Java 比较"
---

<<<<<<< HEAD
# 与 Java 语言比较

## Kotlin 解决了一些 Java 中的问题

Kotlin 通过以下措施修复了 Java 中一系列长期困扰我们的问题

* 空引用由[类型系统控制](null-safety.html)。
* [无原始类型](java-interop.html)
* Kotlin 中数组是[不型变的](basic-types.html#数组)
* 相对于 Java 的 SAM-转换，Kotlin 有更合适的[函数类型](lambdas.html#函数类型)
* 没有通配符的[使用处型变](generics.html#使用处型变类型投影)
* Kotlin 没有受检[异常](exceptions.html)

## Java 有而 Kotlin 没有的东西

* [受检异常](exceptions.html)
* 不是类的[原生类型](basic-types.html) 
* [静态成员](classes.html)
* [非私有化字段](properties.html)
* [通配符类型](generics.html)

## Kotlin 有而 Java 没有的东西

* [Lambda 表达式](lambdas.html) + [内联函数](inline-functions.html) = 高性能自定义控制结构
* [扩展函数](extensions.html)
* [空安全](null-safety.html)
* [智能类型转换](typecasts.html)
* [字符串模板](basic-types.html#字符串)
* [属性](properties.html)
* [主构造函数](classes.html)
* [一等公民的委托](delegation.html)
* [变量和属性类型的类型推断](basic-types.html)
* [单例](object-declarations.html)
* [声明处型变 & 类型投影](generics.html)
* [区间表达式](ranges.html)
* [操作符重载](operator-overloading.html)
* [伴生对象](classes.html#伴生对象)
* [数据类](data-classes.html)
* [分离用于只读和可变集合的接口](collections.html)
* [协程](coroutines.html)
=======
# Comparison to Java Programming Language

## Some Java issues addressed in Kotlin

Kotlin fixes a series of issues that Java suffers from:

* Null references are [controlled by the type system](null-safety.html).
* [No raw types](java-interop.html)
* Arrays in Kotlin are [invariant](basic-types.html#arrays)
* Kotlin has proper [function types](lambdas.html#function-types), as opposed to Java's SAM-conversions
* [Use-site variance](generics.html#use-site-variance-type-projections) without wildcards
* Kotlin does not have checked [exceptions](exceptions.html)

## What Java has that Kotlin does not

* [Checked exceptions](exceptions.html)
* [Primitive types](basic-types.html) that are not classes
* [Static members](classes.html)
* [Non-private fields](properties.html)
* [Wildcard-types](generics.html)

## What Kotlin has that Java does not

* [Lambda expressions](lambdas.html) + [Inline functions](inline-functions.html) = performant custom control structures
* [Extension functions](extensions.html)
* [Null-safety](null-safety.html)
* [Smart casts](typecasts.html)
* [String templates](basic-types.html#strings)
* [Properties](properties.html)
* [Primary constructors](classes.html)
* [First-class delegation](delegation.html)
* [Type inference for variable and property types](basic-types.html)
* [Singletons](object-declarations.html)
* [Declaration-site variance & Type projections](generics.html)
* [Range expressions](ranges.html)
* [Operator overloading](operator-overloading.html)
* [Companion objects](classes.html#companion-objects)
* [Data classes](data-classes.html)
* [Separate interfaces for read-only and mutable collections](collections.html)
* [Coroutines](coroutines.html)
>>>>>>> 59677141
<|MERGE_RESOLUTION|>--- conflicted
+++ resolved
@@ -5,12 +5,11 @@
 title: "与 Java 比较"
 ---
 
-<<<<<<< HEAD
 # 与 Java 语言比较
 
 ## Kotlin 解决了一些 Java 中的问题
 
-Kotlin 通过以下措施修复了 Java 中一系列长期困扰我们的问题
+Kotlin 通过以下措施修复了 Java 中一系列长期困扰我们的问题：
 
 * 空引用由[类型系统控制](null-safety.html)。
 * [无原始类型](java-interop.html)
@@ -45,46 +44,4 @@
 * [伴生对象](classes.html#伴生对象)
 * [数据类](data-classes.html)
 * [分离用于只读和可变集合的接口](collections.html)
-* [协程](coroutines.html)
-=======
-# Comparison to Java Programming Language
-
-## Some Java issues addressed in Kotlin
-
-Kotlin fixes a series of issues that Java suffers from:
-
-* Null references are [controlled by the type system](null-safety.html).
-* [No raw types](java-interop.html)
-* Arrays in Kotlin are [invariant](basic-types.html#arrays)
-* Kotlin has proper [function types](lambdas.html#function-types), as opposed to Java's SAM-conversions
-* [Use-site variance](generics.html#use-site-variance-type-projections) without wildcards
-* Kotlin does not have checked [exceptions](exceptions.html)
-
-## What Java has that Kotlin does not
-
-* [Checked exceptions](exceptions.html)
-* [Primitive types](basic-types.html) that are not classes
-* [Static members](classes.html)
-* [Non-private fields](properties.html)
-* [Wildcard-types](generics.html)
-
-## What Kotlin has that Java does not
-
-* [Lambda expressions](lambdas.html) + [Inline functions](inline-functions.html) = performant custom control structures
-* [Extension functions](extensions.html)
-* [Null-safety](null-safety.html)
-* [Smart casts](typecasts.html)
-* [String templates](basic-types.html#strings)
-* [Properties](properties.html)
-* [Primary constructors](classes.html)
-* [First-class delegation](delegation.html)
-* [Type inference for variable and property types](basic-types.html)
-* [Singletons](object-declarations.html)
-* [Declaration-site variance & Type projections](generics.html)
-* [Range expressions](ranges.html)
-* [Operator overloading](operator-overloading.html)
-* [Companion objects](classes.html#companion-objects)
-* [Data classes](data-classes.html)
-* [Separate interfaces for read-only and mutable collections](collections.html)
-* [Coroutines](coroutines.html)
->>>>>>> 59677141
+* [协程](coroutines.html)