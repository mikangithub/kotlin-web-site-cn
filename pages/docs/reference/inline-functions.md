---
type: doc
layout: reference
category: "Syntax"
title: "内联函数与具体化的类型参数"
---

# 内联函数

使用[高阶函数](lambdas.html)会带来一些运行时的效率损失：每一个函数都是一个对象，并且会捕获一个闭包。
即那些在函数体内会访问到的变量。
内存分配（对于函数对象和类）和虚拟调用会引入运行时间开销。

但是在许多情况下通过内联化 lambda 表达式可以消除这类的开销。
下述函数是这种情况的很好的例子。即 `lock()` 函数可以很容易地在调用处内联。
考虑下面的情况：

``` kotlin
lock(l) { foo() }
```

编译器没有为参数创建一个函数对象并生成一个调用。取而代之，编译器可以生成以下代码：

``` kotlin
l.lock()
try {
    foo()
}
finally {
    l.unlock()
}
```

这个不是我们从一开始就想要的吗？

为了让编译器这么做，我们需要使用 `inline` 修饰符标记 `lock()` 函数：

``` kotlin
inline fun lock<T>(lock: Lock, body: () -> T): T {
    // ……
}
```

`inline` 修饰符影响函数本身和传给它的 lambda 表达式：所有这些都将内联<!--
-->到调用处。

<<<<<<< HEAD
内联可能导致生成的代码增加，但是如果我们使用得当（不内联大函数），它将在<!--
-->性能上有所提升，尤其是在循环中的“超多态（megamorphic）”调用处。
=======
Inlining may cause the generated code to grow; however, if we do it in a reasonable way (i.e. avoiding inlining large functions), it will pay off in performance, especially at "megamorphic" call-sites inside loops.
>>>>>>> d89d08da

## 禁用内联

如果你只想被（作为参数）传给一个内联函数的 lamda 表达式中只有一些被内联，你可以用 `noinline` 修饰符标记<!--
-->一些函数参数：

``` kotlin
inline fun foo(inlined: () -> Unit, noinline notInlined: () -> Unit) {
    // ……
}
```

可以内联的 lambda 表达式只能在内联函数内部调用或者作为可内联的参数传递，
但是 `noinline` 的可以以任何我们喜欢的方式操作：存储在字段中、传送它等等。

<<<<<<< HEAD
需要注意的是，如果一个内联函数没有可内联的函数参数并且没有<!--
-->[具体化的类型参数](#具体化的类型参数)，编译器会产生一个警告，因为内联这样的函数<!--
-->很可能并无益处（如果你确认需要内联，则可以关掉该警告）。
=======
Note that if an inline function has no inlinable function parameters and no
[reified type parameters](#reified-type-parameters), the compiler will issue a warning, since inlining such functions is
 very unlikely to be beneficial (you can suppress the warning if you are sure the inlining is needed using the annotation `@Suppress("NOTHING_TO_INLINE")`).
>>>>>>> d89d08da

## 非局部返回

在 Kotlin 中，我们可以只使用一个正常的、非限定的 `return` 来退出一个命名或匿名函数。
这意味着要退出一个 lambda 表达式，我们必须使用一个[标签](returns.html#标签处返回)，并且<!--
-->在 lambda 表达式内部禁止使用裸 `return`，因为 lambda 表达式不能使包含它的函数返回：

``` kotlin
fun foo() {
    ordinaryFunction {
        return // 错误：不能使 `foo` 在此处返回
    }
}
```

但是如果 lambda 表达式传给的函数是内联的，该 return 也可以内联，所以它是允许的：

``` kotlin
fun foo() {
    inlineFunction {
        return // OK：该 lambda 表达式是内联的
    }
}
```

这种返回（位于 lambda 表达式中，但退出包含它的函数）称为*非局部*返回。 我们习惯了<!--
-->在循环中用这种结构，其内联函数通常包含：

``` kotlin
fun hasZeros(ints: List<Int>): Boolean {
    ints.forEach {
        if (it == 0) return true // 从 hasZeros 返回
    }
    return false
}
```

请注意，一些内联函数可能调用传给它们的不是直接来自函数体、而是来自另一个执行<!--
-->上下文的 lambda 表达式参数，例如来自局部对象或嵌套函数。在这种情况下，该 lambda 表达式中<!--
-->也不允许非局部控制流。为了标识这种情况，该 lambda 表达式参数需要<!--
-->用 `crossinline` 修饰符标记:

``` kotlin
inline fun f(crossinline body: () -> Unit) {
    val f = object: Runnable {
        override fun run() = body()
    }
    // ……
}
```


> `break` 和 `continue` 在内联的 lambda 表达式中还不可用，但我们也计划支持它们。

## 具体化的类型参数

有时候我们需要访问一个作为参数传给我们的一个类型：

``` kotlin
fun <T> TreeNode.findParentOfType(clazz: Class<T>): T? {
    var p = parent
    while (p != null && !clazz.isInstance(p)) {
        p = p.parent
    }
    @Suppress("UNCHECKED_CAST")
    return p as T?
}
```

在这里我们向上遍历一棵树并且检查每个节点是不是特定的类型。
这都没有问题，但是调用处不是很优雅：

``` kotlin
treeNode.findParentOfType(MyTreeNode::class.java)
```

我们真正想要的只是传一个类型给该函数，即像这样调用它：

``` kotlin
treeNode.findParentOfType<MyTreeNode>()
```

为能够这么做，内联函数支持*具体化的类型参数*，于是我们可以这样写：

``` kotlin
inline fun <reified T> TreeNode.findParentOfType(): T? {
    var p = parent
    while (p != null && p !is T) {
        p = p.parent
    }
    return p as T?
}
```

我们使用 `reified` 修饰符来限定类型参数，现在可以在函数内部访问它了，
几乎就像是一个普通的类一样。由于函数是内联的，不需要反射，正常的操作符如 `!is`
和 `as` 现在都能用了。此外，我们还可以按照上面提到的方式调用它：`myTree.findParentOfType<MyTreeNodeType>()`。

虽然在许多情况下可能不需要反射，但我们仍然可以对一个具体化的类型参数使用它：

``` kotlin
inline fun <reified T> membersOf() = T::class.members

fun main(s: Array<String>) {
    println(membersOf<StringBuilder>().joinToString("\n"))
}
```

普通的函数（未标记为内联函数的）不能有具体化参数。
不具有运行时表示的类型（例如非具体化的类型参数或者类似于`Nothing`的虚构类型）
不能用作具体化的类型参数的实参。

相关底层描述，请参见[规范文档](https://github.com/JetBrains/kotlin/blob/master/spec-docs/reified-type-parameters.md)。

{:#inline-properties}

## 内联属性（自 1.1 起）

`inline` 修饰符可用于没有幕后字段的属性的访问器。
你可以标注独立的属性访问器：

``` kotlin
val foo: Foo
    inline get() = Foo()

var bar: Bar
    get() = ……
    inline set(v) { …… }
```

你也可以标注整个属性，将它的两个访问器都标记为内联：

``` kotlin
inline var bar: Bar
    get() = ……
    set(v) { …… }
```

在调用处，内联访问器如同内联函数一样内联。

{:#public-inline-restrictions}

## 公有 API 内联函数的限制

当一个内联函数是 `public` 或 `protected` 而不是 `private` 或 `internal` 声明的一部分时，就会认为它是一个[模块级](visibility-modifiers.html#模块)的公有 API。可以在其他模块中调用它，并且也可以在调用处内联这样的调用。

这带来了一些由模块做这样变更时导致的二进制兼容的风险——声明一个内联函数但调用它的模块在它修改后并没有重新编译。

为了消除这种由**非**公有 API 变更引入的不兼容的风险，公有 API 内联函数体内不允许使用非公有声明，即，不允许使用 `private` 与 `internal` 声明以及其部件。

一个 `internal` 声明可以由 `@PublishedApi` 标注，这会允许它在公有 API 内联函数中使用。当一个 `internal` 内联函数标记有 `@PublishedApi` 时，也会像公有函数一样检查其函数体。
 <|MERGE_RESOLUTION|>--- conflicted
+++ resolved
@@ -44,12 +44,7 @@
 `inline` 修饰符影响函数本身和传给它的 lambda 表达式：所有这些都将内联<!--
 -->到调用处。
 
-<<<<<<< HEAD
-内联可能导致生成的代码增加，但是如果我们使用得当（不内联大函数），它将在<!--
--->性能上有所提升，尤其是在循环中的“超多态（megamorphic）”调用处。
-=======
-Inlining may cause the generated code to grow; however, if we do it in a reasonable way (i.e. avoiding inlining large functions), it will pay off in performance, especially at "megamorphic" call-sites inside loops.
->>>>>>> d89d08da
+内联可能导致生成的代码增加；不过如果我们使用得当（即避免内联过大函数），性能上会有所提升，尤其是在循环中的“超多态（megamorphic）”调用处。
 
 ## 禁用内联
 
@@ -65,15 +60,9 @@
 可以内联的 lambda 表达式只能在内联函数内部调用或者作为可内联的参数传递，
 但是 `noinline` 的可以以任何我们喜欢的方式操作：存储在字段中、传送它等等。
 
-<<<<<<< HEAD
 需要注意的是，如果一个内联函数没有可内联的函数参数并且没有<!--
 -->[具体化的类型参数](#具体化的类型参数)，编译器会产生一个警告，因为内联这样的函数<!--
--->很可能并无益处（如果你确认需要内联，则可以关掉该警告）。
-=======
-Note that if an inline function has no inlinable function parameters and no
-[reified type parameters](#reified-type-parameters), the compiler will issue a warning, since inlining such functions is
- very unlikely to be beneficial (you can suppress the warning if you are sure the inlining is needed using the annotation `@Suppress("NOTHING_TO_INLINE")`).
->>>>>>> d89d08da
+-->很可能并无益处（如果你确认需要内联，则可以用 `@Suppress("NOTHING_TO_INLINE")` 注解关掉该警告）。
 
 ## 非局部返回
 
