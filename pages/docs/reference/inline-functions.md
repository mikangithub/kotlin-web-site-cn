--- conflicted
+++ resolved
@@ -176,10 +176,7 @@
 不具有运行时表示的类型（例如非具体化的类型参数或者类似于`Nothing`的虚构类型）
 不能用作具体化的类型参数的实参。
 
-<<<<<<< HEAD
 相关底层描述，请参见[规范文档](https://github.com/JetBrains/kotlin/blob/master/spec-docs/reified-type-parameters.md)。
-=======
-For a low-level description, see the [spec document](https://github.com/JetBrains/kotlin/blob/master/spec-docs/reified-type-parameters.md).
 
 ## Inline properties (since 1.1)
 
@@ -203,5 +200,4 @@
     set(v) { ... }
 ```
 
-At the call site, inline accessors are inlined as regular inline functions.
->>>>>>> 8b73a64e
+At the call site, inline accessors are inlined as regular inline functions.