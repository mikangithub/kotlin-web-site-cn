---
type: doc
layout: reference
category: "Syntax"
title: "内联函数与具体化的类型参数"
---

# 内联函数

使用[高阶函数](lambdas.html)会带来一些运行时的效率损失：每一个函数都是一个对象，并且会捕获一个闭包。
即那些在函数体内会访问到的变量。
内存分配（对于函数对象和类）和虚拟调用会引入运行时间开销。

但是在许多情况下通过内联化 lambda 表达式可以消除这类的开销。
下述函数是这种情况的很好的例子。即 `lock()` 函数可以很容易地在调用处内联。
考虑下面的情况：

``` kotlin
lock(l) { foo() }
```

<<<<<<< HEAD
编译器没有为参数创建一个函数对象并生成一个调用。取而代之，编译器可以生成以下代码：
=======
Instead of creating a function object for the parameter and generating a call, the compiler could emit the following code:
>>>>>>> 73d61373

``` kotlin
l.lock()
try {
    foo()
}
finally {
    l.unlock()
}
```

这个不是我们从一开始就想要的吗？

为了让编译器这么做，我们需要使用 `inline` 修饰符标记 `lock()` 函数：

``` kotlin
inline fun lock<T>(lock: Lock, body: () -> T): T {
    // ……
}
```

`inline` 修饰符影响函数本身和传给它的 lambda 表达式：所有这些都将内联<!--
-->到调用处。

内联可能导致生成的代码增加，但是如果我们使用得当（不内联大函数），它将在<!--
-->性能上有所提升，尤其是在循环中的“超多态（megamorphic）”调用处。

## 禁用内联

如果你只想被（作为参数）传给一个内联函数的 lamda 表达式中只有一些被内联，你可以用 `noinline` 修饰符标记<!--
-->一些函数参数：

``` kotlin
inline fun foo(inlined: () -> Unit, noinline notInlined: () -> Unit) {
    // ……
}
```

可以内联的 lambda 表达式只能在内联函数内部调用或者作为可内联的参数传递，
但是 `noinline` 的可以以任何我们喜欢的方式操作：存储在字段中、传送它等等。

需要注意的是，如果一个内联函数没有可内联的函数参数并且没有<!--
-->[具体化的类型参数](#具体化的类型参数)，编译器会产生一个警告，因为内联这样的函数<!--
-->很可能并无益处（如果你确认需要内联，则可以关掉该警告）。

## 非局部返回

在 Kotlin 中，我们可以只使用一个正常的、非限定的 `return` 来退出一个命名或匿名函数。
这意味着要退出一个 lambda 表达式，我们必须使用一个[标签](returns.html#标签处返回)，并且<!--
-->在 lambda 表达式内部禁止使用裸 `return`，因为 lambda 表达式不能使包含它的函数返回：

``` kotlin
fun foo() {
    ordinaryFunction {
        return // 错误：不能使 `foo` 在此处返回
    }
}
```

但是如果 lambda 表达式传给的函数是内联的，该 return 也可以内联，所以它是允许的：

``` kotlin
fun foo() {
    inlineFunction {
        return // OK：该 lambda 表达式是内联的
    }
}
```

这种返回（位于 lambda 表达式中，但退出包含它的函数）称为*非局部*返回。 我们习惯了<!--
-->在循环中用这种结构，其内联函数通常包含：

``` kotlin
fun hasZeros(ints: List<Int>): Boolean {
    ints.forEach {
        if (it == 0) return true // 从 hasZeros 返回
    }
    return false
}
```

请注意，一些内联函数可能调用传给它们的不是直接来自函数体、而是来自另一个执行<!--
-->上下文的 lambda 表达式参数，例如来自局部对象或嵌套函数。在这种情况下，该 lambda 表达式中<!--
-->也不允许非局部控制流。为了标识这种情况，该 lambda 表达式参数需要<!--
-->用 `crossinline` 修饰符标记:

``` kotlin
inline fun f(crossinline body: () -> Unit) {
    val f = object: Runnable {
        override fun run() = body()
    }
    // ……
}
```


<<<<<<< HEAD
> `break` 和 `continue` 在内联的 lambda 表达式中还不可用，但我们也计划支持它们
=======
> `break` and `continue` are not yet available in inlined lambdas, but we are planning to support them too.
>>>>>>> 73d61373

## 具体化的类型参数

有时候我们需要访问一个作为参数传给我们的一个类型：

``` kotlin
fun <T> TreeNode.findParentOfType(clazz: Class<T>): T? {
    var p = parent
    while (p != null && !clazz.isInstance(p)) {
        p = p.parent
    }
    @Suppress("UNCHECKED_CAST")
    return p as T?
}
```

在这里我们向上遍历一棵树并且检查每个节点是不是特定的类型。
这都没有问题，但是调用处不是很优雅：

``` kotlin
treeNode.findParentOfType(MyTreeNode::class.java)
```

我们真正想要的只是传一个类型给该函数，即像这样调用它：

``` kotlin
treeNode.findParentOfType<MyTreeNode>()
```

为能够这么做，内联函数支持*具体化的类型参数*，于是我们可以这样写：

``` kotlin
inline fun <reified T> TreeNode.findParentOfType(): T? {
    var p = parent
    while (p != null && p !is T) {
        p = p.parent
    }
    return p as T?
}
```

我们使用 `reified` 修饰符来限定类型参数，现在可以在函数内部访问它了，
几乎就像是一个普通的类一样。由于函数是内联的，不需要反射，正常的操作符如 `!is`
和 `as` 现在都能用了。此外，我们还可以按照上面提到的方式调用它：`myTree.findParentOfType<MyTreeNodeType>()`。

虽然在许多情况下可能不需要反射，但我们仍然可以对一个具体化的类型参数使用它：

``` kotlin
inline fun <reified T> membersOf() = T::class.members

fun main(s: Array<String>) {
    println(membersOf<StringBuilder>().joinToString("\n"))
}
```

普通的函数（未标记为内联函数的）不能有具体化参数。
不具有运行时表示的类型（例如非具体化的类型参数或者类似于`Nothing`的虚构类型）
不能用作具体化的类型参数的实参。

相关底层描述，请参见[规范文档](https://github.com/JetBrains/kotlin/blob/master/spec-docs/reified-type-parameters.md)。

{:#inline-properties}

## 内联属性（自 1.1 起）

`inline` 修饰符可用于没有幕后字段的属性的访问器。
你可以标注独立的属性访问器：

``` kotlin
val foo: Foo
    inline get() = Foo()

var bar: Bar
    get() = ……
    inline set(v) { …… }
```

你也可以标注整个属性，将它的两个访问器都标记为内联：

``` kotlin
inline var bar: Bar
    get() = ……
    set(v) { …… }
```

在调用处，内联访问器如同内联函数一样内联。

{:#public-inline-restrictions}

## 公有 API 内联函数的限制

当一个内联函数是 `public` 或 `protected` 而不是 `private` 或 `internal` 声明的一部分时，就会认为它是一个[模块级](visibility-modifiers.html#模块)的公有 API。可以在其他模块中调用它，并且也可以在调用处内联这样的调用。

这带来了一些由模块做这样变更时导致的二进制兼容的风险——声明一个内联函数但调用它的模块在它修改后并没有重新编译。

为了消除这种由**非**公有 API 变更引入的不兼容的风险，公有 API 内联函数体内不允许使用非公有声明，即，不允许使用 `private` 与 `internal` 声明以及其部件。

一个 `internal` 声明可以由 `@PublishedApi` 标注，这会允许它在公有 API 内联函数中使用。当一个 `internal` 内联函数标记有 `@PublishedApi` 时，也会像公有函数一样检查其函数体。
 <|MERGE_RESOLUTION|>--- conflicted
+++ resolved
@@ -19,11 +19,7 @@
 lock(l) { foo() }
 ```
 
-<<<<<<< HEAD
 编译器没有为参数创建一个函数对象并生成一个调用。取而代之，编译器可以生成以下代码：
-=======
-Instead of creating a function object for the parameter and generating a call, the compiler could emit the following code:
->>>>>>> 73d61373
 
 ``` kotlin
 l.lock()
@@ -120,11 +116,7 @@
 ```
 
 
-<<<<<<< HEAD
-> `break` 和 `continue` 在内联的 lambda 表达式中还不可用，但我们也计划支持它们
-=======
-> `break` and `continue` are not yet available in inlined lambdas, but we are planning to support them too.
->>>>>>> 73d61373
+> `break` 和 `continue` 在内联的 lambda 表达式中还不可用，但我们也计划支持它们。
 
 ## 具体化的类型参数
 
