--- conflicted
+++ resolved
@@ -119,21 +119,12 @@
 Kotlin 类型。编译器支持多种可空性注解，包括：
 
   * [JetBrains](https://www.jetbrains.com/idea/help/nullable-and-notnull-annotations.html)
-<<<<<<< HEAD
 （`org.jetbrains.annotations` 包中的  `@Nullable` 和 `@NotNull`）
   * Android（`com.android.annotations` 和 `android.support.annotations`)
-  * JSR-305（`javax.annotation`）
+  * JSR-305（`javax.annotation`, more details below）
   * FindBugs（`edu.umd.cs.findbugs.annotations`）
   * Eclipse（`org.eclipse.jdt.annotation`）
   * Lombok（`lombok.NonNull`）。
-=======
-(`@Nullable` and `@NotNull` from the `org.jetbrains.annotations` package)
-  * Android (`com.android.annotations` and `android.support.annotations`)
-  * JSR-305 (`javax.annotation`, more details below)
-  * FindBugs (`edu.umd.cs.findbugs.annotations`)
-  * Eclipse (`org.eclipse.jdt.annotation`)
-  * Lombok (`lombok.NonNull`).
->>>>>>> bf484f4c
 
 你可以在 [Kotlin 编译器源代码](https://github.com/JetBrains/kotlin/blob/master/core/descriptor.loader.java/src/org/jetbrains/kotlin/load/java/JvmAnnotationNames.kt)中找到完整的列表。
 
@@ -185,21 +176,13 @@
 引入应用时在所标注元素的作用域内定义默认可空性的注解<!--
 -->。
 
-<<<<<<< HEAD
 这些注解类型应自身同时标注有 `@Nonnull`（或其别称）与 `@TypeQualifierDefault(...)` 注解，
 后者带有一到多个 `ElementType` 值：
 * `ElementType.METHOD` 用于方法的返回值；
 * `ElementType.PARAMETER` 用于值参数；
-* `ElementType.FIELD` 用于字段。
-=======
-Such annotation type should itself be annotated with both `@Nonnull` (or its nickname) and `@TypeQualifierDefault(...)` 
-with one or more `ElementType` values:
-* `ElementType.METHOD` for return types of methods;
-* `ElementType.PARAMETER` for value parameters;
-* `ElementType.FIELD` for fields; and
+* `ElementType.FIELD` 用于字段；以及
 * `ElementType.TYPE_USE` (since 1.1.60) for any type including type arguments, upper bounds of type parameters and wildcard types.
 
->>>>>>> bf484f4c
 
 当类型并未标注可空性注解时使用默认可空性，并且该默认值是<!--
 -->由最内层标注有带有与所用类型相匹配的
@@ -223,17 +206,12 @@
     @NotNullApi // 覆盖来自接口的默认值
     String bar(String x, @Nullable String y); // fun bar(x: String, y: String?): String 
     
-<<<<<<< HEAD
-    // “x”参数仍然是平台类型，因为有显式 UNKNOWN 标记的
-    // 可空性注解：
-=======
     // The List<String> type argument is seen as nullable because of `@NullableApi`
     // having the `TYPE_USE` element type: 
     String baz(List<String> x); // fun baz(List<String?>?): String?
 
-    // The type of `x` parameter remains platform because there's explicit UNKNOWN-marked
-    // nullability annotation:
->>>>>>> bf484f4c
+    // “x”参数仍然是平台类型，因为有显式 UNKNOWN 标记的
+    // 可空性注解：
     String qux(@Nonnull(when = When.UNKNOWN) String x); // fun baz(x: String!): String?
 }
 ```
@@ -246,18 +224,6 @@
 package test;
 ```
 
-<<<<<<< HEAD
-#### 编译器配置
-
-可以通过添加带有下述值之一的 `-Xjsr305` 编译器标志来配置 JSR-305 检测：
-
-* `-Xjsr305=strict` 使 JSR-305 注解作为简单可空注解来用，即对<!--
--->已标注类型的不当用法报错；
-
-* `-Xjsr305=warn` 使不当用法产生警告而非错误；
-
-* `-Xjsr305=ignore` 使编译器完全忽略 JSR-305 可空性注解。
-=======
 #### `@UnderMigration` annotation (since 1.1.60)
 
 The `@UnderMigration` annotation (provided in a separate artifact `kotlin-annotations-jvm`) can be used by library 
@@ -294,9 +260,9 @@
 If a default type qualifier uses a type qualifier nickname and they are both `@UnderMigration`, the status
 from the default type qualifier is used. 
 
-#### Compiler configuration
-
-The JSR-305 checks can be configured by adding the `-Xjsr305` compiler flag with the following options (and their combination):
+#### 编译器配置
+
+可以通过添加带有以下选项的 `-Xjsr305` 编译器标志来配置 JSR-305 检测：
 
 * `-Xjsr305={strict|warn|ignore}` to set up the behavior for non-`@UnderMigration` annotations.
 Custom nullability qualifiers, especially 
@@ -317,7 +283,6 @@
 For example, adding `-Xjsr305=ignore -Xjsr305=under-migration:ignore -Xjsr305=@org.library.MyNullable:warn` to the 
 compiler arguments makes the compiler generate warnings for inappropriate usages of types annotated by 
 `@org.library.MyNullable` and ignore all other JSR-305 annotations. 
->>>>>>> bf484f4c
 
 对于 kotlin 1.1.50+/1.2 版本，其默认行为等同于 `-Xjsr305=warn`。
 `strict` 值应认为是实验性的（以后可能添加更多检测）。
