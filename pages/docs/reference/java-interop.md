--- conflicted
+++ resolved
@@ -320,22 +320,13 @@
 
 ### getClass()
 
-<<<<<<< HEAD
-获取一个对象的类型信息，我们可以用 javaClass 这个扩展属性。
-=======
 To retrieve the Java class of an object, use the `java` extension property on a [class reference](reflection.html#class-references).
->>>>>>> 8b73a64e
 
 ``` kotlin
 val fooClass = foo::class.java
 ```
 
-<<<<<<< HEAD
-使用 Foo::class.java 而不是 Java 的写法 `Foo.class`。
-
-=======
 The code above uses a [bound class reference](reflection.html#bound-class-references-since-11), which is supported since Kotlin 1.1. You can also use the `javaClass` extension property.
->>>>>>> 8b73a64e
 
 ``` kotlin
 val fooClass = foo.javaClass
@@ -385,15 +376,8 @@
 
 ## Java 反射
 
-<<<<<<< HEAD
-Java 反射适用于 Kotlin 类，反之亦然。如上所述，你可以使用 `instance.javaClass` 或者
-`ClassName::class.java` 通过 `java.lang.Class` 来进入 Java 反射。
-=======
-Java reflection works on Kotlin classes and vice versa. As mentioned above, you can use `instance::class.java`,
-`ClassName::class.java` or `instance.javaClass` to enter Java reflection through `java.lang.Class`.
- 
-Other supported cases include acquiring a Java getter/setter method or a backing field for a Kotlin property, a `KProperty` for a Java field, a Java method or constructor for a `KFunction` and vice versa.
->>>>>>> 8b73a64e
+Java 反射适用于 Kotlin 类，反之亦然。如上所述，你可以使用 `instance::class.java`,
+`ClassName::class.java` 或者 `instance.javaClass` 通过 `java.lang.Class` 来进入 Java 反射。
 
 其他支持的情况包括为一个 Kotlin 属性获取一个 Java 的 getter/setter 方法或者幕后字段、为一个 Java 字段获取一个 `KProperty`、为一个 `KFunction` 获取一个 Java 方法或者构造函数，反之亦然。
 
