--- conflicted
+++ resolved
@@ -125,15 +125,9 @@
 
 ## 已映射类型
 
-<<<<<<< HEAD
 Kotlin 特殊处理一部分 Java 类型。这样的类型不是“按原样”从 Java 加载，而是 _映射_ 到相应的 Kotlin 类型。
 映射只发生在编译期间，运行时表示保持不变。
-Java 的原生类型映射到相应的 Kotlin 类型（请记住[平台类型](#platform-types)）：
-=======
-Kotlin treats some Java types specially. Such types are not loaded from Java "as is", but are _mapped_ to corresponding Kotlin types.
-The mapping only matters at compile time, the runtime representation remains unchanged.
- Java's primitive types are mapped to corresponding Kotlin types (keeping [platform types](#null-safety-and-platform-types) in mind):
->>>>>>> 843f89e6
+Java 的原生类型映射到相应的 Kotlin 类型（请记住[平台类型](#空安全和平台类型)）：
 
 | **Java 类型** | **Kotlin 类型**  |
 |---------------|------------------|
@@ -211,15 +205,9 @@
 
 ### Java 数组
 
-<<<<<<< HEAD
 与 Java 不同，Kotlin 中的数组是不协变的。这意味着 Kotlin 不允许我们把一个 `Array<String>` 赋值给一个 `Array<Any>`，
 从而避免了可能的运行时故障。Kotlin 也禁止我们把一个子类的数组当做超类的数组传递给 Kotlin 的方法，
-但是对于 Java 方法，这是允许的（通过 `Array<(out) String>!` 这种形式的[平台类型](#platform-types)）。
-=======
-Arrays in Kotlin are invariant, unlike Java. This means that Kotlin does not let us assign an `Array<String>` to an `Array<Any>`,
-which prevents a possible runtime failure. Passing an array of a subclass as an array of superclass to a Kotlin method is also prohibited,
-but for Java methods this is allowed (through [platform types](#null-safety-and-platform-types) of the form `Array<(out) String>!`).
->>>>>>> 843f89e6
+但是对于 Java 方法，这是允许的（通过 `Array<(out) String>!` 这种形式的[平台类型](#空安全和平台类型)）。
 
 Java 平台上，数组会使用原生数据类型以避免装箱/拆箱操作的开销。
 由于 Kotlin 隐藏了这些实现细节，因此需要一个变通方法来与 Java 代码进行交互。
