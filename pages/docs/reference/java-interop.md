--- conflicted
+++ resolved
@@ -10,11 +10,7 @@
 Kotlin 在设计时就考虑了 Java 互操作性。可以从 Kotlin 中自然地调用现存的 Java 代码，并且在 Java 代码中也可以<!--
 -->很顺利地调用 Kotlin 代码。在本节中我们会介绍从 Kotlin 中调用 Java 代码的一些细节。
 
-<<<<<<< HEAD
-几乎所有 Java 代码都可以使用而没有任何问题
-=======
-Pretty much all Java code can be used without any issues:
->>>>>>> 73d61373
+几乎所有 Java 代码都可以使用而没有任何问题：
 
 ``` kotlin
 import java.util.*
@@ -63,15 +59,9 @@
 
 ## 将 Kotlin 中是关键字的 Java 标识符进行转义
 
-<<<<<<< HEAD
 一些 Kotlin 关键字在 Java 中是有效标识符：*in*{: .keyword }、 *object*{: .keyword }、 *is*{: .keyword } 等等。
 如果一个 Java 库使用了 Kotlin 关键字作为方法，你仍然可以通过反引号（`）字符转义它<!--
--->来调用该方法
-=======
-Some of the Kotlin keywords are valid identifiers in Java: *in*{: .keyword }, *object*{: .keyword }, *is*{: .keyword }, etc.
-If a Java library uses a Kotlin keyword for a method, you can still call the method
-escaping it with the backtick (`) character:
->>>>>>> 73d61373
+-->来调用该方法：
 
 ``` kotlin
 foo.`is`(bar)
@@ -216,21 +206,12 @@
 
 Kotlin 的泛型与 Java 有点不同（参见[泛型](generics.html)）。当将 Java 类型导入 Kotlin 时，我们会执行一些转换：
 
-<<<<<<< HEAD
-* Java 的通配符转换成类型投影
-  * `Foo<? extends Bar>` 转换成 `Foo<out Bar!>!`
-  * `Foo<? super Bar>` 转换成 `Foo<in Bar!>!`
-
-* Java的原始类型转换成星投影
-  * `List` 转换成 `List<*>!`，即 `List<out Any?>!`
-=======
-* Java's wildcards are converted into type projections,
-  * `Foo<? extends Bar>` becomes `Foo<out Bar!>!`,
-  * `Foo<? super Bar>` becomes `Foo<in Bar!>!`;
-
-* Java's raw types are converted into star projections,
-  * `List` becomes `List<*>!`, i.e. `List<out Any?>!`.
->>>>>>> 73d61373
+* Java 的通配符转换成类型投影，
+  * `Foo<? extends Bar>` 转换成 `Foo<out Bar!>!`，
+  * `Foo<? super Bar>` 转换成 `Foo<in Bar!>!`；
+
+* Java的原始类型转换成星投影，
+  * `List` 转换成 `List<*>!`，即 `List<out Any?>!`。
 
 和 Java 一样，Kotlin 在运行时不保留泛型，即对象不携带传递到他们构造器中的那些类型参数的实际类型。
 即 `ArrayList<Integer>()` 和 `ArrayList<Character>()` 是不能区分的。
@@ -283,11 +264,7 @@
 }
 ```
 
-<<<<<<< HEAD
-即使当我们使用索引定位时，也不会引入任何开销
-=======
-Even when we navigate with an index, it does not introduce any overhead:
->>>>>>> 73d61373
+即使当我们使用索引定位时，也不会引入任何开销：
 
 ``` kotlin
 for (i in array.indices) {// 不会创建迭代器
@@ -295,11 +272,7 @@
 }
 ```
 
-<<<<<<< HEAD
-最后，*in*{: .keyword }-检测也没有额外开销
-=======
-Finally, *in*{: .keyword }-checks have no overhead either:
->>>>>>> 73d61373
+最后，*in*{: .keyword }-检测也没有额外开销：
 
 ``` kotlin
 if (i in array.indices) { // 同 (i >= 0 && i < array.size)
@@ -309,11 +282,7 @@
 
 ## Java 可变参数
 
-<<<<<<< HEAD
-Java 类有时声明一个具有可变数量参数（varargs）的方法来使用索引。
-=======
-Java classes sometimes use a method declaration for the indices with a variable number of arguments (varargs):
->>>>>>> 73d61373
+Java 类有时声明一个具有可变数量参数（varargs）的方法来使用索引：
 
 ``` java
 public class JavaArrayExample {
@@ -372,21 +341,13 @@
 
 ### getClass()
 
-<<<<<<< HEAD
-要取得对象的 Java 类，请在[类引用](reflection.html#类引用)上使用 `java` 扩展属性。
-=======
-To retrieve the Java class of an object, use the `java` extension property on a [class reference](reflection.html#class-references):
->>>>>>> 73d61373
+要取得对象的 Java 类，请在[类引用](reflection.html#类引用)上使用 `java` 扩展属性：
 
 ``` kotlin
 val fooClass = foo::class.java
 ```
 
-<<<<<<< HEAD
-上面的代码使用了自 Kotlin 1.1 起支持的[绑定的类引用](reflection.html#绑定的类引用自-11-起)。你也可以使用 `javaClass` 扩展属性。
-=======
-The code above uses a [bound class reference](reflection.html#bound-class-references-since-11), which is supported since Kotlin 1.1. You can also use the `javaClass` extension property:
->>>>>>> 73d61373
+上面的代码使用了自 Kotlin 1.1 起支持的[绑定的类引用](reflection.html#绑定的类引用自-11-起)。你也可以使用 `javaClass` 扩展属性：
 
 ``` kotlin
 val fooClass = foo.javaClass
@@ -425,13 +386,8 @@
 
 ## 访问静态成员
 
-<<<<<<< HEAD
 Java 类的静态成员会形成该类的“伴生对象”。我们无法将这样的“伴生对象”作为值来传递，
 但可以显式访问其成员，例如：
-=======
-Static members of Java classes form "companion objects" for these classes. We cannot pass such a "companion object" around as a value,
-but can access the members explicitly, for example:
->>>>>>> 73d61373
 
 ``` kotlin
 if (Character.isLetter(a)) {
@@ -466,15 +422,9 @@
 executor.execute { println("This runs in a thread pool") }
 ```
 
-<<<<<<< HEAD
 如果 Java 类有多个接受函数式接口的方法，那么可以通过使用<!--
 -->将 lambda 表达式转换为特定的 SAM 类型的适配器函数来选择需要调用的方法。这些适配器函数也会按需<!--
--->由编译器生成。
-=======
-If the Java class has multiple methods taking functional interfaces, you can choose the one you need to call by
-using an adapter function that converts a lambda to a specific SAM type. Those adapter functions are also generated
-by the compiler when needed:
->>>>>>> 73d61373
+-->由编译器生成：
 
 ``` kotlin
 executor.execute(Runnable { println("This runs in a thread pool") })
