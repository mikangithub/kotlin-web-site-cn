---
type: doc
layout: reference
category: "Interop"
title: "Kotlin 中调用 Java"
---

# 在 Kotlin 中调用 Java 代码

Kotlin 在设计时就考虑了 Java 互操作性。可以从 Kotlin 中自然地调用现存的 Java 代码，并且在 Java 代码中也可以<!--
-->很顺利地调用 Kotlin 代码。在本节中我们会介绍从 Kotlin 中调用 Java 代码的一些细节。

几乎所有 Java 代码都可以使用而没有任何问题

``` kotlin
import java.util.*

fun demo(source: List<Int>) {
    val list = ArrayList<Int>()
    // “for”-循环用于 Java 集合：
    for (item in source) {
        list.add(item)
    }
<<<<<<< HEAD
    // 操作符约定同样有效：
    for (i in 0..source.size() - 1) {
        list[i] = source[i] // 调用 get 和 set
=======
    // Operator conventions work as well:
    for (i in 0..source.size - 1) {
        list[i] = source[i] // get and set are called
>>>>>>> 4371840d
    }
}
```

## Getter 和 Setter

<<<<<<< HEAD
遵循 Java 约定的 getter 和 setter 的方法（名称以 `get` 开头的无参数方法和<!--
-->以 `set` 开头的单参数方法）在 Kotlin 中表示为属性。 例如：
=======
Methods that follow the Java conventions for getters and setters (no-argument methods with names starting with `get`
and single-argument methods with names starting with `set`) are represented as properties in Kotlin. 
`Boolean` accessor methods (where the name of the getter starts with `is` and tne name of the setter starts with `set`)
are represented as properties which have the same name as the getter method.

For example:
>>>>>>> 4371840d

``` kotlin
import java.util.Calendar

fun calendarDemo() {
    val calendar = Calendar.getInstance()
<<<<<<< HEAD
    if (calendar.firstDayOfWeek == Calendar.SUNDAY) {  // 调用 getFirstDayOfWeek()
        calendar.firstDayOfWeek = Calendar.MONDAY       // 调用 setFirstDayOfWeek()
=======
    if (calendar.firstDayOfWeek == Calendar.SUNDAY) {  // call getFirstDayOfWeek()
        calendar.firstDayOfWeek = Calendar.MONDAY      // call setFirstDayOfWeek()
    }
    if (!calendar.isLenient) {                         // call isLenient() 
        calendar.isLenient = true                      // call setLenient()
>>>>>>> 4371840d
    }
}
```

请注意，如果 Java 类只有一个 setter，它在 Kotlin 中不会作为属性可见，因为 Kotlin 目前不支持只写（set-only）属性。

## 返回 void 的方法

如果一个 Java 方法返回 void，那么从 Kotlin 调用时中返回 `Unit`。
万一有人使用其返回值，它将由 Kotlin 编译器在调用处赋值，
因为该值本身是预先知道的（是 `Unit`）。

## 将 Kotlin 中是关键字的 Java 标识符进行转义

一些 Kotlin 关键字在 Java 中是有效标识符：*in*{: .keyword }、 *object*{: .keyword }、 *is*{: .keyword } 等等。
如果一个 Java 库使用了 Kotlin 关键字作为方法，你仍然可以通过反引号（`）字符转义它<!--
-->来调用该方法

``` kotlin
foo.`is`(bar)
```

## 空安全和平台类型

Java 中的任何引用都可能是 *null*{: .keyword }，这使得 Kotlin 对来自 Java 的对象要求严格空安全是不现实的。
Java 声明的类型在 Kotlin 中会被特别对待并称为*平台类型*。对这种类型的空检查会放宽，
因此它们的安全保证与在 Java 中相同（更多请参见[下文](#已映射类型)）。

考虑以下示例：

``` kotlin
val list = ArrayList<String>() // 非空（构造函数结果）
list.add("Item")
<<<<<<< HEAD
val size = list.size() // 非空（原生 int）
val item = list[0] // 推断为平台类型（普通 Java 对象）
=======
val size = list.size // non-null (primitive int)
val item = list[0] // platform type inferred (ordinary Java object)
>>>>>>> 4371840d
```

当我们调用平台类型变量的方法时，Kotlin 不会在编译时报告可空性错误，
但在运行时调用可能会失败，因为空指针异常或者 Kotlin 生成的阻止空值传播的断言：

``` kotlin
item.substring(1) // 允许，如果 item == null 可能会抛出异常
```

平台类型是*不可标示*的，意味着不能在语言中明确地写下它们。
当把一个平台值赋值给一个 Kotlin 变量时，可以依赖类型推断（该变量会具有推断出的的平台类型，
如上例中 `item` 所具有的类型），或者我们可以选择我们期望的类型（可空或非空类型均可）：

``` kotlin
val nullable: String? = item // 允许，没有问题
val notNull: String = item // 允许，运行时可能失败
```

如果我们选择非空类型，编译器会在赋值时触发一个断言。这防止 Kotlin 的非空变量保存<!--
-->空值。当我们把平台值传递给期待非空值等的 Kotlin 函数时，也会触发断言。
总的来说，编译器尽力阻止空值通过程序向远传播（尽管鉴于泛型的原因，有时这<!--
-->不可能完全消除）。

### 平台类型表示法

如上所述，平台类型不能在程序中显式表述，因此在语言中没有相应语法。
然而，编译器和 IDE 有时需要（在错误信息中、参数信息中等）显示他们，所以我们用<!--
-->一个助记符来表示他们：

* `T!` 表示“`T` 或者 `T?`”，
* `(Mutable)Collection<T>!` 表示“可以可变或不可变、可空或不可空的 `T` 的 Java 集合”，
* `Array<(out) T>!` 表示“可空或者不可空的 `T`（或 `T` 的子类型）的 Java 数组”

### 可空性注解

具有可空性注解的Java类型并不表示为平台类型，而是表示为实际可空或非空的
Kotlin 类型。编译器支持多种可空性注解，包括：

  * [JetBrains](https://www.jetbrains.com/idea/help/nullable-and-notnull-annotations.html)
（`org.jetbrains.annotations` 包中的  `@Nullable` 和 `@NotNull`）
  * Android（`com.android.annotations` 和 `android.support.annotations`)
  * JSR-305（`javax.annotation`）
  * FindBugs（`edu.umd.cs.findbugs.annotations`）
  * Eclipse（`org.eclipse.jdt.annotation`）
  * Lombok（`lombok.NonNull`）。

你可以在 [Kotlin 编译器源代码](https://github.com/JetBrains/kotlin/blob/master/core/descriptor.loader.java/src/org/jetbrains/kotlin/load/java/JvmAnnotationNames.kt)中找到完整的列表。

## 已映射类型

Kotlin 特殊处理一部分 Java 类型。这样的类型不是“按原样”从 Java 加载，而是 _映射_ 到相应的 Kotlin 类型。
映射只发生在编译期间，运行时表示保持不变。
Java 的原生类型映射到相应的 Kotlin 类型（请记住[平台类型](#空安全和平台类型)）：

| **Java 类型** | **Kotlin 类型**  |
|---------------|------------------|
| `byte`        | `kotlin.Byte`    |
| `short`       | `kotlin.Short`   |
| `int`         | `kotlin.Int`     |
| `long`        | `kotlin.Long`    |
| `char`        | `kotlin.Char`    |
| `float`       | `kotlin.Float`   |
| `double`      | `kotlin.Double`  |
| `boolean`     | `kotlin.Boolean` |
{:.zebra}

一些非原生的内置类型也会作映射：

| **Java 类型** | **Kotlin 类型**  |
|---------------|------------------|
| `java.lang.Object`       | `kotlin.Any!`    |
| `java.lang.Cloneable`    | `kotlin.Cloneable!`    |
| `java.lang.Comparable`   | `kotlin.Comparable!`    |
| `java.lang.Enum`         | `kotlin.Enum!`    |
| `java.lang.Annotation`   | `kotlin.Annotation!`    |
| `java.lang.Deprecated`   | `kotlin.Deprecated!`    |
| `java.lang.CharSequence` | `kotlin.CharSequence!`   |
| `java.lang.String`       | `kotlin.String!`   |
| `java.lang.Number`       | `kotlin.Number!`     |
| `java.lang.Throwable`    | `kotlin.Throwable!`    |
{:.zebra}

Java 的装箱原始类型映射到可空的 Kotlin 类型：

| **Java type**           | **Kotlin type**  |
|-------------------------|------------------|
| `java.lang.Byte`        | `kotlin.Byte?`   |
| `java.lang.Short`       | `kotlin.Short?`  |
| `java.lang.Integer`     | `kotlin.Int?`    |
| `java.lang.Long`        | `kotlin.Long?`   |
| `java.lang.Character`   | `kotlin.Char?`   |
| `java.lang.Float`       | `kotlin.Float?`  |
| `java.lang.Double`      | `kotlin.Double?`  |
| `java.lang.Boolean`     | `kotlin.Boolean?` |
{:.zebra}

请注意，用作类型参数的装箱原始类型映射到平台类型：
例如，`List<java.lang.Integer>` 在 Kotlin 中会成为 `List<Int!>`。

集合类型在 Kotlin 中可以是只读的或可变的，因此 Java 集合类型作如下映射：
（下表中的所有 Kotlin 类型都驻留在 `kotlin.collections`包中）:

| **Java 类型** | **Kotlin 只读类型**  | **Kotlin 可变类型** | **加载的平台类型** |
|---------------|------------------|----|----|
| `Iterator<T>`        | `Iterator<T>`        | `MutableIterator<T>`            | `(Mutable)Iterator<T>!`            |
| `Iterable<T>`        | `Iterable<T>`        | `MutableIterable<T>`            | `(Mutable)Iterable<T>!`            |
| `Collection<T>`      | `Collection<T>`      | `MutableCollection<T>`          | `(Mutable)Collection<T>!`          |
| `Set<T>`             | `Set<T>`             | `MutableSet<T>`                 | `(Mutable)Set<T>!`                 |
| `List<T>`            | `List<T>`            | `MutableList<T>`                | `(Mutable)List<T>!`                |
| `ListIterator<T>`    | `ListIterator<T>`    | `MutableListIterator<T>`        | `(Mutable)ListIterator<T>!`        |
| `Map<K, V>`          | `Map<K, V>`          | `MutableMap<K, V>`              | `(Mutable)Map<K, V>!`              |
| `Map.Entry<K, V>`    | `Map.Entry<K, V>`    | `MutableMap.MutableEntry<K,V>` | `(Mutable)Map.(Mutable)Entry<K, V>!` |
{:.zebra}

Java 的数组按[下文](java-interop.html#java-数组)所述映射：

| **Java 类型** | **Kotlin 类型**  |
|---------------|------------------|
| `int[]`       | `kotlin.IntArray!` |
| `String[]`    | `kotlin.Array<(out) String>!` |
{:.zebra}

## Kotlin 中的 Java 泛型

Kotlin 的泛型与 Java 有点不同（参见[泛型](generics.html)）。当将 Java 类型导入 Kotlin 时，我们会执行一些转换：

* Java 的通配符转换成类型投影
  * `Foo<? extends Bar>` 转换成 `Foo<out Bar!>!`
  * `Foo<? super Bar>` 转换成 `Foo<in Bar!>!`

* Java的原始类型转换成星投影
  * `List` 转换成 `List<*>!`，即 `List<out Any?>!`

和 Java 一样，Kotlin 在运行时不保留泛型，即对象不携带传递到他们构造器中的那些类型参数的实际类型。
即 `ArrayList<Integer>()` 和 `ArrayList<Character>()` 是不能区分的。
这使得执行 *is*{: .keyword }-检测不可能照顾到泛型。
Kotlin 只允许 *is*{: .keyword }-检测星投影的泛型类型：

``` kotlin
if (a is List<Int>) // 错误：无法检查它是否真的是一个 Int 列表
// but
if (a is List<*>) // OK：不保证列表的内容
```

### Java 数组

与 Java 不同，Kotlin 中的数组是不型变的。这意味着 Kotlin 不允许我们把一个 `Array<String>` 赋值给一个 `Array<Any>`，
从而避免了可能的运行时故障。Kotlin 也禁止我们把一个子类的数组当做超类的数组传递给 Kotlin 的方法，
但是对于 Java 方法，这是允许的（通过 `Array<(out) String>!` 这种形式的[平台类型](#空安全和平台类型)）。

Java 平台上，数组会使用原生数据类型以避免装箱/拆箱操作的开销。
由于 Kotlin 隐藏了这些实现细节，因此需要一个变通方法来与 Java 代码进行交互。
对于每种原生类型的数组都有一个特化的类（`IntArray`、 `DoubleArray`、 `CharArray` 等等）来处理这种情况。
它们与 `Array` 类无关，并且会编译成 Java 原生类型数组以获得最佳性能。

假设有一个接受 int 数组索引的 Java 方法：

``` java
public class JavaArrayExample {

    public void removeIndices(int[] indices) {
        // 在此编码……
    }
}
```

在 Kotlin 中你可以这样传递一个原生类型的数组：

``` kotlin
val javaObj = JavaArrayExample()
val array = intArrayOf(0, 1, 2, 3)
javaObj.removeIndices(array)  // 将 int[] 传给方法
```

当编译为 JVM 字节代码时，编译器会优化对数组的访问，这样就不会引入任何开销：

``` kotlin
val array = arrayOf(1, 2, 3, 4)
array[x] = array[x] * 2 // 不会实际生成对 get() 和 set() 的调用
for (x in array) { // 不会创建迭代器
    print(x)
}
```

即使当我们使用索引定位时，也不会引入任何开销

``` kotlin
for (i in array.indices) {// 不会创建迭代器
    array[i] += 2
}
```

最后，*in*{: .keyword }-检测也没有额外开销

``` kotlin
if (i in array.indices) { // 同 (i >= 0 && i < array.size)
    print(array[i])
}
```

## Java 可变参数

Java 类有时声明一个具有可变数量参数（varargs）的方法来使用索引。

``` java
public class JavaArrayExample {

    public void removeIndices(int... indices) {
        // 在此编码……
    }
}
```

在这种情况下，你需要使用展开运算符 `*` 来传递 `IntArray`：

``` kotlin
val javaObj = JavaArray()
val array = intArrayOf(0, 1, 2, 3)
javaObj.removeIndicesVarArg(*array)
```

目前无法传递 *null*{: .keyword } 给一个声明为可变参数的方法。

## 操作符

由于 Java 无法标记用于运算符语法的方法，Kotlin 允许<!--
-->具有正确名称和签名的任何 Java 方法作为运算符重载和其他约定（`invoke()` 等）使用。
不允许使用中缀调用语法调用 Java 方法。


## 受检异常

在 Kotlin 中，所有异常都是非受检的，这意味着编译器不会强迫你捕获其中的任何一个。
因此，当你调用一个声明受检异常的 Java 方法时，Kotlin 不会强迫你做任何事情：

``` kotlin
fun render(list: List<*>, to: Appendable) {
    for (item in list) {
        to.append(item.toString()) // Java 会要求我们在这里捕获 IOException
    }
}
```

## 对象方法

当 Java 类型导入到 Kotlin 中时，类型 `java.lang.Object` 的所有引用都成了 `Any`。
而因为 `Any` 不是平台指定的，它只声明了 `toString()`、`hashCode()` 和 `equals()` 作为其成员，
所以为了能用到 `java.lang.Object` 的其他成员，Kotlin 要用到[扩展函数](extensions.html)。

### wait()/notify()

[Effective Java](http://www.oracle.com/technetwork/java/effectivejava-136174.html) 第 69 条善意地建议优先使用并发工具（concurrency utilities）而不是 `wait()` 和 `notify()`。
因此，类型 `Any` 的引用不提供这两个方法。
如果你真的需要调用它们的话，你可以将其转换为 `java.lang.Object`：

```kotlin
(foo as java.lang.Object).wait()
```

### getClass()

要取得对象的 Java 类，请在[类引用](reflection.html#类引用)上使用 `java` 扩展属性。

``` kotlin
val fooClass = foo::class.java
```

上面的代码使用了自 Kotlin 1.1 起支持的[绑定的类引用](reflection.html#绑定的类引用（自-11-起）)。你也可以使用 `javaClass` 扩展属性。

``` kotlin
val fooClass = foo.javaClass
```

### clone()

要覆盖 `clone()`，需要继承 `kotlin.Cloneable`：

```kotlin

class Example : Cloneable {
    override fun clone(): Any { …… }
}
```

不要忘记 [Effective Java](http://www.oracle.com/technetwork/java/effectivejava-136174.html) 的第 11 条: *谨慎地改写clone*。

### finalize()

要覆盖 `finalize()`，所有你需要做的就是简单地声明它，而不需要 *override*{:.keyword} 关键字：

```kotlin
class C {
    protected fun finalize() {
        // 终止化逻辑
    }
}
```

根据 Java 的规则，`finalize()` 不能是 *private*{: .keyword } 的。

## 从 Java 类继承

在 kotlin 中，类的超类中最多只能有一个 Java 类（以及按你所需的多个 Java 接口）。

## 访问静态成员

Java 类的静态成员会形成该类的“伴生对象”。我们无法将这样的“伴生对象”作为值来传递，
但可以显式访问其成员，例如：

``` kotlin
if (Character.isLetter(a)) {
    // ……
}
```

## Java 反射

Java 反射适用于 Kotlin 类，反之亦然。如上所述，你可以使用 `instance::class.java`,
`ClassName::class.java` 或者 `instance.javaClass` 通过 `java.lang.Class` 来进入 Java 反射。

其他支持的情况包括为一个 Kotlin 属性获取一个 Java 的 getter/setter 方法或者幕后字段、为一个 Java 字段获取一个 `KProperty`、为一个 `KFunction` 获取一个 Java 方法或者构造函数，反之亦然。

## SAM 转换

就像 Java 8 一样，Kotlin 支持 SAM 转换。这意味着 Kotlin 函数字面值可以被自动的转换成<!--
-->只有一个非默认方法的 Java 接口的实现，只要这个方法的参数类型<!--
-->能够与这个 Kotlin 函数的参数类型相匹配。

你可以这样创建 SAM 接口的实例：

``` kotlin
val runnable = Runnable { println("This runs in a runnable") }
```

……以及在方法调用中：

``` kotlin
val executor = ThreadPoolExecutor()
// Java 签名：void execute(Runnable command)
executor.execute { println("This runs in a thread pool") }
```

如果 Java 类有多个接受函数式接口的方法，那么可以通过使用<!--
-->将 lambda 表达式转换为特定的 SAM 类型的适配器函数来选择需要调用的方法。这些适配器函数也会按需<!--
-->由编译器生成。

``` kotlin
executor.execute(Runnable { println("This runs in a thread pool") })
```

请注意，SAM 转换只适用于接口，而不适用于抽象类，即使这些抽象类也只有一个<!--
-->抽象方法。

还要注意，此功能只适用于 Java 互操作；因为 Kotlin 具有合适的函数类型，所以不需要将函数自动转换<!--
-->为 Kotlin 接口的实现，因此不受支持。

## 在 Kotlin 中使用 JNI

要声明一个在本地（C 或 C++）代码中实现的函数，你需要使用 `external` 修饰符来标记它：

``` kotlin
external fun foo(x: Int): Double
```

其余的过程与 Java 中的工作方式完全相同。<|MERGE_RESOLUTION|>--- conflicted
+++ resolved
@@ -21,48 +21,31 @@
     for (item in source) {
         list.add(item)
     }
-<<<<<<< HEAD
     // 操作符约定同样有效：
-    for (i in 0..source.size() - 1) {
+    for (i in 0..source.size - 1) {
         list[i] = source[i] // 调用 get 和 set
-=======
-    // Operator conventions work as well:
-    for (i in 0..source.size - 1) {
-        list[i] = source[i] // get and set are called
->>>>>>> 4371840d
     }
 }
 ```
 
 ## Getter 和 Setter
 
-<<<<<<< HEAD
 遵循 Java 约定的 getter 和 setter 的方法（名称以 `get` 开头的无参数方法和<!--
--->以 `set` 开头的单参数方法）在 Kotlin 中表示为属性。 例如：
-=======
-Methods that follow the Java conventions for getters and setters (no-argument methods with names starting with `get`
-and single-argument methods with names starting with `set`) are represented as properties in Kotlin. 
-`Boolean` accessor methods (where the name of the getter starts with `is` and tne name of the setter starts with `set`)
-are represented as properties which have the same name as the getter method.
-
-For example:
->>>>>>> 4371840d
+-->以 `set` 开头的单参数方法）在 Kotlin 中表示为属性。
+`Boolean` 访问器方法（其中 getter 的名称以 `is` 开头而 setter 的名称以 `set` 开头）<!--
+-->会表示为与 getter 方法具有相同名称的属性。
+例如：
 
 ``` kotlin
 import java.util.Calendar
 
 fun calendarDemo() {
     val calendar = Calendar.getInstance()
-<<<<<<< HEAD
     if (calendar.firstDayOfWeek == Calendar.SUNDAY) {  // 调用 getFirstDayOfWeek()
-        calendar.firstDayOfWeek = Calendar.MONDAY       // 调用 setFirstDayOfWeek()
-=======
-    if (calendar.firstDayOfWeek == Calendar.SUNDAY) {  // call getFirstDayOfWeek()
-        calendar.firstDayOfWeek = Calendar.MONDAY      // call setFirstDayOfWeek()
-    }
-    if (!calendar.isLenient) {                         // call isLenient() 
-        calendar.isLenient = true                      // call setLenient()
->>>>>>> 4371840d
+        calendar.firstDayOfWeek = Calendar.MONDAY      // 调用ll setFirstDayOfWeek()
+    }
+    if (!calendar.isLenient) {                         // 调用 isLenient() 
+        calendar.isLenient = true                      // 调用 setLenient()
     }
 }
 ```
@@ -96,13 +79,8 @@
 ``` kotlin
 val list = ArrayList<String>() // 非空（构造函数结果）
 list.add("Item")
-<<<<<<< HEAD
-val size = list.size() // 非空（原生 int）
+val size = list.size // 非空（原生 int）
 val item = list[0] // 推断为平台类型（普通 Java 对象）
-=======
-val size = list.size // non-null (primitive int)
-val item = list[0] // platform type inferred (ordinary Java object)
->>>>>>> 4371840d
 ```
 
 当我们调用平台类型变量的方法时，Kotlin 不会在编译时报告可空性错误，
