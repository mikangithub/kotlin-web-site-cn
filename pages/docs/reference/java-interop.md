--- conflicted
+++ resolved
@@ -157,10 +157,6 @@
 | `java.lang.Throwable`    | `kotlin.Throwable!`    |
 {:.zebra}
 
-<<<<<<< HEAD
-集合类型在 Kotlin 中可以是只读的或可变的，因此 Java 集合类型作如下映射：
-（下表中的所有 Kotlin 类型都驻留在 `kotlin` 包中）
-=======
 Java's boxed primitive types are mapped to nullable Kotlin types:
 
 | **Java type**       | **Kotlin type**  |
@@ -178,9 +174,8 @@
 Note that a boxed primitive type used as a type parameter is mapped to a platform type:
 for example, `List<java.lang.Integer>` becomes a `List<Int!>` in Kotlin.
 
-Collection types may be read-only or mutable in Kotlin, so Java's collections are mapped as follows
-(all Kotlin types in this table reside in the package `kotlin.collections`):
->>>>>>> e39e7e90
+集合类型在 Kotlin 中可以是只读的或可变的，因此 Java 集合类型作如下映射：
+（下表中的所有 Kotlin 类型都驻留在 `kotlin.collections`包中）:
 
 | **Java 类型** | **Kotlin 只读类型**  | **Kotlin 可变类型** | **加载的平台类型** |
 |---------------|------------------|----|----|
