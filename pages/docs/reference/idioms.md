--- conflicted
+++ resolved
@@ -141,40 +141,24 @@
 ### if null 执行一个语句
 
 ``` kotlin
-<<<<<<< HEAD
-val data = ……
-val email = data["email"] ?: throw IllegalStateException("Email is missing!")
-=======
-val values = ...
+val values = ……
 val email = values["email"] ?: throw IllegalStateException("Email is missing!")
->>>>>>> 7060e1b4
 ```
 
 ### if not null 执行代码
 
 ``` kotlin
-<<<<<<< HEAD
-val data = ……
-
-data?.let {
+val value = ……
+
+value?.let {
     …… // 代码会执行到此处, 假如data不为null
-=======
-val value = ...
-
-value?.let {
-    ... // execute this block if not null
->>>>>>> 7060e1b4
 }
 ```
 
 ### 映射可空值（如果非空的话）
 
 ``` kotlin
-<<<<<<< HEAD
-val data = ……
-=======
-val value = ...
->>>>>>> 7060e1b4
+val value = ……
 
 val mapped = value?.let { transformValue(it) } ?: defaultValueIfValueIsNull
 ```
