---
type: doc
layout: reference
category: "JavaScript"
<<<<<<< HEAD
title: "JavaScript 互操作性"
---

# JavaScript 互操作性

## JavaScript 模块

从 Kotlin 1.0.4 版开始，你可以将 Kotlin 项目编译为热门模块系统的 JS 模块。以下是
可用选项的列表：

1. 无模块（Plain）。不为任何模块系统编译。像往常一样，你可以
   通过 `kotlin.modules.moduleName` 访问模块 `moduleName`，或者直接通过 `moduleName` 标识符访问放在全局作用域内的。
   默认使用此选项。
2. [异步模块定义（AMD，Asynchronous Module Definition）](https://github.com/amdjs/amdjs-api/wiki/AMD)，它尤其为
   require.js 库所使用。
3. [CommonJS](http://wiki.commonjs.org/wiki/Modules/1.1) 约定，广泛用于 node.js/npm
   （`require` 函数和 `module.exports` 对象）
4. 统一模块定义（UMD，Unified Module Definitions），它与 *AMD* 和 *CommonJS* 兼容，
   并且当 *AMD* 和 *CommonJS* 都不可用时，作为“plain”使用。

选择目标模块系统的方式取决于你的构建环境：

### 对于 IDEA

打开“File → Settings”，选择“Build, Execution, Deployment”→“Compiler”→“Kotlin compiler”。 在
“Module kind”字段中选择合适的模块系统。


### 对于 Maven

要选择通过 Maven 编译时的模块系统，你应该设置 `moduleKind` 配置属性，即你的
`pom.xml` 应该看起来像这样：

``` xml
<plugin>
    <artifactId>kotlin-maven-plugin</artifactId>
    <groupId>org.jetbrains.kotlin</groupId>
    <version>${kotlin.version}</version>
    <executions>
        <execution>
            <id>compile</id>
            <goals>
                <goal>js</goal>
            </goals>
        </execution>
    </executions>
    <!-- 插入这些行 -->
    <configuration>
        <moduleKind>commonjs</moduleKind>
    </configuration>
    <!-- 插入文本结束 -->
</plugin>
```

可用值包括：`plain`、 `amd`、 `commonjs`、 `umd`。
=======
title: "Calling JavaScript from Kotlin"
---

# Calling JavaScript from Kotlin

Kotlin was designed for easy interoperation with Java platform. It sees Java classes as Kotlin classes, and
Java sees Kotlin classes as Java classes. However, JavaScript is a dynamically-typed language, which means
it does not check types in compile-time. You can freely talk to JavaScript from Kotlin via 
[dynamic](dynamic-type.html) types, but if you want the full power of Kotlin
type system, you can create Kotlin headers for JavaScript libraries.


## Inline JavaScript

You can inline some JavaScript code into your Kotlin code using the [js("...")](api/latest/jvm/stdlib/kotlin.js/js.html) function.
For example:

``` kotlin
fun jsTypeOf(o: Any): String {
    return js("typeof o")
}
```

The parameter of `js` is required to be a string constant. So, the following code is incorrect:
``` kotlin
fun jsTypeOf(o: Any): String {
    return js(getTypeof() + " o") // error reported here
}
fun getTypeof() = "typeof"
```

>>>>>>> 8b73a64e

## `external` modifier

<<<<<<< HEAD
### 对于 Gradle

要选择通过 Gradle 编译时的模块系统，你应该设置 `moduleKind` 属性，即
=======
To tell Kotlin that a certain declaration is written in pure JavaScript, you should mark it with `external` modifier.
When the compiler sees such a declaration, it assumes that the implementation for the corresponding class, function or
property is provided by the developer, and therefore does not try to generate any JavaScript code from the declaration.
This means that you should omit bodies of `external` declarations. For example:

``` kotlin
external fun alert(message: Any?): Unit
>>>>>>> 8b73a64e

external class Node {
    val firstChild: Node

<<<<<<< HEAD
可用的值类似于 Maven
=======
    fun append(child: Node): Node
>>>>>>> 8b73a64e

    fun removeChild(child: Node): Node

<<<<<<< HEAD
### 注意事项

我们将 `kotlin.js` 标准库作为一个单独的文件，它本身编译为一个 UMD 模块，所以
你可以与上述任何模块系统一起使用。

虽然现在我们没有直接支持 WebPack 和 Browserify，但是我们测试了由 Kotlin 编译器生成的 `.js` 文件
与 WebPack 和 Browserify 一同使用，所以 Kotlin 应该能正确使用这些工具。
=======
    // etc
}

external val window: Window
```

Note that `external` modifier is inherited by nested declarations, i.e. in `Node` class we do not put `external`
before member functions and properties.
>>>>>>> 8b73a64e

The `external` modifier is only allowed on package-level declarations. You can't declare an `external` member of a non-`external` class.

<<<<<<< HEAD
## @JsName 注解

在某些情况下（例如，为了支持重载），Kotlin编译器会修饰（mangle）
JavaScript 代码中生成的函数和属性的名称。如果要控制生成的名称，可以使用 `@JsName` 注解：

``` kotlin
// 模块 'kjs'
=======

### Declaring (static) members of a class

In JavaScript you can define members either on a prototype or a class itself. I.e.:
>>>>>>> 8b73a64e

``` javascript
function MyClass() {
}
MyClass.sharedMember = function() { /* implementation */ };
MyClass.prototype.ownMember = function() { /* implementation */ };
```

There's no such syntax in Kotlin. However, in Kotlin we have `companion` objects. Kotlin treats companion objects
of `external` class in a special way: instead of expecting an object, it assumes members of companion objects
to be members of the class itself. To describe `MyClass` from the example above, you can write:

``` kotlin
external class MyClass {
    companion object {
        fun sharedMember()
    }

    fun ownMember()
}
```


### Declaring optional parameters

An external function can have optional parameters.
How the JavaScript implementation actually computes default values for these parameters, is unknown to Kotlin,
thus it's impossible to use the usual syntax to declare such parameters in Kotlin.
You should use the following syntax:

``` kotlin
external fun myFunWithOptionalArgs(x: Int,
    y: String = definedExternally,
    z: Long = definedExternally)
```

This means you can call `myFunWithOptionalArgs` with one required argument and two optional arguments (their
default values are calculated by some JavaScript code).


### Extending JavaScript classes

You can easily extend JavaScript classes as they were Kotlin classes. Just define an `external` class and
extend it by non-`external` class. For example:

``` kotlin
external open class HTMLElement : Element() {
    /* members */
}

class CustomElement : HTMLElement() {
    fun foo() {
        alert("bar")
    }
}
```

<<<<<<< HEAD
现在你可以从 JavaScript 中用以下方式使用该类：

``` javascript
var person = new kjs.Person("Dmitry");   // 引用到模块 'kjs'
person.hello();                          // 输出 "Hello Dmitry!"
person.helloWithGreeting("Servus");      // 输出 "Servus Dmitry!"
```

如果我们没有指定 `@JsName` 注解，相应函数的名称将包含
从函数签名计算而来的后缀，例如 `hello_61zpoe$`。
=======
There are some limitations:

1. When a function of external base class is overloaded by signature, you can't override it in a derived class.
2. You can't override a function with default arguments.

Note that you can't extend a non-external class by external classes.


### `external` interfaces

JavaScript does not have the concept of interfaces. When a function expects its parameter to support `foo`
and `bar` methods, you just pass objects that actually have these methods. You can use interfaces to express this
for statically-typed Kotlin, for example:

``` kotlin
external interface HasFooAndBar {
    fun foo()

    fun bar()
}

external fun myFunction(p: HasFooAndBar)
```

Another use case for external interfaces is to describe settings objects. For example:

``` kotlin
external interface JQueryAjaxSettings {
    var async: Boolean

    var cache: Boolean

    var complete: (JQueryXHR, String) -> Unit

    // etc
}

fun JQueryAjaxSettings(): JQueryAjaxSettings = js("{}")

external class JQuery {
    companion object {
        fun get(settings: JQueryAjaxSettings): JQueryXHR
    }
}

fun sendQuery() {
    JQuery.get(JQueryAjaxSettings().apply {
        complete = { (xhr, data) ->
            window.alert("Request complete")
        }
    })
}
```

External interfaces have some restrictions:

1. They can't be used on the right hand side of `is` checks.
2. `as` cast to external interface always succeeds (and produces a warning in compile-time).
3. They can't be passed as reified type arguments.
4. Then can't be used in class literal expression (i.e. `I::class`).
>>>>>>> 8b73a64e
<|MERGE_RESOLUTION|>--- conflicted
+++ resolved
@@ -2,63 +2,6 @@
 type: doc
 layout: reference
 category: "JavaScript"
-<<<<<<< HEAD
-title: "JavaScript 互操作性"
----
-
-# JavaScript 互操作性
-
-## JavaScript 模块
-
-从 Kotlin 1.0.4 版开始，你可以将 Kotlin 项目编译为热门模块系统的 JS 模块。以下是
-可用选项的列表：
-
-1. 无模块（Plain）。不为任何模块系统编译。像往常一样，你可以
-   通过 `kotlin.modules.moduleName` 访问模块 `moduleName`，或者直接通过 `moduleName` 标识符访问放在全局作用域内的。
-   默认使用此选项。
-2. [异步模块定义（AMD，Asynchronous Module Definition）](https://github.com/amdjs/amdjs-api/wiki/AMD)，它尤其为
-   require.js 库所使用。
-3. [CommonJS](http://wiki.commonjs.org/wiki/Modules/1.1) 约定，广泛用于 node.js/npm
-   （`require` 函数和 `module.exports` 对象）
-4. 统一模块定义（UMD，Unified Module Definitions），它与 *AMD* 和 *CommonJS* 兼容，
-   并且当 *AMD* 和 *CommonJS* 都不可用时，作为“plain”使用。
-
-选择目标模块系统的方式取决于你的构建环境：
-
-### 对于 IDEA
-
-打开“File → Settings”，选择“Build, Execution, Deployment”→“Compiler”→“Kotlin compiler”。 在
-“Module kind”字段中选择合适的模块系统。
-
-
-### 对于 Maven
-
-要选择通过 Maven 编译时的模块系统，你应该设置 `moduleKind` 配置属性，即你的
-`pom.xml` 应该看起来像这样：
-
-``` xml
-<plugin>
-    <artifactId>kotlin-maven-plugin</artifactId>
-    <groupId>org.jetbrains.kotlin</groupId>
-    <version>${kotlin.version}</version>
-    <executions>
-        <execution>
-            <id>compile</id>
-            <goals>
-                <goal>js</goal>
-            </goals>
-        </execution>
-    </executions>
-    <!-- 插入这些行 -->
-    <configuration>
-        <moduleKind>commonjs</moduleKind>
-    </configuration>
-    <!-- 插入文本结束 -->
-</plugin>
-```
-
-可用值包括：`plain`、 `amd`、 `commonjs`、 `umd`。
-=======
 title: "Calling JavaScript from Kotlin"
 ---
 
@@ -90,15 +33,9 @@
 fun getTypeof() = "typeof"
 ```
 
->>>>>>> 8b73a64e
 
 ## `external` modifier
 
-<<<<<<< HEAD
-### 对于 Gradle
-
-要选择通过 Gradle 编译时的模块系统，你应该设置 `moduleKind` 属性，即
-=======
 To tell Kotlin that a certain declaration is written in pure JavaScript, you should mark it with `external` modifier.
 When the compiler sees such a declaration, it assumes that the implementation for the corresponding class, function or
 property is provided by the developer, and therefore does not try to generate any JavaScript code from the declaration.
@@ -106,28 +43,14 @@
 
 ``` kotlin
 external fun alert(message: Any?): Unit
->>>>>>> 8b73a64e
 
 external class Node {
     val firstChild: Node
 
-<<<<<<< HEAD
-可用的值类似于 Maven
-=======
     fun append(child: Node): Node
->>>>>>> 8b73a64e
 
     fun removeChild(child: Node): Node
 
-<<<<<<< HEAD
-### 注意事项
-
-我们将 `kotlin.js` 标准库作为一个单独的文件，它本身编译为一个 UMD 模块，所以
-你可以与上述任何模块系统一起使用。
-
-虽然现在我们没有直接支持 WebPack 和 Browserify，但是我们测试了由 Kotlin 编译器生成的 `.js` 文件
-与 WebPack 和 Browserify 一同使用，所以 Kotlin 应该能正确使用这些工具。
-=======
     // etc
 }
 
@@ -136,24 +59,13 @@
 
 Note that `external` modifier is inherited by nested declarations, i.e. in `Node` class we do not put `external`
 before member functions and properties.
->>>>>>> 8b73a64e
 
 The `external` modifier is only allowed on package-level declarations. You can't declare an `external` member of a non-`external` class.
 
-<<<<<<< HEAD
-## @JsName 注解
-
-在某些情况下（例如，为了支持重载），Kotlin编译器会修饰（mangle）
-JavaScript 代码中生成的函数和属性的名称。如果要控制生成的名称，可以使用 `@JsName` 注解：
-
-``` kotlin
-// 模块 'kjs'
-=======
 
 ### Declaring (static) members of a class
 
 In JavaScript you can define members either on a prototype or a class itself. I.e.:
->>>>>>> 8b73a64e
 
 ``` javascript
 function MyClass() {
@@ -211,18 +123,6 @@
 }
 ```
 
-<<<<<<< HEAD
-现在你可以从 JavaScript 中用以下方式使用该类：
-
-``` javascript
-var person = new kjs.Person("Dmitry");   // 引用到模块 'kjs'
-person.hello();                          // 输出 "Hello Dmitry!"
-person.helloWithGreeting("Servus");      // 输出 "Servus Dmitry!"
-```
-
-如果我们没有指定 `@JsName` 注解，相应函数的名称将包含
-从函数签名计算而来的后缀，例如 `hello_61zpoe$`。
-=======
 There are some limitations:
 
 1. When a function of external base class is overloaded by signature, you can't override it in a derived class.
@@ -282,5 +182,4 @@
 1. They can't be used on the right hand side of `is` checks.
 2. `as` cast to external interface always succeeds (and produces a warning in compile-time).
 3. They can't be passed as reified type arguments.
-4. Then can't be used in class literal expression (i.e. `I::class`).
->>>>>>> 8b73a64e
+4. Then can't be used in class literal expression (i.e. `I::class`).