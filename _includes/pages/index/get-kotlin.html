--- conflicted
+++ resolved
@@ -11,14 +11,14 @@
                 <h3 class="option-title">Try Online</h3>
 
                 <p class="option-description">
-                    Explore Kotlin code samples and solve problems directly in your browser.
+                    探索Kotlin示例代码，并在浏览器中直接解决问题。
                 </p>
 
 
                 <div class="option-link-wrap">
                     <a href="http://try.kotlinlang.org"
                        class="option-link">
-                        Try Online
+                        在线试用
                     </a>
                 </div>
             </div>
@@ -74,27 +74,6 @@
                     </a>
                 </div>
             </div>
-<<<<<<< HEAD
-
-            <div class="option-item _try-online">
-                <div class="option-image _try-online"></div>
-                <div class="option-title-pre-text">In the browser</div>
-                <h3 class="option-title">Try Online</h3>
-
-                <p class="option-description">
-                     探索Kotlin示例代码，在浏览器中直接解决问题
-                </p>
-
-
-                <div class="option-link-wrap">
-                    <a href="http://try.kotlinlang.org"
-                       class="option-link">
-                        在线试用
-                    </a>
-                </div>
-            </div>
-=======
->>>>>>> e6e9b948
         </div>
 
 
