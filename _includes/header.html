<header class="global-header">

    <div class="global-header-panel">
        <div class="g-layout">
            <a class="global-header-logo" href="{{ site.baseurl }}/">Kotlin</a>

            {% if include.active %}
            {% assign active = include.active %}
            {% else %}
            {% assign active = page.main_nav_id %}
            {% endif %}

            {% include nav/global-nav.html active=active %}
        </div>
    </div>

    <div class="g-layout">
        {% if page.layout == 'index' %}
        <div class="kotlin-info">
            <div class="kotlin-info-description">
                针对JVM, Android和浏览器的静态编程语言！
            </div>
            <div class="kotlin-info-description-extra">
                100%与Java™兼容
            </div>
<<<<<<< HEAD
            <a href="{{ site.baseurl }}{{ site.data._nav.main.download.url }}" class="get-kotlin-button">
                尝试Kotlin
=======
            <a href="http://try.kotlinlang.org" class="get-kotlin-button">
                Try Kotlin
>>>>>>> e6e9b948
            </a>
            <span class="release-banner">
                Kotlin 1.0 is out
                <a class="release-banner__link"
                   href="http://blog.jetbrains.com/kotlin/2016/02/kotlin-1-0-released-pragmatic-language-for-jvm-and-android/">
                    read more</a>
            </span>
        </div>
        {% endif %}
    </div>
</header><|MERGE_RESOLUTION|>--- conflicted
+++ resolved
@@ -23,13 +23,8 @@
             <div class="kotlin-info-description-extra">
                 100%与Java™兼容
             </div>
-<<<<<<< HEAD
-            <a href="{{ site.baseurl }}{{ site.data._nav.main.download.url }}" class="get-kotlin-button">
+            <a href="http://try.kotlinlang.org" class="get-kotlin-button">
                 尝试Kotlin
-=======
-            <a href="http://try.kotlinlang.org" class="get-kotlin-button">
-                Try Kotlin
->>>>>>> e6e9b948
             </a>
             <span class="release-banner">
                 Kotlin 1.0 is out
