--- conflicted
+++ resolved
@@ -8,16 +8,6 @@
 })(window,document,'script','dataLayer','GTM-5P98');</script>
 <!-- End Google Tag Manager -->
 
-<<<<<<< HEAD
-{% if page and page.title %}
-    {% set title=page.title + ' - Kotlin 语言中文站' %}
-{% else %}
-    {% set title='Kotlin 语言中文站' %}
-{% endif %}
-
-<title>{{ title }}</title>
-=======
->>>>>>> 7834f9b8
 <meta http-equiv="X-UA-Compatible" content="IE=edge,chrome=1">
 <link rel="Shortcut Icon" href="{{ url_for('asset', path='images/favicon.ico') }}" type="image/x-icon"/>
 <link rel="apple-touch-icon" href="{{ url_for('asset', path='images/apple-touch-icon.png') }}"/>
