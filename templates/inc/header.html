--- conflicted
+++ resolved
@@ -21,17 +21,10 @@
                     试用 Kotlin
                 </a>
             <span class="release-banner">
-<<<<<<< HEAD
-                Kotlin 1.1 RC 来了！
-                <a class="release-banner__link"
-                   href="https://blog.jetbrains.com/kotlin/2017/02/kotlin-1-1-release-candidate-is-here/">
-                    阅读更多</a>
-=======
-                Kotlin 1.1 Is Here!
+                Kotlin 1.1 来了！
                 <a class="release-banner__link"
                    href="http://blog.jetbrains.com/kotlin/2017/03/kotlin-1-1/">
-                    read more</a>
->>>>>>> 8b73a64e
+                    阅读更多</a>
             </span>
             </div>
         {% endif %}
