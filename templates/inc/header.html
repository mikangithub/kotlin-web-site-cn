--- conflicted
+++ resolved
@@ -21,17 +21,10 @@
                     试用 Kotlin
                 </a>
             <span class="release-banner">
-<<<<<<< HEAD
-                Kotlin 1.1 Beta 来了！
-                <a class="release-banner__link"
-                   href="https://blog.jetbrains.com/kotlin/2017/01/kotlin-1-1-beta-is-here">
-                    阅读更多</a>
-=======
-                Kotlin 1.1 RC Is Here!
+                Kotlin 1.1 RC 来了！
                 <a class="release-banner__link"
                    href="https://blog.jetbrains.com/kotlin/2017/02/kotlin-1-1-release-candidate-is-here/">
-                    read more</a>
->>>>>>> ed032c51
+                    阅读更多</a>
             </span>
             </div>
         {% endif %}
