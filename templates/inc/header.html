--- conflicted
+++ resolved
@@ -14,36 +14,20 @@
         {% if is_index_page %}
             <div class="kotlin-info">
                 <div class="kotlin-info-description">
-<<<<<<< HEAD
-                    针对 JVM、Android 和浏览器<br>
-                    的静态编程语言
+                    用于现代多平台应用的<br>
+                    静态编程语言
                 </div>
                 <div class="kotlin-info-description-extra">
-                    与 Java™ 100% 可互操作
-=======
-                    Statically typed programming language<br>
-                    for modern multiplatform applications
-                </div>
-                <div class="kotlin-info-description-extra">
-                    100% interoperable with Java™ and Android™
->>>>>>> 880ee3a8
+                    与 Java™ 和 Android™ 100% 可互操作
                 </div>
                 <a href="http://try.kotlinlang.org" class="get-kotlin-button">
                     试用 Kotlin
                 </a>
-<<<<<<< HEAD
-            <span class="release-banner" style="color:yellow;">
-                Kotlin 官方参考文档翻译完毕！
-                <a class="release-banner__link"
-                   href="https://hltj.me/intro/2017/05/15/kotlin-reference-translated.html">
-                    阅读更多</a>
-=======
             <span class="release-banner">
-                Now official on Android
+                Kotlin 现在是 Android 官方开发语言了！
                 <a class="release-banner__link"
                    href="https://blog.jetbrains.com/kotlin/2017/05/kotlin-on-android-now-official/">
-                    read more</a>
->>>>>>> 880ee3a8
+                    阅读更多</a>
             </span>
             </div>
         {% endif %}
