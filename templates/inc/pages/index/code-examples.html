<section class="kotlin-overview-section _code-examples">
    <div class="kotlin-overview-code-example-tabs">
        <div class="g-layout">
<<<<<<< HEAD
            <div class="tab is_active js-tab" data-tab-id="kotlin-code-example-simplest"><div class="text">最简版</div></div>
            <div class="tab js-tab" data-tab-id="kotlin-code-example-name-reading"><div class="tab-text">读名字</div></div>
            <div class="tab js-tab" data-tab-id="kotlin-code-example-object-oriented"><div class="tab-text">“面向对象”的 Hello</div></div>
=======
            <div class="tab is_active js-tab" data-tab-id="kotlin-code-example-simplest"><div class="text">Simplest Version</div></div>
            <div class="tab js-tab" data-tab-id="kotlin-code-example-object-oriented"><div class="tab-text">An “Object-oriented” Hello</div></div>
            <div class="tab js-tab" data-tab-id="kotlin-code-example-android-activity"><div class="tab-text">Android Activity</div></div>
            <div class="tab js-tab" data-tab-id="kotlin-code-example-html-builder"><div class="tab-text">HTML Builder</div></div>
>>>>>>> 9ccc75a6
        </div>

    </div>

    <h2 class="section-header">Kotlin 看起来是什么样的？</h2>
    <p class="section-description">简洁、简单、易读、易写</p>
    <div class="section-content">

        <!-- code example -->
        <div class="kotlin-overview-code-example" id="kotlin-code-example-simplest">

            <div class="code-line">
                <div class="code"><span class="keyword">package</span> hello

</div>
                <div class="code-legend align_right">
                    <div class="code-legend-line"></div>
                    <div class="code-legend-text">
                        可选的包头
                    </div>
                </div>
            </div>


            <div class="code-line">
                <div class="code"><span class="keyword">fun</span> <span class="func-name">main</span>(<span class="var-name">args</span>: Array&lt;String&gt;) {</div>
                <div class="code-legend align_right">
                    <div class="code-legend-line"></div>
                    <div class="code-legend-text">
<<<<<<< HEAD
                        包级可见的函数，返回 Unit、接受一个字符串数组作为参数
=======
                        Package-level function, which takes an Array
                        of strings as a parameter
>>>>>>> 9ccc75a6
                    </div>
                </div>

            </div>

            <div class="code-line">
                <div class="code">   <span class="buildin-func-name">println</span>(<span class="string-literal">"Hello World!"</span>)
}


</div>
                <div class="code-legend align_right">
                    <div class="code-legend-line-marker"></div>
                    <div class="code-legend-line" style="
                        -webkit-transform: rotate(29deg);
                        -ms-transform: rotate(29deg);
                        transform: rotate(29deg);
                        top: 70px;
                        left: 23px;
                        right: -12px;
                    "></div>

                    <div class="code-legend-text" style="top: 100px;">
                        注意到没?<br> 分号可以不写
                    </div>
                </div>

            </div>

        </div>
        <!--/ code example -->

        <!-- code example -->
        <div class="kotlin-overview-code-example is_hidden" id="kotlin-code-example-object-oriented">
            <div class="code-line">
                <div class="code">  </div>
                <div class="code-legend align_right">
                    <div class="code-legend-line">
                        <div style="
                            position: absolute;
                            width: 1px;
                            background: #fff;
                            top: 1px;
                            height: 17px;
                        "></div>
                    </div>
                    <div class="code-legend-text">
<<<<<<< HEAD
                        字符串内插，以缩减字符串处理流程
=======
                        Class with a primary constructor and a member function
>>>>>>> 9ccc75a6
                    </div>
                </div>
            </div>
            <div class="code-line">
                <div class="code"><span class="keyword">class</span> <span class="class-name">Greeter</span>(<span class="keyword">val</span> <span class="var-name">name</span>: String) {</div>
            </div>

            <div class="code-line">
<<<<<<< HEAD
                <div class="code"><span class="keyword">class</span> <span class="class-name">Greeter</span>(<span class="keyword">val</span> <span class="var-name">name</span>: String) {</div>
                <div class="code-legend align_left">
                    <div class="code-legend-line"></div>
                    <div class="code-legend-text">
                        包含一个私有构造与一个成员函数的类
                    </div>
                </div>
=======
                <div class="code">   <span class="keyword">fun</span> <span class="func-name">greet</span>() { </div>
>>>>>>> 9ccc75a6
            </div>
            <div class="code-line">
                <div class="code"><span class="buildin-func-name">      println</span>(<span class="string-literal">&quot;Hello, <span class="string-literal-var-substitution">$<span class="var-name">name</span></span>&quot;</span>)
   }
}

</div>
                <div class="code-legend align_right">
                    <div class="code-legend-line">

                    </div>
                    <div class="code-legend-text">
                        String Interpolation to cut down ceremony.
                    </div>
                </div>
            </div>

            <div class="code-line">
                <div class="code"><span class="keyword">fun</span> <span class="func-name">main</span>(<span class="var-name">args</span>: Array&lt;String&gt;) {
<span class="class-name">   Greeter</span>(<span class="var-name">args</span>[<span class="number">0</span>]).greet()</div>
            </div>

            <div class="code-line">
                <div class="code">}  </div>
                <div class="code-legend align_right">
                    <div class="code-legend-line">
                        <div style="
                            position: absolute;
                            width: 1px;
                            background: #fff;
                            bottom: 1px;
                            height: 17px;
                        "></div>
                    </div>
                    <div class="code-legend-text">
                        创建一个实例的时候，无需 new 关键字
                    </div>
                </div>
            </div>

            <div class="code-line">
                <div class="code">
</div>
            </div>

        </div>
        <!--/ code example -->

        <!-- code example -->
        <div class="kotlin-overview-code-example is_hidden" id="kotlin-code-example-android-activity">
            <div class="code">          </div>
            <div class="code-line">
                <div class="code-legend align_right">
                    <div class="code-legend-line">
                        <div style="
                            position: absolute;
                            width: 1px;
                            background: #fff;
                            top: 1px;
                            height: 17px;
                        "></div>
                    </div>
                    <div class="code-legend-text">
                        Type-safe access to views
                    </div>
                </div>
            </div>
            <div class="code-line">
                <div class="code"><span class="keyword">import</span> kotlinx.android.synthetic.main.activity_main.fab
                </div>
            </div>

            <div class="code-line">
                <div class="code"><span class="keyword">class</span> <span class="class-name">MainActivity</span> : <span class="class-name">AppCompatActivity</span>() {</div>
            </div>

            <div class="code-line">
                <div class="code">    <span class="keyword">override fun</span> <span class="func-name">onCreate</span>(<span class="var-name">savedInstanceState</span>: Bundle?) {
        ...</div>
            </div>
            <div class="code-line">
                <div class="code">        fab.setOnClickListener {</div>
                <div class="code-legend align_right">
                    <div class="code-legend-line">

                    </div>
                    <div class="code-legend-text">
                        Lambdas for concise event handlers
                    </div>
                </div>
            </div>
            <div class="code-line">
                <div class="code">            toast(<span class="string-literal">&quot;Hello!&quot;</span>)</div>
            </div>
            <div class="code-line">
                <div class="code">        }     </div>
                <div class="code-legend align_right">
                    <div class="code-legend-line">
                        <div style="
                            position: absolute;
                            width: 1px;
                            background: #fff;
                            bottom: 1px;
                            height: 17px;
                        "></div>
                    </div>
                    <div class="code-legend-text">
                        Terse wrappers for common Android APIs
                    </div>
                </div>
            </div>
            <div class="code-line">
                <div class="code">    }
}</div>
        </div>
        </div>
        <!--/ code example -->


        <!-- code example -->
        <div class="kotlin-overview-code-example is_hidden" id="kotlin-code-example-html-builder">
            <div class="code-line">
                <div class="code"><span class="keyword">val</span> <span class="var-name">data</span> = <span class="buildin-func-name">mapOf</span>(<span class="number">1</span> <span class="buildin-func-name">to</span> <span class="string-literal">&quot;one&quot;</span>, <span class="number">2</span> <span class="buildin-func-name">to</span> <span class="string-literal">&quot;two&quot;</span>)

createHTML().table {</div>
            </div>
            <div class="code-line">
                <div class="code">    <span class="keyword">for</span> ((<span class="var-name">num</span>, <span class="var-name">string</span>) <span class="keyword">in</span> <span class="var-name">data</span>) {</div>
                <div class="code-legend align_right">
                    <div class="code-legend-line">

                    </div>
                    <div class="code-legend-text">
                        Iterate over data
                    </div>
                </div>
            </div>
            <div class="code-line">
                <div class="code">        tr {</div>
                <div class="code-legend align_right">
                    <div class="code-legend-line">

                    </div>
                    <div class="code-legend-text">
                        Functions to create HTML tags
                    </div>
                </div>
            </div>
            <div class="code-line">
                <div class="code">           td { +<span class="string-literal">&quot;$</span><span class="var-name">num</span><span class="string-literal">&quot;</span> } </div>
            </div>
            <div class="code-line">
                <div class="code">           td { +<span class="var-name">string</span> }
        }
    }
}
                </div>
                <div class="code-legend align_right">
                    <div class="code-legend-line">

                    </div>
                    <div class="code-legend-text">
                        Outputting variable values
                    </div>
                </div>
            </div>
        </div>
        <!--/ code example -->
        <div class="more-link-wrap">
            <a href="/docs/reference" class="more-link">更多示例参见完整语言文档</a>
        </div>

    </div>
</section><|MERGE_RESOLUTION|>--- conflicted
+++ resolved
@@ -1,16 +1,10 @@
 <section class="kotlin-overview-section _code-examples">
     <div class="kotlin-overview-code-example-tabs">
         <div class="g-layout">
-<<<<<<< HEAD
             <div class="tab is_active js-tab" data-tab-id="kotlin-code-example-simplest"><div class="text">最简版</div></div>
-            <div class="tab js-tab" data-tab-id="kotlin-code-example-name-reading"><div class="tab-text">读名字</div></div>
             <div class="tab js-tab" data-tab-id="kotlin-code-example-object-oriented"><div class="tab-text">“面向对象”的 Hello</div></div>
-=======
-            <div class="tab is_active js-tab" data-tab-id="kotlin-code-example-simplest"><div class="text">Simplest Version</div></div>
-            <div class="tab js-tab" data-tab-id="kotlin-code-example-object-oriented"><div class="tab-text">An “Object-oriented” Hello</div></div>
             <div class="tab js-tab" data-tab-id="kotlin-code-example-android-activity"><div class="tab-text">Android Activity</div></div>
             <div class="tab js-tab" data-tab-id="kotlin-code-example-html-builder"><div class="tab-text">HTML Builder</div></div>
->>>>>>> 9ccc75a6
         </div>
 
     </div>
@@ -40,12 +34,7 @@
                 <div class="code-legend align_right">
                     <div class="code-legend-line"></div>
                     <div class="code-legend-text">
-<<<<<<< HEAD
-                        包级可见的函数，返回 Unit、接受一个字符串数组作为参数
-=======
-                        Package-level function, which takes an Array
-                        of strings as a parameter
->>>>>>> 9ccc75a6
+                        包级可见的函数，接受一个字符串数组作为参数
                     </div>
                 </div>
 
@@ -93,11 +82,7 @@
                         "></div>
                     </div>
                     <div class="code-legend-text">
-<<<<<<< HEAD
-                        字符串内插，以缩减字符串处理流程
-=======
-                        Class with a primary constructor and a member function
->>>>>>> 9ccc75a6
+                        具有主构造函数和成员函数的类
                     </div>
                 </div>
             </div>
@@ -106,17 +91,7 @@
             </div>
 
             <div class="code-line">
-<<<<<<< HEAD
-                <div class="code"><span class="keyword">class</span> <span class="class-name">Greeter</span>(<span class="keyword">val</span> <span class="var-name">name</span>: String) {</div>
-                <div class="code-legend align_left">
-                    <div class="code-legend-line"></div>
-                    <div class="code-legend-text">
-                        包含一个私有构造与一个成员函数的类
-                    </div>
-                </div>
-=======
                 <div class="code">   <span class="keyword">fun</span> <span class="func-name">greet</span>() { </div>
->>>>>>> 9ccc75a6
             </div>
             <div class="code-line">
                 <div class="code"><span class="buildin-func-name">      println</span>(<span class="string-literal">&quot;Hello, <span class="string-literal-var-substitution">$<span class="var-name">name</span></span>&quot;</span>)
