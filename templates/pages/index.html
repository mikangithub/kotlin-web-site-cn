--- conflicted
+++ resolved
@@ -21,13 +21,8 @@
             {%- set technologies = [
               {'target': 'JVM', 'href': '/docs/reference/server-overview.html'},
               {'target': 'Android', 'href': '/docs/reference/android-overview.html'},
-<<<<<<< HEAD
               {'target': '浏览器', 'href': '/docs/reference/js-overview.html'},
-              {'target': '原生', 'href': 'https://github.com/JetBrains/kotlin-native'}
-=======
-              {'target': 'Browser', 'href': '/docs/reference/js-overview.html'},
-              {'target': 'Native', 'href': '/docs/reference/native-overview.html'}
->>>>>>> 9c3cc4b5
+              {'target': '原生', 'href': '/docs/reference/native-overview.html'}
             ]-%}
 
             {% for technology in technologies %}
