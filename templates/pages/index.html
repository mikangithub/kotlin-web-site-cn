<!DOCTYPE html>
<html>
<head>
    {% include 'inc/head.html' %}

    <link rel="stylesheet" href="{{ url_for('static', filename='index.css') }}">
</head>
<body class="page_index">
<!-- Google Tag Manager (noscript) -->
<noscript><iframe src="https://www.googletagmanager.com/ns.html?id=GTM-5P98"
height="0" width="0" style="display:none;visibility:hidden"></iframe></noscript>
<!-- End Google Tag Manager (noscript) -->

<div class="global-layout">
    {% include 'inc/header.html' %}

    <section class="kotlin-overview-section _works-on">
        <h2 class="section-header">Build Applications For</h2>
        <div class="works-on-list">
            {%- set technologies = [
              {'target': 'JVM', 'href': '/docs/reference/server-overview.html'},
              {'target': 'Android', 'href': '/docs/reference/android-overview.html'},
              {'target': 'Browser', 'href': '/docs/reference/js-overview.html'},
              {'target': 'Native'}
            ]-%}

            {% for technology in technologies %}
                {% if(technology.href) %}
                    <a href="{{ technology.href }}" class="works-on-item">
                        <div class="works-on-icon _{{ technology['target'].lower() }}"></div>
                        <div class="works-on-text">
                            {{ technology['target'] }}<br/>&nbsp;
                        </div>
                    </a>
                {% else %}
                    <div class="works-on-item">
                        <div class="works-on-icon _{{ technology['target'].lower() }}"></div>
                        <div class="works-on-text">
                            {{ technology['target'] }}<br/>(soon)
                        </div>
                    </div>
                {% endif %}
            {% endfor %}
        </div>
    </section>

    <section class="kotlin-overview-section _features">
        <h2 class="section-header">为什么选择 Kotlin？</h2>
        <div class="section-content">
<<<<<<< HEAD

            <div class="kotlin-features-carousel-wrap" id="features-carousel-wrap">

                <div class="kotlin-features-carousel js-carousel">
                    <ul class="kotlin-features-list js-carousel-list">
                        {% for feature in features %}
                            <li class="kotlin-feature _{{ feature.id }} js-popup-open-button"
                                data-popup-id="kotlin-feature_{{ feature.id }}">
                                <div class="feature-image">
                                    <div class="feature-icon _{{ feature.id }}"></div>
                                </div>
                                <h3 class="feature-title">{{ feature.title }}</h3>
                                <p class="feature-description">{{ feature.description }}</p>
                                <span class="feature-example-link">参见示例</span>
                            </li>
                        {% endfor %}
                    </ul>
                </div>

                <div class="kotlin-features-carousel-nav _prev js-carousel-nav-prev is_disabled"></div>
                <div class="kotlin-features-carousel-nav _next js-carousel-nav-next"></div>
            </div>
=======
            <ul class="kotlin-features-list">
                {% for feature in features %}
                    <li class="kotlin-feature _{{ feature.id }} js-popup-open-button"
                        data-popup-id="kotlin-feature_{{ feature.id }}">
                        <div class="feature-image">
                            <div class="feature-icon _{{ feature.id }}"></div>
                        </div>
                        <h3 class="feature-title">{{ feature.title }}</h3>
                        <p class="feature-description">{{ feature.description }}</p>
                        <span class="feature-example-link">See example</span>
                    </li>
                {% endfor %}
            </ul>
>>>>>>> 880ee3a8
        </div>

        {% for feature in features %}
            <div class="overview-popup overview-popup_{{ feature.id }} _hidden js-popup"
                 id="kotlin-feature_{{ feature.id }}">
                <div class="popup-content">
                    {{ feature.content | safe }}
                </div>

                <div class="popup-close-button js-popup-close-button"
                     data-popup-id="kotlin-feature_{{ feature.id }}"></div>
            </div>
            <div class="overview-popup-overlay"></div>
        {% endfor %}

    </section>

    {# This fle conteins a lot of pre-formatted code. #}
    {% include 'inc/pages/index/code-examples.html' %}

    <section class="kotlin-overview-section _get-kotlin" id="get-kotlin">
        <h2 class="section-header">试用 Kotlin</h2>

        <div class="try-image"></div>
        <a href="//try.kotlinlang.org" class="try-button">Try online</a>
        <div class="section-description">
            Explore Kotlin code samples and solve problems<br/>
            directly in the browser
        </div>

        <div class="section-content">
            <div class="get-kotlin-options-list">
<<<<<<< HEAD
                <div class="option-item _try-online">
                    <div class="option-image _try-online"></div>
                    <div class="option-title-pre-text">在浏览器中</div>
                    <h3 class="option-title">在线试用</h3>

                    <p class="option-description">
                        在浏览器中直接浏览 Kotlin 代码示例并解决问题。
=======
                <div class="option-item _intellij-idea">
                    <div class="option-image">
                        <div class="jetbrains-logo _logo-intellij-idea _size-2"></div>
                    </div>
                    <div class="option-title-pre-text">Use</div>
                    <h3 class="option-title">IntelliJ IDEA</h3>

                    <p class="option-description">
                        Bundled with Community Edition or IntelliJ IDEA Ultimate
>>>>>>> 880ee3a8
                    </p>

                    <div class="option-link-wrap">
                        <a href="/docs/tutorials/getting-started.html"
                           class="option-link">
<<<<<<< HEAD
                            在线试用
=======
                            Instructions
>>>>>>> 880ee3a8
                        </a>
                    </div>
                </div>

<<<<<<< HEAD
                <div class="option-item _standalone-compiler">
                    <div class="option-image _standalone-compiler"></div>
                    <div class="option-title-pre-text">独立的</div>
                    <h3 class="option-title">编译器</h3>

                    <p class="option-description">
                        从命令行或者试用构建工具如 Ant、Gradle 和 Maven 编译你的代码。
                    </p>

                    <div class="option-link-wrap">
                        <a href="/docs/tutorials/command-line.html"
                           class="option-link">下载编译器</a>
                    </div>
                </div>

                <div class="option-item _intellij-idea">
                    <div class="option-image">
                        <div class="jetbrains-logo _logo-intellij-idea _size-2"></div>
                    </div>
                    <div class="option-title-pre-text">使用</div>
                    <h3 class="option-title">IntelliJ IDEA</h3>

                    <p class="option-description">
                        在免费社区版、IntelliJ IDEA Ultimate 或者 Android Studio 中 Kotlin 都可使用。
=======
                <div class="option-item">
                    <div class="option-image _android-studio"></div>
                    <div class="option-title-pre-text">Use</div>
                    <h3 class="option-title">Android Studio</h3>

                    <p class="option-description">
                        Bundled with Studio 3.0, plugin available for earlier versions
>>>>>>> 880ee3a8
                    </p>


                    <div class="option-link-wrap">
                        <a href="/docs/tutorials/kotlin-android.html"
                           class="option-link">
<<<<<<< HEAD
                            安装插件
=======
                            Instructions
>>>>>>> 880ee3a8
                        </a>
                    </div>
                </div>

<<<<<<< HEAD
                <div class="option-item _source-code">
                    <div class="option-image _source-code"></div>
                    <div class="option-title-pre-text">使用</div>
                    <h3 class="option-title">Eclipse</h3>

                    <p class="option-description">
                        获取 Eclipse Luna 的 Kotlin 插件的预览版本。
=======
                <div class="option-item">
                    <div class="option-image _eclipse"></div>
                    <div class="option-title-pre-text">Use</div>
                    <h3 class="option-title">Eclipse</h3>

                    <p class="option-description">
                        Install the plugin from the Eclipse Marketplace
>>>>>>> 880ee3a8
                    </p>

                    <div class="option-link-wrap">
                        <a href="/docs/tutorials/getting-started-eclipse.html"
                           class="option-link">
<<<<<<< HEAD
                            安装插件
=======
                            Instructions
>>>>>>> 880ee3a8
                        </a>
                    </div>
                </div>

                <div class="option-item _standalone-compiler">
                    <div class="option-image _standalone-compiler"></div>
                    <div class="option-title-pre-text">Standalone</div>
                    <h3 class="option-title">Compiler</h3>

                    <p class="option-description">
                        Use any editor and build from the command line
                    </p>

                    <div class="option-link-wrap">
                        <a href="/docs/tutorials/command-line.html"
                           class="option-link">Download Compiler</a>
                    </div>
                </div>
            </div>
            <p class="kotlin-version">Latest version: {{ data.releases.latest.version }}</p>
        </div>
    </section>

    <section class="kotlin-overview-section _testimonials">
<<<<<<< HEAD
        <div class="section-header">谁在使用 Kotlin</div>
        <div class="section-content">

            <div class="g-layout2 testimonials-carousel-wrap" id="testimonials-carousel-wrap">
                <div class="testimonials-carousel js-carousel">
                    <ul class="testimonials-list js-carousel-list">
                        {% for testimonial in data['companies-using-kotlin'] %}
                            <li class="testimonials-list-item">
                                <blockquote class="testimonial-quote">
                                    <div class="text">{{ testimonial.description }}</div>
                                </blockquote>

                                <div class="testimonial-company">
                                    {% if testimonial.logo or testimonial.url %}
                                        <a href="{{ testimonial.url }}"
                                           class="testimonial-company-link"
                                           target="_blank"
                                           rel="nofollow">
                                            {{ testimonial.company }}
                                        </a>
                                    {% else %}
                                        {{ testimonial.company }}
                                    {% endif %}
                                </div>
                            </li>
                        {% endfor %}
                    </ul>
                </div>

                <div class="testimonials-carousel-nav _prev js-carousel-nav-prev is_disabled"></div>
                <div class="testimonials-carousel-nav _next js-carousel-nav-next"></div>
=======
        <h2 class="section-header">Kotlin Usage Highlights</h2>

        <div class="testimonials-layout">
            <div class="testimonials">
                {% for testimonial in data.testimonials %}
                    <div class="testimonial">
                        <h3 class="testimonial-header">{{ testimonial.company }}</h3>
                        <div class="testimonial-text">{{ testimonial.text | safe }}</div>
                    </div>
                {% endfor %}
>>>>>>> 880ee3a8
            </div>
        </div>
    </section>

    <section class="kotlin-overview-section _community">
        <h2 class="section-header">保持联系</h2>
        <div class="section-content">
            <ul class="links-list">
                <li class="links-list-item">
                    <a href="http://blog.jetbrains.com/kotlin" class="link" target="_blank">
                        <span class="link-icon _blog"></span>
                        <span class="link-text">博客</span>
                    </a>
                </li>

                <li class="links-list-item">
                    <a href="community.html" class="link">
                        <span class="link-icon _forum"></span>
                        <span class="link-text">社区</span>
                    </a>
                </li>

                <li class="links-list-item">
                    <a href="{{ config.TWITTER_URL }}" class="link" target="_blank">
                        <span class="link-icon _twitter"></span>
                        <span class="link-text">Twitter</span>
                    </a>
                </li>

                <li class="links-list-item">
                    <a href="http://youtrack.jetbrains.com/issues/KT" class="link" target="_blank">
                    <span class="link-icon _issue-tracker">
                        <div class="jetbrains-logo _logo-youtrack _size-2"></div>
                    </span>
                        <span class="link-text">问题跟踪</span>
                    </a>
                </li>
            </ul>
        </div>
    </section>
</div>

{% include 'inc/footer.html' %}

<script src="{{ url_for('static', filename='default.js') }}"></script>
<script src="{{ url_for('static', filename='common.js') }}"></script>
<script src="{{ url_for('static', filename='index.js') }}"></script>

</body>
</html><|MERGE_RESOLUTION|>--- conflicted
+++ resolved
@@ -47,30 +47,6 @@
     <section class="kotlin-overview-section _features">
         <h2 class="section-header">为什么选择 Kotlin？</h2>
         <div class="section-content">
-<<<<<<< HEAD
-
-            <div class="kotlin-features-carousel-wrap" id="features-carousel-wrap">
-
-                <div class="kotlin-features-carousel js-carousel">
-                    <ul class="kotlin-features-list js-carousel-list">
-                        {% for feature in features %}
-                            <li class="kotlin-feature _{{ feature.id }} js-popup-open-button"
-                                data-popup-id="kotlin-feature_{{ feature.id }}">
-                                <div class="feature-image">
-                                    <div class="feature-icon _{{ feature.id }}"></div>
-                                </div>
-                                <h3 class="feature-title">{{ feature.title }}</h3>
-                                <p class="feature-description">{{ feature.description }}</p>
-                                <span class="feature-example-link">参见示例</span>
-                            </li>
-                        {% endfor %}
-                    </ul>
-                </div>
-
-                <div class="kotlin-features-carousel-nav _prev js-carousel-nav-prev is_disabled"></div>
-                <div class="kotlin-features-carousel-nav _next js-carousel-nav-next"></div>
-            </div>
-=======
             <ul class="kotlin-features-list">
                 {% for feature in features %}
                     <li class="kotlin-feature _{{ feature.id }} js-popup-open-button"
@@ -84,7 +60,6 @@
                     </li>
                 {% endfor %}
             </ul>
->>>>>>> 880ee3a8
         </div>
 
         {% for feature in features %}
@@ -109,55 +84,75 @@
         <h2 class="section-header">试用 Kotlin</h2>
 
         <div class="try-image"></div>
-        <a href="//try.kotlinlang.org" class="try-button">Try online</a>
+        <a href="//try.kotlinlang.org" class="try-button">在线试用</a>
         <div class="section-description">
-            Explore Kotlin code samples and solve problems<br/>
-            directly in the browser
+            浏览 Kotlin 代码示例<br/>
+            并直接在浏览器中解决问题
         </div>
 
         <div class="section-content">
             <div class="get-kotlin-options-list">
-<<<<<<< HEAD
-                <div class="option-item _try-online">
-                    <div class="option-image _try-online"></div>
-                    <div class="option-title-pre-text">在浏览器中</div>
-                    <h3 class="option-title">在线试用</h3>
-
-                    <p class="option-description">
-                        在浏览器中直接浏览 Kotlin 代码示例并解决问题。
-=======
                 <div class="option-item _intellij-idea">
                     <div class="option-image">
                         <div class="jetbrains-logo _logo-intellij-idea _size-2"></div>
                     </div>
-                    <div class="option-title-pre-text">Use</div>
+                    <div class="option-title-pre-text">使用</div>
                     <h3 class="option-title">IntelliJ IDEA</h3>
 
                     <p class="option-description">
-                        Bundled with Community Edition or IntelliJ IDEA Ultimate
->>>>>>> 880ee3a8
+                        IntelliJ IDEA 社区版或 IntelliJ IDEA Ultimate 中已自带
                     </p>
 
                     <div class="option-link-wrap">
                         <a href="/docs/tutorials/getting-started.html"
                            class="option-link">
-<<<<<<< HEAD
-                            在线试用
-=======
-                            Instructions
->>>>>>> 880ee3a8
+                            使用说明
                         </a>
                     </div>
                 </div>
 
-<<<<<<< HEAD
+                <div class="option-item">
+                    <div class="option-image _android-studio"></div>
+                    <div class="option-title-pre-text">使用</div>
+                    <h3 class="option-title">Android Studio</h3>
+
+                    <p class="option-description">
+                        Android Studio 3.0 已自带，有插件可用于早期版本
+                    </p>
+
+
+                    <div class="option-link-wrap">
+                        <a href="/docs/tutorials/kotlin-android.html"
+                           class="option-link">
+                            使用说明
+                        </a>
+                    </div>
+                </div>
+
+                <div class="option-item">
+                    <div class="option-image _eclipse"></div>
+                    <div class="option-title-pre-text">使用</div>
+                    <h3 class="option-title">Eclipse</h3>
+
+                    <p class="option-description">
+                        从 Eclipse Marketplace 安装插件
+                    </p>
+
+                    <div class="option-link-wrap">
+                        <a href="/docs/tutorials/getting-started-eclipse.html"
+                           class="option-link">
+                            使用说明
+                        </a>
+                    </div>
+                </div>
+
                 <div class="option-item _standalone-compiler">
                     <div class="option-image _standalone-compiler"></div>
                     <div class="option-title-pre-text">独立的</div>
                     <h3 class="option-title">编译器</h3>
 
                     <p class="option-description">
-                        从命令行或者试用构建工具如 Ant、Gradle 和 Maven 编译你的代码。
+                        使用任何编辑器，并在命令行构建
                     </p>
 
                     <div class="option-link-wrap">
@@ -165,125 +160,13 @@
                            class="option-link">下载编译器</a>
                     </div>
                 </div>
-
-                <div class="option-item _intellij-idea">
-                    <div class="option-image">
-                        <div class="jetbrains-logo _logo-intellij-idea _size-2"></div>
-                    </div>
-                    <div class="option-title-pre-text">使用</div>
-                    <h3 class="option-title">IntelliJ IDEA</h3>
-
-                    <p class="option-description">
-                        在免费社区版、IntelliJ IDEA Ultimate 或者 Android Studio 中 Kotlin 都可使用。
-=======
-                <div class="option-item">
-                    <div class="option-image _android-studio"></div>
-                    <div class="option-title-pre-text">Use</div>
-                    <h3 class="option-title">Android Studio</h3>
-
-                    <p class="option-description">
-                        Bundled with Studio 3.0, plugin available for earlier versions
->>>>>>> 880ee3a8
-                    </p>
-
-
-                    <div class="option-link-wrap">
-                        <a href="/docs/tutorials/kotlin-android.html"
-                           class="option-link">
-<<<<<<< HEAD
-                            安装插件
-=======
-                            Instructions
->>>>>>> 880ee3a8
-                        </a>
-                    </div>
-                </div>
-
-<<<<<<< HEAD
-                <div class="option-item _source-code">
-                    <div class="option-image _source-code"></div>
-                    <div class="option-title-pre-text">使用</div>
-                    <h3 class="option-title">Eclipse</h3>
-
-                    <p class="option-description">
-                        获取 Eclipse Luna 的 Kotlin 插件的预览版本。
-=======
-                <div class="option-item">
-                    <div class="option-image _eclipse"></div>
-                    <div class="option-title-pre-text">Use</div>
-                    <h3 class="option-title">Eclipse</h3>
-
-                    <p class="option-description">
-                        Install the plugin from the Eclipse Marketplace
->>>>>>> 880ee3a8
-                    </p>
-
-                    <div class="option-link-wrap">
-                        <a href="/docs/tutorials/getting-started-eclipse.html"
-                           class="option-link">
-<<<<<<< HEAD
-                            安装插件
-=======
-                            Instructions
->>>>>>> 880ee3a8
-                        </a>
-                    </div>
-                </div>
-
-                <div class="option-item _standalone-compiler">
-                    <div class="option-image _standalone-compiler"></div>
-                    <div class="option-title-pre-text">Standalone</div>
-                    <h3 class="option-title">Compiler</h3>
-
-                    <p class="option-description">
-                        Use any editor and build from the command line
-                    </p>
-
-                    <div class="option-link-wrap">
-                        <a href="/docs/tutorials/command-line.html"
-                           class="option-link">Download Compiler</a>
-                    </div>
-                </div>
             </div>
-            <p class="kotlin-version">Latest version: {{ data.releases.latest.version }}</p>
+            <p class="kotlin-version">最新版本： {{ data.releases.latest.version }}</p>
         </div>
     </section>
 
     <section class="kotlin-overview-section _testimonials">
-<<<<<<< HEAD
-        <div class="section-header">谁在使用 Kotlin</div>
-        <div class="section-content">
-
-            <div class="g-layout2 testimonials-carousel-wrap" id="testimonials-carousel-wrap">
-                <div class="testimonials-carousel js-carousel">
-                    <ul class="testimonials-list js-carousel-list">
-                        {% for testimonial in data['companies-using-kotlin'] %}
-                            <li class="testimonials-list-item">
-                                <blockquote class="testimonial-quote">
-                                    <div class="text">{{ testimonial.description }}</div>
-                                </blockquote>
-
-                                <div class="testimonial-company">
-                                    {% if testimonial.logo or testimonial.url %}
-                                        <a href="{{ testimonial.url }}"
-                                           class="testimonial-company-link"
-                                           target="_blank"
-                                           rel="nofollow">
-                                            {{ testimonial.company }}
-                                        </a>
-                                    {% else %}
-                                        {{ testimonial.company }}
-                                    {% endif %}
-                                </div>
-                            </li>
-                        {% endfor %}
-                    </ul>
-                </div>
-
-                <div class="testimonials-carousel-nav _prev js-carousel-nav-prev is_disabled"></div>
-                <div class="testimonials-carousel-nav _next js-carousel-nav-next"></div>
-=======
-        <h2 class="section-header">Kotlin Usage Highlights</h2>
+        <h2 class="section-header">Kotlin 用途集锦</h2>
 
         <div class="testimonials-layout">
             <div class="testimonials">
@@ -293,7 +176,6 @@
                         <div class="testimonial-text">{{ testimonial.text | safe }}</div>
                     </div>
                 {% endfor %}
->>>>>>> 880ee3a8
             </div>
         </div>
     </section>
