--- conflicted
+++ resolved
@@ -117,11 +117,7 @@
                     <h3 class="option-title">Android Studio</h3>
 
                     <p class="option-description">
-<<<<<<< HEAD
-                        Android Studio 3.0 已自带，有插件可用于早期版本
-=======
-                        Bundled with <a href="https://developer.android.com/studio/preview/index.html" target="_blank">Studio 3.0</a>, plugin available for earlier versions
->>>>>>> 4af3c7ed
+                        <a href="https://developer.android.com/studio/preview/index.html" target="_blank">Android Studio 3.0</a> 已自带，有插件可用于早期版本
                     </p>
 
 
