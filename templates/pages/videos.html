--- conflicted
+++ resolved
@@ -1,8 +1,5 @@
 {% extends 'base.html' %}
 
-<<<<<<< HEAD
-{% block title %}视频 - Kotlin 语言中文站{% endblock %}
-=======
 {% from 'inc/nav/side-tree-nav.html' import side_tree_nav %}
 
 {% block styles %}
@@ -13,8 +10,7 @@
     <script src="{{ url_for('static', filename='videos.js') }}"></script>
 {% endblock %}
 
-{% block title %}Videos{% endblock %}
->>>>>>> 883b3e4d
+{% block title %}视频 - Kotlin 语言中文站{% endblock %}
 
 {% block content %}
     <div class="g-grid">
