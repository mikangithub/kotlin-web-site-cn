--- conflicted
+++ resolved
@@ -7,18 +7,11 @@
 import io.reactivex.Flowable
 import io.reactivex.schedulers.Schedulers
 
-<<<<<<< HEAD
-Flowable.fromCallable {
-    Thread.sleep(1000) //  模仿高昂的计算
-    "Done"
-}
-=======
 Flowable
     .fromCallable {
-        Thread.sleep(1000) //  imitate expensive computation
+        Thread.sleep(1000) //  模仿高开销的计算
         "Done"
     }
->>>>>>> 40764600
     .subscribeOn(Schedulers.io())
     .observeOn(Schedulers.single())
     .subscribe(::println, Throwable::printStackTrace)
