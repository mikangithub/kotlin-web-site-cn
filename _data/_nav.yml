# Header navigation
# ====================
main:
  docs:
    url: /docs/reference/
    title: 学习

  contribute:
    url: /contribute.html
    title: 贡献

  try:
    url: http://try.kotlinlang.org
    title: 在线尝试

  download:
    url: /#get-kotlin
    title: 下载
    show: false


# Docs section navigation
# =======================
docs:
  reference:
    url: /docs/reference/
    title: 参考

  tutorials:
    url: /docs/tutorials/
    title: 教程

  videos:
    url: /docs/videos.html
    title: 视频

  events:
    url: /docs/events.html
    title: 事件记

  resources:
    url: /docs/resources.html
    title: 更多资源


# Reference navigation
# ====================
reference:
  - title: 开始
    description: 开始熟悉Kotlin包括操作符,编码习惯和习惯用法
    content:
      - /docs/reference/basic-syntax.html: 基础语法
      - /docs/reference/idioms.html: 习惯用法
      - /docs/reference/coding-conventions.html: 编码习惯

  - title: 基础
    description: 基础内容
    content:
      - /docs/reference/basic-types.html: 基本类型
      - /docs/reference/packages.html: 包
      - /docs/reference/control-flow.html: 控制流
      - /docs/reference/returns.html: 返回和跳转

  - title: 类和对象
    description: 关于对象
    content:
      - /docs/reference/classes.html: 类和继承
      - /docs/reference/properties.html: 属性和字段
      - /docs/reference/interfaces.html: 接口
      - /docs/reference/visibility-modifiers.html: 可见性修饰符
      - /docs/reference/extensions.html: 扩展
      - /docs/reference/data-classes.html: 数据类
      - /docs/reference/generics.html: 泛型
      - /docs/reference/nested-classes.html: 嵌套类
      - /docs/reference/enum-classes.html: 枚举类
      - /docs/reference/object-declarations.html: 对象
      - /docs/reference/delegation.html: 委托
      - /docs/reference/delegated-properties.html: 委托属性

  - title: 函数和Lambdas表达式
    description: 关于函数
    content:
      - /docs/reference/functions.html: 函数
      - /docs/reference/lambdas.html: Lambdas表达式
      - /docs/reference/inline-functions.html: 内联函数

  - title: 其他
    description: 各种知识点
    content:
      - /docs/reference/multi-declarations.html: 解构声明
      - /docs/reference/collections.html: 集合
      - /docs/reference/ranges.html: 范围
      - /docs/reference/typecasts.html: 类型检查与转换
      - /docs/reference/this-expressions.html: This表达式
      - /docs/reference/equality.html: 等式
      - /docs/reference/operator-overloading.html: 操作符重载
      - /docs/reference/null-safety.html: Null 安全性
      - /docs/reference/exceptions.html: 异常
      - /docs/reference/annotations.html: 注解
      - /docs/reference/reflection.html: 反射
      - /docs/reference/type-safe-builders.html: 类型安全的构建器
      - /docs/reference/dynamic-type.html: 动态类型



  - title: 参考
    description: API和语法
    content:
<<<<<<< HEAD
      - /api/latest/jvm/stdlib/index.html: API参考
      - /docs/reference/grammar.html: 语法
=======
      - /api/latest/jvm/stdlib/: API Reference
      - /docs/reference/grammar.html: Grammar
>>>>>>> b69a1927


  - title: 互操作
    description: Kotlin和Java还有JavaScript互操作时候你需要知道的。
    content:
      - /docs/reference/java-interop.html: Kotlin 调用 Java
      - /docs/reference/java-to-kotlin-interop.html: Java 调用 Kotlin

  - title: 工具
    description:
    content:
#      - /docs/reference/kotlin-build-tools.html: Kotlin Build Tools
      - /docs/reference/kotlin-doc.html: 生成kotlin代码文档
      - /docs/reference/using-maven.html: 使用 Maven
      - /docs/reference/using-ant.html: 使用 Ant
      - /docs/reference/using-gradle.html: 使用 Gradle
      - /docs/reference/kotlin-osgi.html: Kotlin 和 OSGi

  - title: 常见问题
    description: 你想到的问题可能会在这里得到解答.
    content:
      - /docs/reference/faq.html: 常见问题
      - /docs/reference/comparison-to-java.html: 与Java比较
      - /docs/reference/comparison-to-scala.html: 与Scala比较



# Tutorials navigation
# ====================
tutorials:
  - title: 开始
    content:
      - /docs/tutorials/getting-started.html: 从IntelliJ IDEA开始
      - /docs/tutorials/getting-started-eclipse.html: 从Eclipse开始
      - /docs/tutorials/command-line.html: 使用命令行
      - /docs/tutorials/build-tools.html: 使用构建工具
      - /docs/tutorials/koans.html: Koans
  - title: JavaScript
    content:
      - /docs/tutorials/create-library-js.html: 使用IntelliJ IDEA创建Kotlin/JavaScript库
      - /docs/tutorials/command-line-library-js.html: 使用命令行编译器创建Kotlin/JavaScript库
  - title: 混合开发
    content:
      - /docs/tutorials/mixing-java-kotlin-intellij.html: 项目中混合使用Java与Kotlin
  - title: Web开发
    content:
      - /docs/tutorials/httpservlets.html: 创建Http Servlets web程序
      - /docs/tutorials/spring-boot-restful.html: Spring Boot创建RESTful Web服务

  - title: 移动开发
    content:
      - /docs/tutorials/kotlin-android.html: Android开发入门
      - /docs/tutorials/android-plugin.html: Kotlin Android 扩展
  - title: Tools
    content:
      - /docs/tutorials/kotlin-and-ci.html: TeamCity配置Kotlin<|MERGE_RESOLUTION|>--- conflicted
+++ resolved
@@ -47,7 +47,7 @@
 # ====================
 reference:
   - title: 开始
-    description: 开始熟悉Kotlin包括操作符,编码习惯和习惯用法
+    description: 开始熟悉Kotlin包括操作符、编码习惯和习惯用法
     content:
       - /docs/reference/basic-syntax.html: 基础语法
       - /docs/reference/idioms.html: 习惯用法
@@ -94,7 +94,7 @@
       - /docs/reference/this-expressions.html: This表达式
       - /docs/reference/equality.html: 等式
       - /docs/reference/operator-overloading.html: 操作符重载
-      - /docs/reference/null-safety.html: Null 安全性
+      - /docs/reference/null-safety.html: 空安全
       - /docs/reference/exceptions.html: 异常
       - /docs/reference/annotations.html: 注解
       - /docs/reference/reflection.html: 反射
@@ -106,13 +106,8 @@
   - title: 参考
     description: API和语法
     content:
-<<<<<<< HEAD
-      - /api/latest/jvm/stdlib/index.html: API参考
+      - /api/latest/jvm/stdlib/: API参考
       - /docs/reference/grammar.html: 语法
-=======
-      - /api/latest/jvm/stdlib/: API Reference
-      - /docs/reference/grammar.html: Grammar
->>>>>>> b69a1927
 
 
   - title: 互操作
