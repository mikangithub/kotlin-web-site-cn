--- conflicted
+++ resolved
@@ -14,18 +14,13 @@
 
 ## 引用相等
 
-<<<<<<< HEAD
-Referential equality is checked by the `===` operation (and its negated counterpart `!==`). `a === b` evaluates to
-true if and only if `a` and `b` point to the same object.
-
-Alternatively, you can check for reference equality using a built-in inline function `identityEquals()`:
-=======
 引用相等使用`===`操作符判断(它的否定是`!==`). `a === b` 只有当`a`和`b`指向同一个对象才返回true。
 另外，你可以使用内联函数 identityEquals() 判断引用相等：
->>>>>>> eb8752d7
 
 ``` kotlin
 a.identityEquals(b)
+// or
+a identityEquals b // infix call
 ```
 当且仅当`a`和`b`指向同一个对象返回true。
 
