--- conflicted
+++ resolved
@@ -27,27 +27,7 @@
 }
 ```
 
-<<<<<<< HEAD
-### Getters and Setters
-
-Methods that follow the Java conventions for getters and setters (no-argument methods with names starting with `get`
-and single-argument methods with names starting with `set`) are represented as properties in Kotlin. For example:
-
-``` kotlin
-import java.util.Calendar
-
-fun calendarDemo() {
-    val calendar = Calendar.getInstance()
-    if (calendar.firstDayOfWeek == Calendar.SUNDAY) {  // call getFirstDayOfWeek()
-        calendar.firstDayOfWeek = Calendar.MONDAY       // call setFirstDayOfWeek()
-    }
-}
-```
-
-### Methods returning void
-=======
 ### 返回void的方法
->>>>>>> eb8752d7
 
 如果一个Java方法返回void，那么在Kotlin中，它会返回`Unit`。
 万一有人使用它的返回值，Kotlin的编译器会在调用的地方赋值，因为这个值本身已经提前可以预知了(这个值就是`Unit`)。
@@ -106,12 +86,6 @@
 * `T!` means "`T` or `T?`",
 * `(Mutable)Collection<T>!` means "Java collection of `T` may be mutable or not, may be nullable or not",
 * `Array<(out) T>!` means "Java array of `T` (or a subtype of `T`), nullable or not"
-
-#### Nullability annotations
-
-Java types which have nullability annotations are represented not as platform types, but as actual nullable or non-null
-Kotlin types. Currently, the compiler supports the [JetBrains flavor of the nullability annotations](https://www.jetbrains.com/idea/help/nullable-and-notnull-annotations.html)
-(`@Nullable` and `@NotNull` from the `org.jetbrains.annotations` package).
 
 ### Mapped types
 
@@ -140,7 +114,7 @@
 | `java.lang.Comparable`   | `kotlin.Comparable!`    |
 | `java.lang.Enum`         | `kotlin.Enum!`    |
 | `java.lang.Annotation`   | `kotlin.Annotation!`    |
-| `java.lang.Deprecated`   | `kotlin.Deprecated!`    |
+| `java.lang.Deprecated`   | `kotlin.deprecated!`    |
 | `java.lang.Void`         | `kotlin.Nothing!`    |
 | `java.lang.CharSequence` | `kotlin.CharSequence!`   |
 | `java.lang.String`       | `kotlin.String!`   |
@@ -304,11 +278,11 @@
 val fooClass = foo.javaClass
 ```
 
-Instead of Java's `Foo.class` use Foo::class.java.
-
-
-``` kotlin
-val fooClass = Foo::class.java
+Instead of Java's `Foo.class` use javaClass<Foo>().
+
+
+``` kotlin
+val fooClass = javaClass<Foo>()
 ```
 
 #### clone()
@@ -339,7 +313,6 @@
 According to Java's rules, `finalize()` must not be *private*{: .keyword }.
 
 ### Inheritance from Java classes
-
 At most one Java-class (and as many Java interfaces as you like) can be a supertype for a class in Kotlin. This class must go first in the supertype list.
 
 ### Accessing static members
@@ -356,9 +329,15 @@
 ### Java Reflection
 
 Java reflection works on Kotlin classes and vice versa. As mentioned above, you can use `instance.javaClass` or 
-`ClassName::class.java` to enter Java reflection through `java.lang.Class`.
+`javaClass<ClassName>()` to enter Java reflection through `java.lang.Class`. You can then "convert" to Kotlin reflection
+by calling `.kotlin`:
  
-Other supported cases include acquiring a Java getter/setter method or a backing field for a Kotlin property,
+``` kotlin 
+val kClass = x.javaClass.kotlin  
+```
+ 
+In much the same way you can convert from Kotlin reflection to Java: `ClassName::class.java` is the same as `javaClass<ClassName>()`.
+Other supported cases include acquiring a Java getter/setter method or a backing field for a Kotlin property, 
 getting a containing `KPackage` instance for a Java class, and getting a `KProperty` for a Java field.
 
 ### SAM Conversions
@@ -393,11 +372,9 @@
 
 ### Package-Level Functions
 
-All the functions and properties declared in a file `example.kt` inside a package `org.foo.bar` are put into a Java
-class named `org.foo.bar.ExampleKt`.
-
-``` kotlin
-// example.kt
+All the functions and properties declared inside a package `org.foo.bar` are put into a Java class named `org.foo.bar.BarPackage`.
+
+``` kotlin
 package demo
 
 class Foo
@@ -410,71 +387,20 @@
 ``` java
 // Java
 new demo.Foo();
-demo.ExampleKt.bar();
-```
-
-The name of the generated Java class can be changed using the `@JvmName` annotation:
-
-``` kotlin
-@file:JvmName("DemoUtils")
-
-package demo
-
-class Foo
-
-fun bar() {
-}
-
-```
-
-``` java
-// Java
-new demo.Foo();
-demo.DemoUtils.bar();
-```
-
-Having multiple files which have the same generated Java class name (the same package and the same name or the same
-@JvmName annotation) is normally an error. However, the compiler has the ability to generate a single Java facade
-class which has the specified name and contains all the declarations from all the files which have that name.
-To enable the generation of such a facade, use the @JvmMultifileClass annotation in all of the files.
-
-``` kotlin
-// oldutils.kt
-@file:JvmName("Utils") 
-@file:JvmMultifileClass
-
-package demo
-
-fun foo() {
-}
-```
-
-``` kotlin
-// newutils.kt
-@file:JvmName("Utils")
-@file:JvmMultifileClass
-
-package demo
-
-fun bar() {
-}
-```
-
-``` java
-// Java
-demo.Utils.foo();
-demo.Utils.bar();
-```
+demo.DemoPackage.bar();
+```
+
+For the root package (the one that's called a "default package" in Java), a class named `_DefaultPackage` is created.
 
 ### Static Methods and Fields
 
 As mentioned above, Kotlin generates static methods for package-level functions. On top of that, it also generates static methods
-for functions defined in named objects or companion objects of classes and annotated as `@JvmStatic`. For example:
+for functions defined in named objects or companion objects of classes and annotated as `@platformStatic`. For example:
 
 ``` kotlin
 class C {
   companion object {
-    @JvmStatic fun foo() {}
+    platformStatic fun foo() {}
     fun bar() {}
   }
 }
@@ -491,7 +417,7 @@
 
 ``` kotlin
 object Obj {
-    @JvmStatic fun foo() {}
+    platformStatic fun foo() {}
     fun bar() {}
 }
 ```
@@ -519,7 +445,7 @@
 int c = Obj.CONST;
 ```
 
-### Handling signature clashes with @JvmName
+### Handling signature clashes with @platformName
 
 Sometimes we have a named function in Kotlin, for which we need a different JVM name the byte code.
 The most prominent example happens due to *type erasure*:
@@ -530,12 +456,11 @@
 ```
 
 These two functions can not be defined side-by-side, because their JVM signatures are the same: `filterValid(Ljava/util/List;)Ljava/util/List;`.
-If we really want them to have the same name in Kotlin, we can annotate one (or both) of them with `@JvmName` and specify a different name as an argument:
+If we really want them to have the same name in Kotlin, we can annotate one (or both) of them with `@platformName` and specify a different name as an argument:
 
 ``` kotlin
 fun List<String>.filterValid(): List<String>
-
-@JvmName("filterValidInt")
+@platformName("filterValidInt")
 fun List<Int>.filterValid(): List<Int>
 ```
 
@@ -545,7 +470,7 @@
 
 ``` kotlin
 val x: Int
-  @JvmName("getX_prop")
+  @platformName("getX_prop")
   get() = 15
 
 fun getX() = 10
@@ -556,10 +481,10 @@
 
 Normally, if you write a Kotlin method with default parameter values, it will be visible in Java only as a full
 signature, with all parameters present. If you wish to expose multiple overloads to Java callers, you can use the
-@JvmOverloads annotation.
-
-``` kotlin
-@JvmOverloads fun f(a: String, b: Int = 0, c: String = "abc") {
+@jvmOverloads annotation.
+
+``` kotlin
+jvmOverloads fun f(a: String, b: Int = 0, c: String = "abc") {
     ...
 }
 ```
@@ -580,7 +505,7 @@
 
 Note that, as described in [Secondary Constructors](classes.html#secondary-constructors), if a class has default
 values for all constructor parameters, a public no-argument constructor will be generated for it. This works even
-if the @JvmOverloads annotation is not specified.
+if the @jvmOverloads annotation is not specified.
 
 
 ### Checked Exceptions
@@ -590,7 +515,6 @@
 Thus if we have a function in Kotlin like this:
 
 ``` kotlin
-// example.kt
 package demo
 
 fun foo() {
@@ -603,7 +527,7 @@
 ``` java
 // Java
 try {
-  demo.Example.foo();
+  demo.DemoPackage.foo();
 }
 catch (IOException e) { // error: foo() does not declare IOException in the throws list
   // ...
@@ -611,10 +535,10 @@
 ```
 
 we get an error message from the Java compiler, because `foo()` does not declare `IOException`.
-To work around this problem, use the `@Throws` annotation in Kotlin:
-
-``` kotlin
-@Throws(IOException::class) fun foo() {
+To work around this problem, use the `@throws` annotation in Kotlin:
+
+``` kotlin
+@throws(IOException::class) fun foo() {
     throw IOException()
 }
 ```
