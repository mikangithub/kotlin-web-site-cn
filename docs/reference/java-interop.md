--- conflicted
+++ resolved
@@ -5,21 +5,12 @@
 title: "Calling Java from Kotlin"
 ---
 
-<<<<<<< HEAD
-# Java交互
-=======
-# Calling Java code from Kotlin
->>>>>>> fd527319
-
-Kotlin 在设计时就是以与 java 交互为中心的。现存的 Java 代码可以在 kotlin 中使用，并且 Kotlin 代码也可以在 Java 中流畅运行。这节我们会讨论在 kotlin 中调用 Java 代码的细节。
-
-<<<<<<< HEAD
-## 在Kotlin中调用Java代码
+# 在Kotlin中调用Java代码
+
+Kotlin 在设计时就是以与 java 交互为中心的。现存的 Java 代码可以在 kotlin 中使用，并且 Kotlin 代码也可以
+在 Java 中流畅运行。这节我们会讨论在 kotlin 中调用 Java 代码的细节。
 
 基本所有的 Java 代码都可以运行
-=======
-Pretty much all Java code can be used without any issues
->>>>>>> fd527319
 
 ``` kotlin
 import java.util.*
@@ -35,18 +26,11 @@
 }
 ```
 
-<<<<<<< HEAD
-### 返回void的方法
-=======
 ## Getters and Setters
->>>>>>> fd527319
-
-如果一个Java方法返回void，那么在Kotlin中，它会返回`Unit`。
-万一有人使用它的返回值，Kotlin的编译器会在调用的地方赋值，因为这个值本身已经提前可以预知了(这个值就是`Unit`)。
-
-<<<<<<< HEAD
-### 将Java代码中与Kotlin关键字冲突的标识符进行转义
-=======
+
+Methods that follow the Java conventions for getters and setters (no-argument methods with names starting with `get`
+and single-argument methods with names starting with `set`) are represented as properties in Kotlin. For example:
+
 ``` kotlin
 import java.util.Calendar
 
@@ -60,14 +44,13 @@
 
 Note that, if the Java class only has a setter, it will not be visible as a property in Kotlin, because Kotlin does not support set-only properties at this time.
 
-## Methods returning void
-
-If a Java method returns void, it will return `Unit` when called from Kotlin.
-If, by any chance, someone uses that return value, it will be assigned at the call site by the Kotlin compiler,
-since the value itself is known in advance (being `Unit`).
-
-## Escaping for Java identifiers that are keywords in Kotlin
->>>>>>> fd527319
+## 返回void的方法
+
+如果一个Java方法返回void，那么在Kotlin中，它会返回`Unit`。
+万一有人使用它的返回值，Kotlin的编译器会在调用的地方赋值，
+因为这个值本身已经提前可以预知了(这个值就是`Unit`)。
+
+## 将Java代码中与Kotlin关键字冲突的标识符进行转义
 
 一些Kotlin的关键字在Java中是合法的标识符: *in*{: .keyword }, *object*{: .keyword }, *is*{: .keyword }, 等等.
 如果一个Java库在方法中使用了Kotlin关键字,你仍然可以使用这个方法
@@ -77,13 +60,11 @@
 foo.`is`(bar)
 ```
 
-<<<<<<< HEAD
-### Null安全性和平台类型
-=======
-## Null-Safety and Platform Types
->>>>>>> fd527319
-
-Java中的所有引用都可能是*null*{: .keyword }值，这使得Kotlin严格的null控制对来自Java的对象来说变得不切实际。在Kotlin中Java声明类型被特别对待叫做*platform types*.这种类型的Null检查是不严格的，所以他们还维持着同Java中一样的安全性。
+## Null安全性和平台类型
+
+Java中的所有引用都可能是*null*{: .keyword }值，这使得Kotlin严格的null控制对来自Java的对象来说变得不切实际。
+在Kotlin中Java声明类型被特别对待叫做*platform types*.这种类型的Null检查是不严格的，
+所以他们还维持着同Java中一样的安全性 (更多参见[下面](#mapped-types))。
 
 考虑如下例子:
 
@@ -94,55 +75,51 @@
 val item = list[0] // platform type inferred (ordinary Java object)
 ```
 
-当我们调用平台类型的变量上的方法时，kotlin不会在编译阶段报出可能为空的错误，但在运行时，会产生空指针异常，或者是断言失败的错误。后者是因为kotlin为了阻止null值传播会生成非空断言语句。
+当我们调用平台类型的变量上的方法时，Kotlin不会在编译阶段报出可能为空的错误，
+但在运行时，会产生空指针异常，或者是断言失败的错误。后者是因为kotlin为了阻止null值传播会生成非空断言语句。
 
 ``` kotlin
 item.substring(1) // 允许, 如果item为空会抛异常
 ```
 
 平台类型是*不可转义*的，也就是说我们不能在程序里把他们写出来。
-当把一个平台数值赋值给kotlin变量的时候（变量会有一个推断出来的平台类型，上面的例子里就是`item`的类型），我们可以用类型推断，或者指定我们期望的类型（nullable和non-null类型都可以）：
+当把一个平台数值赋值给kotlin变量的时候（变量会有一个推断出来的平台类型，
+上面的例子里就是`item`的类型），我们可以用类型推断，或者指定我们期望的类型（nullable和non-null类型都可以）：
 
 ``` kotlin
 val nullable: String? = item // 允许，没有问题
 val notNull: String = item // 允许，运行时可能失败
 ```
 
-如果我们指定了一个非空类型，编译器会在赋值前额外生成一个断言。这样kotlin的非空变量就不会有空值。当把平台数值传递给只接受非空数值的kolin函数的时候，也同样会生成这个断言，编译器尽可能的阻止空置在程序里传播。（因为泛型的存在，有时也不能百分百的阻止）
-
-<<<<<<< HEAD
+如果我们指定了一个非空类型，编译器会在赋值前额外生成一个断言。这样Kotlin的非空变量就不会有
+空值。当把平台数值传递给只接受非空数值的kolin函数的时候，也同样会生成这个断言，
+编译器尽可能的阻止空置在程序里传播。（因为泛型的存在，
+有时也不能百分百的阻止）
+
 ### 平台类型的概念
-=======
-### Notation for Platform Types
->>>>>>> fd527319
-
-如上所述，平台类型不能再程序里显式的出现，所以没有针对他们的语法。然而，编译器和IDE有时需要显式他们(如在错误信息，参数信息中)，所以我们用一个好记的标记来表示他们：
+
+如上所述，平台类型不能再程序里显式的出现，
+所以没有针对他们的语法。
+然而，编译器和IDE有时需要显式他们(如在错误信息，参数信息中)，所以我们用
+一个好记的标记来表示他们：
 
 * `T!` 表示 "`T` 或者 `T?`"
 * `(Mutable)Collection<T>!` 表示 "`T`的java集合，可变的或不可变的，可空的或非空的"
 * `Array<(out) T>!` 表示 "`T`(或`T`的子类)的java数组，可空的或非空的"
 
-<<<<<<< HEAD
-### 映射类型
-=======
 ### Nullability annotations
->>>>>>> fd527319
+
+Java types which have nullability annotations are represented not as platform types, but as actual nullable or non-null
+Kotlin types. Currently, the compiler supports the [JetBrains flavor of the nullability annotations](https://www.jetbrains.com/idea/help/nullable-and-notnull-annotations.html)
+(`@Nullable` and `@NotNull` from the `org.jetbrains.annotations` package).
+
+## 映射类型
 
 Kotlin特殊处理一部分java类型。这些类型不是通过as或is来直接转换，而是_映射_到了指定的kotlin类型上。
 映射只发生在编译期间，运行时仍然是原来的类型。
 java的原生类型映射成如下kotlin类型（记得 [平台类型](#platform-types)）：
 
-<<<<<<< HEAD
 | **Java类型** | **Kotlin类型**  |
-=======
-## Mapped types
-
-Kotlin treats some Java types specially. Such types are not loaded from Java "as is", but are _mapped_ to corresponding Kotlin types.
-The mapping only matters at compile time, the runtime representation remains unchanged.
- Java's primitive types are mapped to corresponding Kotlin types (keeping [platform types](#platform-types) in mind):
-
-| **Java type** | **Kotlin type**  |
->>>>>>> fd527319
 |---------------|------------------|
 | `byte`        | `kotlin.Byte`    |
 | `short`       | `kotlin.Short`   |
@@ -163,7 +140,7 @@
 | `java.lang.Comparable`   | `kotlin.Comparable!`    |
 | `java.lang.Enum`         | `kotlin.Enum!`    |
 | `java.lang.Annotation`   | `kotlin.Annotation!`    |
-| `java.lang.Deprecated`   | `kotlin.deprecated!`    |
+| `java.lang.Deprecated`   | `kotlin.Deprecated!`    |
 | `java.lang.Void`         | `kotlin.Nothing!`    |
 | `java.lang.CharSequence` | `kotlin.CharSequence!`   |
 | `java.lang.String`       | `kotlin.String!`   |
@@ -171,8 +148,8 @@
 | `java.lang.Throwable`    | `kotlin.Throwable!`    |
 {:.zebra}
 
-集合类型在kotlin里可以是只读的或可变的，因此java集合类型作如下映射：
-（下表所有的kotlin类型都在`kotlin`包里）
+集合类型在Kotlin里可以是只读的或可变的，因此Java集合类型作如下映射：
+（下表所有的Kotlin类型都在`Kotlin`包里）
 
 | **Java类型** | **Kotlin只读类型**  | **Kotlin可变类型** | **加载的平台类型** |
 |---------------|------------------|----|----|
@@ -194,12 +171,8 @@
 | `String[]`    | `kotlin.Array<(out) String>!` |
 {:.zebra}
 
-<<<<<<< HEAD
-=======
-## Java generics in Kotlin
->>>>>>> fd527319
-
-### Kotlin中的Java泛型
+
+## Kotlin中的Java泛型
 
 Kotlin的泛型和Java的有些不同（详见 [Generics](generics.html)）。当引入java类型的时候，我们作如下转换：
 
@@ -211,9 +184,13 @@
   * `List` 转换成 `List<*>!`, 也就是 `List<out Any?>!`
 
 和Java一样，Kotlin在运行时不保留泛型，即对象不知道传递到他们构造器中的那些参数的的实际类型。
-也就是说，运行时无法区分`ArrayList<Integer>()` 和 `ArrayList<Character>()`.
+~~Kotlin的范型就像Java一样不会在运行时保留信息，也就是对象不会携带传递到它们构造函数中的类型参数的信息。~~
+~~也就是说，运行时无法区分`ArrayList<Integer>()` 和 `ArrayList<Character>()`.~~
+也就是，`ArrayList<Integer>()` 和 `ArrayList<Character>()` 是区分不出来的。
 这意味着，不可能用 *is*{: .keyword }-来检测泛型。
+~~这就导致，无法使用*is*{: .keyword }-检测范型。~~
 Kotlin只允许用*is*{: .keyword }-来检测星号投射的泛型类型:
+~~Kotlin只允许用*is*{: .keyword }-检测星号投射的范型类型。~~
 
 ``` kotlin
 if (a is List<Int>) // 错误: 不能检测是否是一个Int的List
@@ -221,29 +198,18 @@
 if (a is List<*>) // 可以：不保证list里面的内容类型
 ```
 
-Kotlin的范型就像Java一样不会在运行时保留信息，也就是对象不会携带传递到它们构造函数中的类型参数的信息。
-也就是，`ArrayList<Integer>()` 和 `ArrayList<Character>()` 是区分不出来的。
-这就导致，无法使用*is*{: .keyword }-检测范型。
-Kotlin只允许用*is*{: .keyword }-检测星号投射的范型类型。
-
-``` kotlin
-if (a is List<Int>) // 错误: 无法检测是否是一个Int的List
-// but
-if (a is List<*>) // 可以: 不确保List里的内容
-```
-
-<<<<<<< HEAD
+> ~~ ~~
+> ``` kotlin
+> if (a is List<Int>) // 错误: 无法检测是否是一个Int的List
+> // but
+> if (a is List<*>) // 可以: 不确保List里的内容
+> ```
+
 ### Java数组
 
-和Java不同，Kotlin里的数组不是协变的。Kotlin不允许我们把`Array<String>` 赋值给 `Array<Any>`，从而避免了可能的运行时错误。Kotlin也禁止我们把一个子类的数组当做父类的数组传递进Kotlin的方法里。
+和Java不同，Kotlin里的数组不是协变的。Kotlin不允许我们把`Array<String>` 赋值给 `Array<Any>`，
+从而避免了可能的运行时错误。Kotlin也禁止我们把一个子类的数组当做父类的数组传递进Kotlin的方法里。
 但是对Java方法，这是允许的（考虑这种形式的平台类型[platform types](#platform-types) `Array<(out) String>!`）。
-=======
-## Java Arrays
-
-Arrays in Kotlin are invariant, unlike Java. This means that Kotlin does not let us assign an `Array<String>` to an `Array<Any>`,
-which prevents a possible runtime failure. Passing an array of a subclass as an array of superclass to a Kotlin method is also prohibited,
-but for Java methods this is allowed (through [platform types](#platform-types) of the form `Array<(out) String>!`).
->>>>>>> fd527319
 
 Java平台上，原生数据类型的数组被用来避免封箱/开箱的操作开销。
 由于Kotlin隐藏了这些实现细节，就得有一个变通方法和Java代码交互。
@@ -269,32 +235,7 @@
 javaObj.removeIndices(array)  // passes int[] to method
 ```
 
-<<<<<<< HEAD
-Java类也会这样声明方法，表示参数是可变参数。
-
-``` java
-public class JavaArrayExample {
-
-    public void removeIndices(int... indices) {
-        // code here...
-    }
-}
-```
-
-这种情况，你需要用展开操作符 `*` 来传递 `IntArray`：
-
-``` kotlin
-val javaObj = JavaArray()
-val array = intArray(0, 1, 2, 3)
-javaObj.removeIndicesVarArg(*array)
-```
-
-目前无法传递 *null*{: .keyword } 给一个变参的方法。
-
 当编译成jvm字节码的时候，编译器会优化对数组的访问，确保不会产生额外的负担。
-=======
-When compiling to JVM byte codes, the compiler optimizes access to arrays so that there's no overhead introduced:
->>>>>>> fd527319
 
 ``` kotlin
 val array = array(1, 2, 3, 4)
@@ -318,12 +259,9 @@
 }
 ```
 
-<<<<<<< HEAD
-### 受检异常
-=======
 ## Java Varargs
 
-Java classes sometimes use a method declaration for the indices with a variable number of arguments (varargs).
+Java类也会这样声明方法，表示参数是可变参数。
 
 ``` java
 public class JavaArrayExample {
@@ -334,7 +272,7 @@
 }
 ```
 
-In that case you need to use the spread operator `*` to pass the `IntArray`:
+这种情况，你需要用展开操作符 `*` 来传递 `IntArray`：
 
 ``` kotlin
 val javaObj = JavaArray()
@@ -342,7 +280,7 @@
 javaObj.removeIndicesVarArg(*array)
 ```
 
-It's currently not possible to pass *null*{: .keyword } to a method that is declared as varargs.
+目前无法传递 *null*{: .keyword } 给一个变参的方法。
 
 ## Operators
 
@@ -351,8 +289,7 @@
 Calling Java methods using the infix call syntax is not allowed.
 
 
-## Checked Exceptions
->>>>>>> fd527319
+## 受检异常
 
 在Kotlin里，所有的异常都是非受检的, 也就是说，编译器不会强制你去捕捉任何异常。
 因此，你调用一个声明了异常的java方法的时候，kotlin不会强制你作处理。
@@ -364,14 +301,11 @@
 }
 ```
 
-<<<<<<< HEAD
-### 对象方法
-=======
-## Object Methods
->>>>>>> fd527319
+## 对象方法
 
 当java类型被引入到kotlin里时，所有的`java.lang.Object`类型引用，会被转换成 `Any`。
-因为`Any`不是平台独有的，它仅声明了三个成员方法：`toString()`, `hashCode()` 和 `equals()`，所以为了能用到`java.lang.Object`的其他方法，kotlin采用了[扩展函数](extensions.html)。
+因为`Any`不是平台独有的，它仅声明了三个成员方法：`toString()`, `hashCode()` 和 `equals()`，
+所以为了能用到`java.lang.Object`的其他方法，kotlin采用了[扩展函数](extensions.html)。
 
 ### wait()/notify()
 
@@ -392,6 +326,7 @@
 ```
 
 用javaClass<Foo>()，而不是java里的写法`Foo.class`。
+
 
 ``` kotlin
 val fooClass = javaClass<Foo>()
@@ -422,22 +357,13 @@
 }
 ```
 
-<<<<<<< HEAD
 根据java的规则， `finalize()`不能为 *private*{: .keyword }。
 
-### java类的继承
+## java类的继承
+
 在kotlin里，超类里最多只能有一个java类(java接口数目不限)。这个java类必须放在超类列表的最前面。
 
 ### 访问静态成员
-=======
-According to Java's rules, `finalize()` must not be *private*{: .keyword }.
-
-## Inheritance from Java classes
-
-At most one Java class (and as many Java interfaces as you like) can be a supertype for a class in Kotlin.
-
-## Accessing static members
->>>>>>> fd527319
 
 java类的静态成员就是它们的 “同伴对象”。我们无法将这样的“同伴对象”当作数值来传递，
 但可以显式的访问它们，比如：
@@ -448,31 +374,18 @@
 }
 ```
 
-<<<<<<< HEAD
-### Java 反射
-
-Java反射可以用在kotlin类上，反之亦然。前面提过，你可以 `instance.javaClass` 或者 `javaClass<ClassName>()` 开始基于 `java.lang.Class` 的java反射操作。你也可以通过调用 `.kotlin` 使用kotlin的反射。
-
-``` kotlin 
-val kClass = x.javaClass.kotlin  
-```
-
-类似的，你可以把kotlin反射转换成java反射： `ClassName::class.java` 和 `javaClass<ClassName>()`都可以。
-其他支持的情况包括 获取一个java的getter/setter方法，一个kotlin属性的 backing field，Java类获取`KPackage`实例，java字段获取`KProperty`.（注：指通过getDeclaredField等方法像读取java字段一样读取`KProperty`）
-
-### SAM(单抽象方法) 转换
-=======
-## Java Reflection
-
-Java reflection works on Kotlin classes and vice versa. As mentioned above, you can use `instance.javaClass` or 
-`ClassName::class.java` to enter Java reflection through `java.lang.Class`.
+## Java 反射
+
+Java反射可以用在kotlin类上，反之亦然。前面提过，你可以 `instance.javaClass` 或者 
+`ClassName::class.java` 开始基于 `java.lang.Class` 的java反射操作。
  
 Other supported cases include acquiring a Java getter/setter method or a backing field for a Kotlin property, a `KProperty` for a Java field, a Java method or constructor for a `KFunction` and vice versa.
 
-## SAM Conversions
->>>>>>> fd527319
-
-就像java8那样，kotlin支持SAM转换，这意味着kotlin函数字面量可以被自动的转换成只有一个非默认方法的java接口的实现，只要这个方法的参数类型能够跟这个kotlin函数的参数类型匹配的上。
+## SAM(单抽象方法) 转换
+
+就像 Java 8 那样，Kotlin 支持 SAM 转换，这意味着 Kotlin 函数字面量可以被自动的转换成
+只有一个非默认方法的 Java 接口的实现，只要这个方法的参数类型
+能够跟这个 Kotlin 函数的参数类型匹配的上。
 
 你可以这样创建SAM接口的实例：
 
@@ -488,211 +401,15 @@
 executor.execute { println("This runs in a thread pool") }
 ```
 
-<<<<<<< HEAD
-如果java类有多个接受函数接口的方法，你可以用一个适配函数来把闭包转成你需要的SAM类型。编译器也会在必要时生成这些适配函数。
-=======
-If the Java class has multiple methods taking functional interfaces, you can choose the one you need to call by
-using an adapter function that converts a lambda to a specific SAM type. Those adapter functions are also generated
-by the compiler when needed.
->>>>>>> fd527319
+如果 Java 类有多个接受函数接口的方法，你可以用一个
+适配函数来把闭包转成你需要的 SAM 类型。编译器也会在必要时生成这些适配函数。
 
 ``` kotlin
 executor.execute(Runnable { println("This runs in a thread pool") })
 ```
-<<<<<<< HEAD
-
-注意SAM的转换只对接口有效，对抽象类无效，即使它们就只有一个抽象方法。
-
-还要注意这个特性只针对和java的互操作；因为kotlin有合适的函数类型，把函数自动转换成kotlin接口的实现是没有必要的，也就没有支持了。
-
-## Java调用Kotlin代码
-
-Java可以轻松调用Kotlin代码。
-
-### 包级别的函数
-
-`org.foo.bar`包里声明的所有的函数和属性，都会被放到一个叫`org.foo.bar.BarPackage`的java类里。
-
-``` kotlin
-package demo
-
-class Foo
-
-fun bar() {
-}
-
-```
-
-``` java
-// Java
-new demo.Foo();
-demo.DemoPackage.bar();
-```
-
-对于最外层的包（java里叫做缺省包），创建一个叫做`_DefaultPackage`的类。
-
-### 静态方法和字段
-
-上面说过，kotlin把包级别的函数生成为静态方法。此外，还会把类的命名对象或伙伴对象中有`@platformStatic`标记的函数也生成为静态方法。比如：
-
-``` kotlin
-class C {
-  companion object {
-    platformStatic fun foo() {}
-    fun bar() {}
-  }
-}
-```
-
-现在，`foo()`在java里就是静态的了，而`bar()` 不是：
-
-``` java
-C.foo(); // 没问题
-C.bar(); // 错误: 不是一个静态方法
-```
-
-同样的，命名对象：
-
-``` kotlin
-object Obj {
-    platformStatic fun foo() {}
-    fun bar() {}
-}
-```
-
-java里：
-
-``` java
-Obj.foo(); // 没问题
-Obj.bar(); // 错误
-Obj.INSTANCE$.bar(); // 对单例的方法调用
-Obj.INSTANCE$.foo(); // 也行
-```
-
-命名对象和伙伴对象里的公开属性，还有顶层的有 `const` 标记的属性，
-会被转成java中的静态字段：
-
-``` kotlin
-// file example.kt
-
-object Obj {
-  val CONST = 1
-}
-
-const val MAX = 239
-```
-
-java里：
-
-``` java
-int c = Obj.CONST;
-int d = ExampleKt.MAX;
-```
-
-### 用@platformName解决签名冲突
-
-有时我们想让一个kotlin里的命名函数在字节码里有另外一个jvm名字。
-最突出的例子来自于 *类型擦除*:
-
-``` kotlin
-fun List<String>.filterValid(): List<String>
-fun List<Int>.filterValid(): List<Int>
-```
-
-这两个函数不能同时定义，因为它们的jvm签名是一样的：
-`filterValid(Ljava/util/List;)Ljava/util/List;`.
-如果我们真的相让它们在kotlin里用同一个名字，我们需要用`@platformName`去注释它们中的一个（或两个），指定的另外一个名字当参数：
-
-``` kotlin
-fun List<String>.filterValid(): List<String>
-@platformName("filterValidInt")
-fun List<Int>.filterValid(): List<Int>
-```
-
-在kotlin里它们可以都用`filterValid`来访问，但是在java里，它们是`filterValid` 和 `filterValidInt`.
-
-同样的技巧也适用于属性 `x` 和函数 `getX()` 共存：
-
-``` kotlin
-val x: Int
-  @platformName("getX_prop")
-  get() = 15
-
-fun getX() = 10
-```
-
-### 重载生成
-
-通常，如果你写一个有默认参数值的kotlin方法，在java里，只会有一个有完整参数的签名。如果你要暴露多个重载给java调用者，你可以使用@jvmOverloads标记。
-
-``` kotlin
-jvmOverloads fun f(a: String, b: Int = 0, c: String = "abc") {
-    ...
-}
-```
-
-对于每一个有默认值的参数，都会生成一个额外的重载，这个重载会把这个参数和它右边的所有参数都移除掉。在上面这个例子里，生成下面的方法：
-
-``` java
-// Java
-void f(String a, int b, String c) { }
-void f(String a, int b) { }
-void f(String a) { }
-```
-
-构造函数，静态函数等也能用这个标记。但他不能用在抽象方法上，包括接口中的方法。
-
-注意一下，[Secondary Constructors](classes.html#secondary-constructors) 描述过，如果一个类的所有构造函数参数都有默认值，会生成一个公开的无参构造函数。这就算没有@jvmOverloads标记也有效。
-
-### 受检异常
-
-上面说过，kotlin没有受检异常。
-所以，通常，kotlin函数的java签名没有声明抛出异常。
-于是如果我们有一个kotlin函数：
-
-``` kotlin
-package demo
-
-fun foo() {
-  throw IOException()
-}
-```
-
-然后我们想要在java里调用它，捕捉这个异常：
-
-``` java
-// Java
-try {
-  demo.DemoPackage.foo();
-}
-catch (IOException e) { // 错误: foo() 没有声明 IOException
-  // ...
-}
-```
-
-因为`foo()`没有声明 `IOException`，java编译器报了错误信息。
-为了解决这个问题，要在kotlin里使用`@throws`标记。
-
-``` kotlin
-@throws(IOException::class) fun foo() {
-    throw IOException()
-}
-```
-
-### Null安全性
-
-当从java中调用kotlin函数时，没人阻止我们传递 *null*{: .keyword } 给一个非空参数。
-这就是为什么kotlin给所有期望非空参数的公开函数生成运行时检测。
-这样我们就能在java代码里立即得到 `NullPointerException`。
-
-### 属性
-
-属性getters被转换成 *get*-方法，setters转换成*set*-方法。
-=======
-
-Note that SAM conversions only work for interfaces, not for abstract classes, even if those also have just a single
-abstract method.
-
-Also note that this feature works only for Java interop; since Kotlin has proper function types, automatic conversion
-of functions into implementations of Kotlin interfaces is unnecessary and therefore unsupported.
->>>>>>> fd527319
+
+注意SAM的转换只对接口有效，对抽象类无效，即使它们就只有一个
+抽象方法。
+
+还要注意这个特性只针对和 Java 的互操作；因为 Kotlin 有合适的函数类型，把函数自动转换成
+Kotlin 接口的实现是没有必要的，也就没有支持了。