--- conflicted
+++ resolved
@@ -134,10 +134,3 @@
 ``` kotlin
 val aInt: Int? = a as? Int
 ```
-<<<<<<< HEAD
-=======
-
-------------
-
-翻译 by [drakeet](https://github.com/drakeet)
->>>>>>> c837213c
