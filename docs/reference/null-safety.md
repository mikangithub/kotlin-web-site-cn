--- conflicted
+++ resolved
@@ -66,13 +66,7 @@
   print("Empty string")
 ```
 
-<<<<<<< HEAD
-Note that this only works where `b` is immutable (i.e. a local variable which is not modified between the check and the
-usage or a member *val*{: .keyword } which has a backing field and is not overridable), because otherwise it might
-happen that `b` changes to *null*{: .keyword } after the check.
-=======
 需要注意的是其中 `b` 是不可变的，这仅适用（例如，不可变的局部变量，*val*{: .keyword } 成员，并且是不可重写的），否则在检查之后它可能它为空导致异常。
->>>>>>> eb8752d7
 
 ## 安全的调用
 
@@ -128,9 +122,6 @@
 
 因此，如果你想要一个 `NPE`，你可以使用它。but you have to ask for it explicitly, and it does not appear out of the blue.
 
-<<<<<<< HEAD
-## Safe Casts
-=======
 另外， `!!` 是为了简明，和扩展模拟以前的标准库功能，定义如下：
 
 ``` kotlin
@@ -142,7 +133,6 @@
 ```
 
 ## 安全转型
->>>>>>> eb8752d7
 
 转型的时候，可能会经常出现 `ClassCastException`。
 所以，现在可以使用安全转型，当转型不成功的时候，它会返回 *null*{: .keyword }：
