---
type: doc
layout: reference
category: "Syntax"
title: "Null Safety"
---

# Null 安全性

## 可空（Nullable）和不可空（Non-Null） 类型

Kotlin 的类型系统致力于消除空引用异常的危险，又称[《上亿美元的错误》](http://en.wikipedia.org/wiki/Tony_Hoare#Apologies_and_retractions)。

许多编程语言，包括 Java 中最常见的错误就是访问空引用的成员变量，导致空引用异常。在 Java 中，
将等同于 `NullPointerException` 或简称 `NPE` 。

Kotlin 类型系统的目的就是从我们的代码中消除 `NullPointerException` 。 `NPE` 的原因可能是

<<<<<<< HEAD
* 显式调用 `throw NullPointerException()`
* 外部 Java 代码引起
* 对于初始化，有一些数据不一致 (比如一个还没初始化的 `this` 用于构造函数的某个地方)
=======
* An explicit call to `throw NullPointerException()`
* Usage of the `!!` operator that is described below
* External Java code has caused it
* There's some data inconsistency with regard to initialization (an uninitialized *this* available in a constructor is used somewhere)
>>>>>>> e6e9b948

在 Kotlin 中，类型系统是要区分一个引用是否可以是 *null*{: .keyword } （nullable references）或者不可以，即 不可空引用（non-null references）。
例如，常见的 `String` 就不能够为 *null*{: .keyword }：

``` kotlin
var a: String = "abc"
a = null // 编译错误
```

若是想要允许 `null` ，我们可以声明一个变量为可空字符串，写作 `String?` ：

``` kotlin
var b: String? = "abc"
b = null // ok
```

现在，如果你调用/访问一个 `a` 方法/属性（译者注：`a` 是一个不可空类型）的一个方法，它保证不会造成 `NPE`，这样你就可以放心地使用：

``` kotlin
val l = a.length
```

但是如果你想访问 `b` 的相同属性，这将是不安全的，同时编译器会报错：

``` kotlin
val l = b.length // 错误：变量 b 可能为 null
```

可是我仍然需要访问这些属性，对吧？这里有一些方式可以这么做：

## 使用条件语句检测是否为 *null*{: .keyword } 

首先，你可以明确地检查 `b` 是否为 *null*{: .keyword }，并分别处理两种选择：

``` kotlin
val l = if (b != null) b.length else -1
```

编译器会跟踪所执行的检查信息，然后允许你在 *if*{: .keyword } 中调用 `length`  
同时，也支持更复杂（更智能）的条件：

``` kotlin
if (b != null && b.length > 0)
  print("String of length ${b.length}")
else
  print("Empty string")
```

需要注意的是这仅适用其中 `b` 是不可变的（i.e. a local variable which is not modified between the check and the
usage or a member *val*{: .keyword } which has a backing field and is not overridable）情况，否则在
检查之后它可能它为空导致异常。

## 安全的调用

你的第二个选择是安全的操作符，写作 `?.` ：

``` kotlin
b?.length
```
如果 `b` 是非空的，就会返回 `b.length` ，否则返回 *null*{: .keyword }，这个表达式的类型就是 `Int?`.

安全调用在链式调用的时候十分有用。例如，如果Bob，一个雇员，可被分配给一个部门（或不），这反过来又可以获得 Bob 的部门负责人的名字（如果有的话），我们这么写：

``` kotlin
bob?.department?.head?.name
```

如果任意一个属性（环节）为空，这个链式调用就会返回 *null*{: .keyword }。

## Elvis 操作符

当我们有一个可以为空的变量 `r`，我们可以说 「如果 `r` 非空，我们使用它；否则使用某个非空的值：

``` kotlin
val l: Int = if (b != null) b.length else -1
```

对于完整的 *if*{: .keyword }-表达式, 可以换成 Elvis 操作符来表达, 写作 `?:`:

``` kotlin
val l = b?.length ?: -1
```

如果  `?:` 的左边表达式是非空的， elvis 操作符就会返回左边的结果, 否则返回右边的内容。  
请注意，仅在左侧为空的时候，右侧表达式才会进行计算。

注意, 因为 *throw*{: .keyword } 和 *return*{: .keyword } 在 Kotlin 中都是一种表达式，它们也可以用在 Elvis 操作符的右边。非常方便，例如，检查函数参数：

``` kotlin
fun foo(node: Node): String? {
  val parent = node.getParent() ?: return null
  val name = node.getName() ?: throw IllegalArgumentException("name expected")
  // ...
}
```

## `!!` 操作符

第三种操作的方式是给 NPE 爱好者的。我们可以写 `b!!` ，这样就会返回一个不可空的 `b` 的值（例如：在我们例子中的 `String`）或者如果 `b` 是空的，就会抛出 `NPE` 异常：

``` kotlin
val l = b!!.length()
```

因此，如果你想要一个 `NPE`，你可以使用它。but you have to ask for it explicitly, and it does not appear out of the blue.

## 安全转型

转型的时候，可能会经常出现 `ClassCastException`。
所以，现在可以使用安全转型，当转型不成功的时候，它会返回 *null*{: .keyword }：

``` kotlin
val aInt: Int? = a as? Int
```

------------

翻译 by [drakeet](https://github.com/drakeet) <|MERGE_RESOLUTION|>--- conflicted
+++ resolved
@@ -16,16 +16,10 @@
 
 Kotlin 类型系统的目的就是从我们的代码中消除 `NullPointerException` 。 `NPE` 的原因可能是
 
-<<<<<<< HEAD
 * 显式调用 `throw NullPointerException()`
+* Usage of the `!!` operator that is described below
 * 外部 Java 代码引起
 * 对于初始化，有一些数据不一致 (比如一个还没初始化的 `this` 用于构造函数的某个地方)
-=======
-* An explicit call to `throw NullPointerException()`
-* Usage of the `!!` operator that is described below
-* External Java code has caused it
-* There's some data inconsistency with regard to initialization (an uninitialized *this* available in a constructor is used somewhere)
->>>>>>> e6e9b948
 
 在 Kotlin 中，类型系统是要区分一个引用是否可以是 *null*{: .keyword } （nullable references）或者不可以，即 不可空引用（non-null references）。
 例如，常见的 `String` 就不能够为 *null*{: .keyword }：
