--- conflicted
+++ resolved
@@ -9,11 +9,7 @@
 
 一些在 Kotlin 中广泛使用的语法习惯，如果你有更喜欢的语法习惯或者风格，建一个 pull request 贡献给我们吧！
 
-<<<<<<< HEAD
-### 创建方便任务间传递的数据 DTO's (POJO's/POCO's)
-=======
-### Creating DTOs (POJOs/POCOs)
->>>>>>> b69a1927
+### 创建 DTOs（POJOs/POCOs）
 
 ``` kotlin
 data class Customer(val name: String, val email: String)
@@ -21,11 +17,7 @@
 
 会为 `Customer` 类提供以下功能：
 
-<<<<<<< HEAD
 * 所有属性的 getters （对于 *var*{: .keyword } 定义的还有 setters）
-=======
-* getters (and setters in case of *var*{: .keyword }s) for all properties
->>>>>>> b69a1927
 * `equals()`
 * `hashCode()`
 * `toString()`
