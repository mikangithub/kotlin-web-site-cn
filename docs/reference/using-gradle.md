--- conflicted
+++ resolved
@@ -45,17 +45,14 @@
 apply plugin: "kotlin"
 ```
 
-<<<<<<< HEAD
-在M11版本, Kotlin源文件和Java源文件可以在同一个文件夹中存在, 也可以在不同文件夹中. 默认采用的是不同的文件夹:
-=======
-Kotlin sources can be mixed with Java sources in the same folder, or in different folders. The default convention is using different folders:
->>>>>>> fd527319
+Kotlin源文件和Java源文件可以在同一个文件夹中存在, 也可以在不同文件夹中. 默认采用的是不同的文件夹:
 
 ``` groovy
 project
-    - main (root)
-        - kotlin
-        - java
+    - src
+        - main (root)
+            - kotlin
+            - java
 ```
 
 如果不想使用默认选项，你需要更新对应的 *sourceSets* 属性
@@ -181,22 +178,11 @@
 ```
 
 
-<<<<<<< HEAD
-## 使用外部注释
-
-JDK和Android SDK的外部注释将自动配置. 如果想要为一些库添加更多的注解，需要在Gradle脚本中添加下面这一行:
-
-``` groovy
-
-kotlinOptions.annotations = file('<path to annotations>')
-```
-=======
-## OSGi
-
-For OSGi support see the [Kotlin OSGi page](kotlin-osgi.html).
->>>>>>> fd527319
-
-
+> ~~## 使用外部注释~~
+> 
+> JDK和Android SDK的外部注释将自动配置. 如果想要为一些库添加更多的注解，需要在Gradle脚本中添加下面这一行:
+> 
+> 
 ## OSGi
 
 OSGi 支持查看 [Kotlin OSGi page](kotlin-osgi.html).
@@ -210,4 +196,6 @@
 * [Android](https://github.com/JetBrains/kotlin-examples/tree/master/gradle/android-mixed-java-kotlin-project)
 * [JavaScript](https://github.com/JetBrains/kotlin/tree/master/libraries/tools/kotlin-gradle-plugin/src/test/resources/testProject/kotlin2JsProject)
 
+--
+
 翻译By [ChiahaoLu](https://github.com/chiahaolu)