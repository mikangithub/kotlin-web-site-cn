---

type: doc
layout: reference
title: "使用 Gradle"

---

# 使用 Gradle

<<<<<<< HEAD
## 插件和版本
=======
In order to build Kotlin with Gradle you should [set up the *kotlin-gradle* plugin](#plugin-and-versions), [apply it](#targeting-the-jvm) to your project and [add *kotlin-stdlib* dependencies](#configuring-dependencies). Those actions may also be performed automatically in IntelliJ IDEA by invoking the Tools | Kotlin | Configure Kotlin in Project action.

## Plugin and Versions
>>>>>>> 35438644

使用 *kotlin-gradle-plugin* 编译Kotlin的源代码和模块.

要用的 Kotlin 版本通常是通过 *kotlin.version*属性来定义:

``` groovy
buildscript {
   ext.kotlin_version = '<version to use>'

   repositories {
     mavenCentral()
   }

   dependencies {
     classpath "org.jetbrains.kotlin:kotlin-gradle-plugin:$kotlin_version"
   }
}
```

The correspondence between Kotlin releases and versions is displayed below:

<table>
<thead>
<tr>
  <th>里程碑</th>
  <th>版本</th>
</tr>
</thead>
<tbody>
{% for entry in site.data.releases.list %}
<tr>
  <td>{{ entry.milestone }}</td>
  <td>{{ entry.version }}</td>
</tr>
{% endfor %}
</tbody>
</table>

## 应用于JVM

为了在JVM中应用, Kotlin插件需要配置如下

``` groovy
apply plugin: "kotlin"
```

Kotlin源文件和Java源文件可以在同一个文件夹中存在, 也可以在不同文件夹中. 默认采用的是不同的文件夹:

``` groovy
project
    - src
        - main (root)
            - kotlin
            - java
```

如果不想使用默认选项，你需要更新对应的 *sourceSets* 属性

``` groovy
sourceSets {
    main.kotlin.srcDirs += 'src/main/myKotlin'
    main.java.srcDirs += 'src/main/myJava'
}
```

## 应用于 JavaScript

当应用于 JavaScript 的时候, 需要设置一个不同的插件:

``` groovy
apply plugin: "kotlin2js"
```

该插件仅作用于Kotlin文件，因此推荐使用这个插件来区分Kotlin和Java文件 (这种情况仅仅是同一工程中包含Java源文件的时候). 如果
不使用默认选项，又为了应用于 JVM，我们需要指定源文件夹使用 *sourceSets*

``` groovy
sourceSets {
    main.kotlin.srcDirs += 'src/main/myKotlin'
}
```

如果你想创建一个可重用的库, 使用 `kotlinOptions.metaInfo` 来生成额外的二进制形式的JS文件.
这个文件应该和编译结果一起分发.

``` groovy
compileKotlin2Js {
	kotlinOptions.metaInfo = true
}
```


## 应用于 Android

Android的 Gradle模型和传统的Gradle有些不同, 因此如果我们想要通过Kotlin来创建一个Android应用, 应该使用
*kotlin-android* 插件来代替 *kotlin*:

``` groovy
buildscript {
    ...
}
apply plugin: 'com.android.application'
apply plugin: 'kotlin-android'
```

### Android Studio

如果你使用的是Android Studio, 下面的一些属性需要添加到文件中:

``` groovy
android {
  ...

  sourceSets {
    main.java.srcDirs += 'src/main/kotlin'
  }
}
```

上述属性可以使kotlin目录在Android Studio中作为源码根目录存在, 所以当项目模型加载到IDE可以被正确识别.



## 配置依赖

In addition to the kotlin-gradle-plugin dependency shown above, you need to add a dependency on the Kotlin standard library:

``` groovy
buildscript {
   ext.kotlin_version = '<version to use>'
  repositories {
    mavenCentral()
  }
  dependencies {
    classpath "org.jetbrains.kotlin:kotlin-gradle-plugin:$kotlin_version"
  }
}

apply plugin: "kotlin" // or apply plugin: "kotlin2js" if targeting JavaScript

repositories {
  mavenCentral()
}

dependencies {
  compile "org.jetbrains.kotlin:kotlin-stdlib:$kotlin_version"
}
```

If your project uses Kotlin reflection or testing facilities, you need to add the corresponding dependencies as well:

``` groovy
compile "org.jetbrains.kotlin:kotlin-reflect:$kotlin_version"
testCompile "org.jetbrains.kotlin:kotlin-test:$kotlin_version"
```


## OSGi

OSGi 支持查看 [Kotlin OSGi page](kotlin-osgi.html).

## 例子

[Kotlin Repository](https://github.com/jetbrains/kotlin) 包含的例子:

* [Kotlin](https://github.com/JetBrains/kotlin-examples/tree/master/gradle/hello-world)
* [Mixed Java and Kotlin](https://github.com/JetBrains/kotlin-examples/tree/master/gradle/mixed-java-kotlin-hello-world)
* [Android](https://github.com/JetBrains/kotlin-examples/tree/master/gradle/android-mixed-java-kotlin-project)
* [JavaScript](https://github.com/JetBrains/kotlin/tree/master/libraries/tools/kotlin-gradle-plugin/src/test/resources/testProject/kotlin2JsProject)<|MERGE_RESOLUTION|>--- conflicted
+++ resolved
@@ -8,13 +8,9 @@
 
 # 使用 Gradle
 
-<<<<<<< HEAD
-## 插件和版本
-=======
 In order to build Kotlin with Gradle you should [set up the *kotlin-gradle* plugin](#plugin-and-versions), [apply it](#targeting-the-jvm) to your project and [add *kotlin-stdlib* dependencies](#configuring-dependencies). Those actions may also be performed automatically in IntelliJ IDEA by invoking the Tools | Kotlin | Configure Kotlin in Project action.
 
-## Plugin and Versions
->>>>>>> 35438644
+## 插件和版本
 
 使用 *kotlin-gradle-plugin* 编译Kotlin的源代码和模块.
 
