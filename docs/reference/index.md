--- conflicted
+++ resolved
@@ -5,16 +5,8 @@
 
 # 参考
 
-<<<<<<< HEAD
-提供关于Kotlin完整的参考
+提供关于 Kotlin 语言的完整参考以及[标准库](/api/latest/jvm/stdlib/index.html)。
 
-* *基础*: 让你熟悉Kotlin基础包括操作符、编码规则和习惯用法
-* *语法*: 完整的Kotlin语法
-* *兼容*: 使用Java和JavaScript时候你需要知道的兼容性问题。
-* *FAQ*: 一些提问和回答.
-=======
-Provides a complete reference to the Kotlin language and the [standard library](/api/latest/jvm/stdlib/index.html).
->>>>>>> 59927433
 
 ### 从哪开始
 
