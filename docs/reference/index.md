--- conflicted
+++ resolved
@@ -12,14 +12,8 @@
 * *兼容*: 使用Java和JavaScript时候你需要知道的兼容性问题。
 * *FAQ*: 一些提问和回答.
 
-<<<<<<< HEAD
 ### 离线浏览
 下载离线文档 [PDF file](http://kotlinlang.org/docs/kotlin-docs.pdf).
-
-=======
-### Browse offline
-You can download the entire reference documentation as a single [PDF file]({{ site.pdf_url }}).
->>>>>>> fd527319
 
 # Books
 
@@ -38,9 +32,4 @@
   <a href="https://leanpub.com/kotlin-for-android-developers"><img src="{{ site.baseurl }}/assets/images/kotlin-for-android-developers.png" style="float: left; margin-right: 10px; margin-bottom: 10px;"></a>
 
 [Kotlin for Android Developers](https://leanpub.com/kotlin-for-android-developers) is a book by Antonio Leiva showing
-<<<<<<< HEAD
-how Kotlin can be used for creating an Android application from scratch.
-The book is a "lean publication", meaning that it is available for purchase while the book is still written.
-=======
-how Kotlin can be used for creating an Android application from scratch.
->>>>>>> fd527319
+how Kotlin can be used for creating an Android application from scratch.