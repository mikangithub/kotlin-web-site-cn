---
type: doc
layout: reference
category: "Syntax"
title: "Enum Classes"
---

# 枚举类

枚举类的最基本应用是实现类型安全的多项目集合。

``` kotlin
enum class Direction {
  NORTH, SOUTH, WEST, EAST
}
```

其中每一个常量（NORTH，SOUTH……）都是一个对象。每一个常量用逗号“,"分隔。

## 初始化

因为每一条枚举（RED，GREEN……）都是枚举类的实例，所以他们可以被初始化。

``` kotlin
enum class Color(val rgb: Int) {
    RED(0xFF0000),
    GREEN(0x00FF00),
    BLUE(0x0000FF)
}
```

## 匿名类

枚举实例也可以被声明为他们自己的匿名类，并同时包含他们相应原本的方法和覆盖基本方法。

``` kotlin
enum class ProtocolState {
  WAITING {
    override fun signal() = TALKING
  },

  TALKING {
    override fun signal() = WAITING
  };

  abstract fun signal(): ProtocolState
}
```

注意如果枚举类定义了任何成员，你需要像JAVA一样把枚举实例的定义和成员定义用分号分开。

## 枚举实例的用法

像JAVA一样，枚举类在Kotlin中有合成方法。它允许列举枚举实例并且通过名称返回枚举实例。下面是应用实例 (假设枚举实例名称是`EnumClass`):

``` kotlin
EnumClass.valueOf(value: String): EnumClass
EnumClass.values(): Array<EnumClass>
```

如果特定的对象名无法对应任何一个定义在枚举类中的枚举常量， `valueOf()` 方法会抛出一个异常 `IllegalArgumentException`。

<<<<<<< HEAD
每一个枚举常量在枚举类定义时都有一个方法去获得他们的名字和位置。
=======
Every enum constant has properties to obtain its name and position in the enum class declaration:
>>>>>>> fd527319

``` kotlin
val name: String
val ordinal: Int
```

枚举常量也可以实现[Comparable](/api/latest/jvm/stdlib/kotlin/-comparable/index.html) 接口。他们会依照在枚举类中的定义先后以自然顺序排列。


---

翻译By EasonZhou<|MERGE_RESOLUTION|>--- conflicted
+++ resolved
@@ -60,11 +60,7 @@
 
 如果特定的对象名无法对应任何一个定义在枚举类中的枚举常量， `valueOf()` 方法会抛出一个异常 `IllegalArgumentException`。
 
-<<<<<<< HEAD
-每一个枚举常量在枚举类定义时都有一个方法去获得他们的名字和位置。
-=======
-Every enum constant has properties to obtain its name and position in the enum class declaration:
->>>>>>> fd527319
+每一个枚举常量在枚举类定义时都有一个属性去获得他们的名字和位置。
 
 ``` kotlin
 val name: String
