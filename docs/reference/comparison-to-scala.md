--- conflicted
+++ resolved
@@ -37,17 +37,9 @@
 
 ## Kotlin有什么Scala没有的
 
-<<<<<<< HEAD
 * [零开销 空安全](null-safety.html)
-    * Scala的“语法和运行时包装”选项
+    * Scala 的 Option，它是语法和运行时包装
 * [智能转换](typecasts.html)
 * [Kotlin的内联函数助力非局部跳跃](inline-functions.html#inline-functions)
 * [第一类 授权](delegation.html). Also implemented via 3rd party plugin: Autoproxy
-=======
-* [Zero-overhead null-safety](null-safety.html)
-    * Scala has Option, which is a syntactic and run-time wrapper
-* [Smart casts](typecasts.html)
-* [Kotlin's Inline functions facilitate Nonlocal jumps](inline-functions.html#inline-functions)
-* [First-class delegation](delegation.html). Also implemented via 3rd party plugin: Autoproxy
-* [Member references](reflection.html#function-references) (also supported in Java 8).
->>>>>>> e6e9b948
+* [Member references](reflection.html#function-references) (also supported in Java 8).