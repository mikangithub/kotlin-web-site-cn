---
type: doc
layout: reference
category: "Syntax"
title: "Packages"
---

# 包

源文件通常以包声明开头:

``` kotlin
package foo.bar

fun baz() {}

class Goo {}

// ...
```

源文件所有的(无论是类或者函数)被包声明覆盖.
所以`baz()`的全名是`foo.bar.baz`, `Goo`的全名是`foo.bar.Goo`. 
 
如果没有明确声明文件属于"default"且包没有名称.

## 导入

<<<<<<< HEAD
Apart from the default imports, each file may contain its own import directives.
Syntax for imports is described in the [grammar](grammar.html#imports).
=======
除了模块定义的默认导入之外，每个源文件也可以声明自己的导入。
导入语句的语法定义描述在[grammar](grammar.html#imports).
>>>>>>> eb8752d7

可以导入一个单独的名称，如.

``` kotlin
import foo.Bar // Bar is now accessible without qualification
```

也可以导入一个作用域下的所有内容（包、类、对象等）:

``` kotlin
import foo.* // everything in 'foo' becomes accessible
```

如果出现名称冲突，可以使用 *as*{: .keyword } `as`关键字来重命名导入的名称：

``` kotlin
import foo.Bar // Bar is accessible
import bar.Bar as bBar // bBar stands for 'bar.Bar'
```

<<<<<<< HEAD
## Visibility of Top-level Declarations

If a top-level declaration is marked *private*{: .keyword }, it is private to the file it's declared in (see [Visibility Modifiers](visibility-modifiers.html)).
=======
## 可见性和包嵌套

如果顶层声明是*private*{: .keyword }, 它将是私有的(查看 [Visibility Modifiers](visibility-modifiers.html)).
尽管Kotlin中可以包嵌套, 如 包`foo.bar` 是`foo`的一个成员,但是一些*private*{: .keyword } 仅仅可以被它的子包所见.

注意外部包成员**不是**默认引入的,例如，在`foo.bar`包的文件中我们不能在不引入的情况下访问`foo`.
>>>>>>> eb8752d7
<|MERGE_RESOLUTION|>--- conflicted
+++ resolved
@@ -26,13 +26,8 @@
 
 ## 导入
 
-<<<<<<< HEAD
-Apart from the default imports, each file may contain its own import directives.
-Syntax for imports is described in the [grammar](grammar.html#imports).
-=======
 除了模块定义的默认导入之外，每个源文件也可以声明自己的导入。
 导入语句的语法定义描述在[grammar](grammar.html#imports).
->>>>>>> eb8752d7
 
 可以导入一个单独的名称，如.
 
@@ -53,15 +48,9 @@
 import bar.Bar as bBar // bBar stands for 'bar.Bar'
 ```
 
-<<<<<<< HEAD
-## Visibility of Top-level Declarations
-
-If a top-level declaration is marked *private*{: .keyword }, it is private to the file it's declared in (see [Visibility Modifiers](visibility-modifiers.html)).
-=======
 ## 可见性和包嵌套
 
 如果顶层声明是*private*{: .keyword }, 它将是私有的(查看 [Visibility Modifiers](visibility-modifiers.html)).
 尽管Kotlin中可以包嵌套, 如 包`foo.bar` 是`foo`的一个成员,但是一些*private*{: .keyword } 仅仅可以被它的子包所见.
 
-注意外部包成员**不是**默认引入的,例如，在`foo.bar`包的文件中我们不能在不引入的情况下访问`foo`.
->>>>>>> eb8752d7
+注意外部包成员**不是**默认引入的,例如，在`foo.bar`包的文件中我们不能在不引入的情况下访问`foo`.