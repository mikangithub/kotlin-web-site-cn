---
type: doc
layout: reference
category: "Syntax"
title: "Control Flow"
---

# 控制流

## If表达式

在Kotlin中, *if*{: .keyword }是一个表达式,它会返回一个值.
因此就不需要三元运算符 (如 ? 三元表达式), 因为使用 *if*{: .keyword } 就可以了。

``` kotlin
// Traditional usage 
var max = a 
if (a < b) 
  max = b 
 
// With else 
var max: Int
if (a > b) 
  max = a 
else 
  max = b 
 
// As expression 
val max = if (a > b) a else b
```

*if*{: .keyword }的分支可以是代码段, 最后一行的表达式作为段的返回值:

``` kotlin
val max = if (a > b) { 
    print("Choose a") 
    a 
  } 
  else { 
    print("Choose b") 
    b 
  }
```

If you're using *if*{: .keyword } as an expression rather than a statement (for example, returning its value or
assigning it to a variable), the expression is required to have an `else` branch.

See the [grammar for *if*{: .keyword }](grammar.html#if).

## When表达式

*when*{: .keyword } 替代了c语言风格的switch操作符. 最简单的形式如下：

``` kotlin
when (x) {
  1 -> print("x == 1")
  2 -> print("x == 2")
  else -> { // Note the block
    print("x is neither 1 nor 2")
  }
}
```

*when*{: .keyword } 将它的参数和所有的分支条件进行比较，直到某个分支满足条件。
*when*{: .keyword }既可以被当做表达式使用也可以被当做语句使用。如果它被当做表达式，
符合条件的分支的值就是整个表达式的值，如果当做语句使用，
则忽略单个分支的值。（就像*if*{: .keyword },每一个分支可以是一个代码块,它的值
是最后的表达式的值。）

*else*{: .keyword } 分支将被执行如果其他分支都不满足条件。
如果 *when*{: .keyword } 作为一个表达式被使用,*else*{: .keyword } 分支是必须的，
除非编译器能够检测出所有的可能情况都已经覆盖了。

如果很多分支需要用相同的方式处理，则可以把多个分支条件放在一起, 用`,`逗号分隔:

``` kotlin
when (x) {
  0, 1 -> print("x == 0 or x == 1")
  else -> print("otherwise")
}
```

我们可以在判断分支条件的地方使用任何表达式，而不仅仅是常量(和switch不同)：

``` kotlin
when (x) {
  parseInt(s) -> print("s encodes x")
  else -> print("s does not encode x")
}
```

我们也可以检查一个值 *in*{: .keyword } 或者 *!in*{: .keyword } 一个 [范围](ranges.html) 或者集合:

``` kotlin
when (x) {
  in 1..10 -> print("x is in the range")
  in validNumbers -> print("x is valid")
  !in 10..20 -> print("x is outside the range")
  else -> print("none of the above")
}
```

另一种用法是可以检查一个值*is*{: .keyword }或者*!is*{: .keyword }某种特定类型.注意：
由于[smart casts](typecasts.html#smart-casts), 你可以访问该类型的方法和属性而不用
额外的检查。

```kotlin
val hasPrefix = when(x) {
  is String -> x.startsWith("prefix")
  else -> false
}
```

*when*{: .keyword } 也可以用来替代*if*{: .keyword }-*else*{: .keyword } *if*{: .keyword }链.
如果不提供参数，所有的分支条件都是简单的布尔值，而当一个分支的条件返回true时，则调用该分支：

``` kotlin
when {
  x.isOdd() -> print("x is odd")
  x.isEven() -> print("x is even")
  else -> print("x is funny")
}
```

查看 [grammar for *when*{: .keyword }](grammar.html#when).


## For循环

*for*{: .keyword } 循环可以对任何提供迭代器(iterator)的集合进行遍历，语法如下:

``` kotlin
for (item in collection)
  print(item)
```

循环体可以是一个代码块.

``` kotlin
for (item: Int in ints) {
  // ...
}
```

像上面提到的一样, *for*{: .keyword }可以循环遍历任何提供了迭代器的集合。例如：

* 有一个成员函数或者扩展函数`iterator()`,它返回一个类型
  * 有一个成员函数或者扩展函数`next()`,并且
  * 有一个成员函数或者扩展函数`hasNext()`返回 `Boolean`.

All of these three functions need to be marked as `operator`.

<<<<<<< HEAD
如果你想要遍历一个数组或者一个list，你可以这么做:
=======
A `for` loop over an array is compiled to an index-based loop that does not create an iterator object.

If you want to iterate through an array or a list with an index, you can do it this way:
>>>>>>> e6e9b948

``` kotlin
for (i in array.indices)
  print(array[i])
```

注意这种“遍历一个范围”的函数会被编译器优化，不会产生额外的对象。

Alternatively, you can use the `withIndex` library function:

``` kotlin
for ((index, value) in array.withIndex()) {
    println("the element at $index is $value")
}
```

See the [grammar for *for*{: .keyword }](grammar.html#for).

## While循环

*while*{: .keyword } 和 *do*{: .keyword }..*while*{: .keyword } 的使用方法和其他语言一致

``` kotlin
while (x > 0) {
  x--
}

do {
  val y = retrieveData()
} while (y != null) // y is visible here!
```

查看 [grammar for *while*{: .keyword }](grammar.html#while).

## Break和continue在循环中的使用

在循环中Kotlin支持传统的*break*{: .keyword }和*continue*{: .keyword }操作符.查看[Returns and jumps](returns.html).

<|MERGE_RESOLUTION|>--- conflicted
+++ resolved
@@ -150,13 +150,9 @@
 
 All of these three functions need to be marked as `operator`.
 
-<<<<<<< HEAD
-如果你想要遍历一个数组或者一个list，你可以这么做:
-=======
 A `for` loop over an array is compiled to an index-based loop that does not create an iterator object.
 
-If you want to iterate through an array or a list with an index, you can do it this way:
->>>>>>> e6e9b948
+如果你想要通过索引遍历一个数组或者一个list，你可以这么做:
 
 ``` kotlin
 for (i in array.indices)
