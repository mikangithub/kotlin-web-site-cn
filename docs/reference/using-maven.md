---

type: doc
layout: reference
title: "Using Maven"
description: "This tutorials walks you through different scenarios when using Maven for building applications that contain Kotlin code"

---

# 使用 Maven

## 插件与版本

*kotlin-maven-plugin* 用于编译 Kotlin 源码与模块，当前只支持 Marven V3

通过 *kotlin.version* 指定所要使用的 Kotlin 版本，有以下值可供选择：

* X.Y-SNAPSHOP：指定 X.Y 的值使用对应的最新开发版，当前只有一个开发版版本号 0.1-SNAPSHOT。这是非稳定的版本的只适用于测试编译器的新特性。使用开发版需要在 pom 文件中[设置相应的 repository](#configuring-snapshot-repositories).

* X.Y.Z：指定 X.Y.Z 值使用对应的稳定版本，这些版本发布在 Maven Central Repository 中，无需在 pom 文件中进行额外的设置。

以下是稳定版本对应的版本号 X.Y.Z 值：
<table>
<thead>
<tr>
  <th>Milestone</th>
  <th>Version</th>
</tr>
</thead>
<tbody>
{% for entry in site.data.releases.list %}
<tr>
  <td>{{ entry.milestone }}</td>
  <td>{{ entry.version }}</td>
</tr>
{% endfor %}
</tbody>
</table>


## 设置开发版的 repository

使用 Kotlin 的开发版需要在 pom 文件中定义以下的 respository：

``` xml
<repositories>
  <repository>
    <id>sonatype.oss.snapshots</id>
    <name>Sonatype OSS Snapshot Repository</name>
    <url>http://oss.sonatype.org/content/repositories/snapshots</url>
    <releases>
      <enabled>false</enabled>
    </releases>
    <snapshots>
      <enabled>true</enabled>
    </snapshots>
  </repository>
</repositories>

<pluginRepositories>
  <pluginRepository>
    <id>sonatype.oss.snapshots</id>
    <name>Sonatype OSS Snapshot Repository</name>
    <url>http://oss.sonatype.org/content/repositories/snapshots</url>
    <releases>
      <enabled>false</enabled>
    </releases>
    <snapshots>
      <enabled>true</enabled>
    </snapshots>
  </pluginRepository>
</pluginRepositories>
```

## 依赖

Kotlin 提供了大量的标准库以供开发使用，需要在 pom 文件中设置以下依赖：

``` xml
<dependencies>
    <dependency>
        <groupId>org.jetbrains.kotlin</groupId>
        <artifactId>kotlin-stdlib</artifactId>
        <version>${kotlin.version}</version>
    </dependency>
</dependencies>
```

## 仅编译 Kotlin 源码

在 &lt;build&gt; 标签中指定所要编译的 Kotlin 源码目录：

``` xml
<sourceDirectory>${project.basedir}/src/main/kotlin</sourceDirectory>
<testSourceDirectory>${project.basedir}/src/test/kotlin</testSourceDirectory>
```

Maven 中需要引用 Kotlin 插件用于编码源码：

``` xml

<plugin>
    <artifactId>kotlin-maven-plugin</artifactId>
    <groupId>org.jetbrains.kotlin</groupId>
    <version>${kotlin.version}</version>

    <executions>
        <execution>
            <id>compile</id>
            <phase>compile</phase>
            <goals> <goal>compile</goal> </goals>
        </execution>

        <execution>
            <id>test-compile</id>
            <phase>test-compile</phase>
            <goals> <goal>test-compile</goal> </goals>
        </execution>
    </executions>
</plugin>
```

## 同时编译 Kotlin 与 Java 源码

编译混合代码时 Kotlin 编译器应先于 Java 的编译器被调用。在 Maven 中这表示 kotlin-maven-plugin 先于 maven-compiler-plugin 运行。

通过指定 pom 文件中 &lt;phase&gt; 标签的值为 process-sources 可实现以上目的。（如果有更好的方法欢迎提出）

``` xml
<plugin>
    <artifactId>kotlin-maven-plugin</artifactId>
    <groupId>org.jetbrains.kotlin</groupId>
    <version>0.1-SNAPSHOT</version>

    <executions>
        <execution>
            <id>compile</id>
            <phase>process-sources</phase>
            <goals> <goal>compile</goal> </goals>
        </execution>

        <execution>
            <id>test-compile</id>
            <phase>process-test-sources</phase>
            <goals> <goal>test-compile</goal> </goals>
        </execution>
    </executions>
</plugin>
```

## OSGi

<<<<<<< HEAD
OSGi支持查看 [Kotlin OSGi page](kotlin-osgi.html).

## 使用外部的注解


Kotlin 使用外部注解为 Java 库提供精准的类型信息，通过 &lt;configuration&gt; 标签中的 annotationPaths 指定这些注解。

``` xml
<plugin>
    <artifactId>kotlin-maven-plugin</artifactId>
    <groupId>org.jetbrains.kotlin</groupId>
    <version>0.1-SNAPSHOT</version>

    <configuration>
        <annotationPaths>
            <!--指向注解文件的根目录-->
            <annotationPath>${project.basedir}/src/main/resources/</annotationPath>
        </annotationPaths>
    </configuration>

...
```
=======
For OSGi support see the [Kotlin OSGi page](kotlin-osgi.html).
>>>>>>> fd527319

## 例子

Maven 工程的例子可从 [Github 直接下载](https://github.com/JetBrains/kotlin-examples/archive/master/maven.zip)

翻译 by [DemoJameson](http://www.demojameson.com)<|MERGE_RESOLUTION|>--- conflicted
+++ resolved
@@ -20,6 +20,7 @@
 * X.Y.Z：指定 X.Y.Z 值使用对应的稳定版本，这些版本发布在 Maven Central Repository 中，无需在 pom 文件中进行额外的设置。
 
 以下是稳定版本对应的版本号 X.Y.Z 值：
+
 <table>
 <thead>
 <tr>
@@ -130,7 +131,7 @@
 <plugin>
     <artifactId>kotlin-maven-plugin</artifactId>
     <groupId>org.jetbrains.kotlin</groupId>
-    <version>0.1-SNAPSHOT</version>
+    <version>${kotlin.version}</version>
 
     <executions>
         <execution>
@@ -150,35 +151,33 @@
 
 ## OSGi
 
-<<<<<<< HEAD
 OSGi支持查看 [Kotlin OSGi page](kotlin-osgi.html).
 
 ## 使用外部的注解
 
 
-Kotlin 使用外部注解为 Java 库提供精准的类型信息，通过 &lt;configuration&gt; 标签中的 annotationPaths 指定这些注解。
-
-``` xml
-<plugin>
-    <artifactId>kotlin-maven-plugin</artifactId>
-    <groupId>org.jetbrains.kotlin</groupId>
-    <version>0.1-SNAPSHOT</version>
-
-    <configuration>
-        <annotationPaths>
-            <!--指向注解文件的根目录-->
-            <annotationPath>${project.basedir}/src/main/resources/</annotationPath>
-        </annotationPaths>
-    </configuration>
-
-...
-```
-=======
-For OSGi support see the [Kotlin OSGi page](kotlin-osgi.html).
->>>>>>> fd527319
+> ~~Kotlin 使用外部注解为 Java 库提供精准的类型信息，通过 &lt;configuration&gt; 标签中的 annotationPaths 指定这些注解。~~
+> 
+> ``` xml
+> <plugin>
+>     <artifactId>kotlin-maven-plugin</artifactId>
+>     <groupId>org.jetbrains.kotlin</groupId>
+>     <version>0.1-SNAPSHOT</version>
+> 
+>     <configuration>
+>         <annotationPaths>
+>             <!--指向注解文件的根目录-->
+>             <annotationPath>${project.basedir}/src/main/resources/</annotationPath>
+>         </annotationPaths>
+>     </configuration>
+> 
+> ...
+> ```
 
 ## 例子
 
 Maven 工程的例子可从 [Github 直接下载](https://github.com/JetBrains/kotlin-examples/archive/master/maven.zip)
 
+--
+
 翻译 by [DemoJameson](http://www.demojameson.com)