--- conflicted
+++ resolved
@@ -16,9 +16,6 @@
 
 这被叫做一个 _数据类_。编译器自动从在主构造函数定义的全部特性中得到以下成员：
   
-<<<<<<< HEAD
-If any of these functions is explicitly defined in the class body or inherited from the base types, it will not be generated.
-=======
   * `equals()`/`hashCode()`, 
   * `toString()` 格式是 `"User(name=John, age=42)"`,
   * [`componentN()` functions](multi-declarations.html) 对应按声明顺序出现的所有属性,
@@ -26,7 +23,6 @@
 
 
 如果有某个函数被明确地定义在类里或者被继承，编译器就不会生成这个函数。
->>>>>>> eb8752d7
   
 *NOTE*如果一个构造参数没有`val`或者`var`在前面，它将不会被包括进这些成员里;也不会在类里声明成属性或者继承自父类
 
