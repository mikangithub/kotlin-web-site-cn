--- conflicted
+++ resolved
@@ -7,23 +7,14 @@
 
 # 数据类
 
-<<<<<<< HEAD
-我们经常创建一些只是处理数据的类。在这些类里的功能经常是
-衍生自他们所持有的数据。在Kotlin中，这样的类可以被标记为`data`：
-=======
-We frequently create a class to do nothing but hold data. In such a class some standard functionality is often mechanically
-derivable from the data. In Kotlin, this is called a _data class_ and is marked as `data`:
->>>>>>> e6e9b948
+我们经常创建一些只是处理数据的类。在这些类里的标准功能经常是
+衍生自数据。在Kotlin中，这叫做 _数据类_ 并标记为`data`：
  
 ``` kotlin
 data class User(val name: String, val age: Int)
 ```
 
-<<<<<<< HEAD
-这被叫做一个 _数据类_。编译器自动从在主构造函数定义的全部特性中得到以下成员：
-=======
-The compiler automatically derives the following members from all properties declared in the primary constructor:
->>>>>>> e6e9b948
+编译器自动从在主构造函数定义的全部特性中得到以下成员：
   
   * `equals()`/`hashCode()` 对，
   * `toString()` 格式是 `"User(name=John, age=42)"`，
