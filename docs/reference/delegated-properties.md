--- conflicted
+++ resolved
@@ -7,11 +7,12 @@
 
 # 委托属性
 
-有一些种类的属性，虽然我们可以在每次需要的时候手动实现它们，但是如果能够把他们之实现一次并放入一个库同时又能够一直使用它们那会更好。例如：
+有一些种类的属性，虽然我们可以在每次需要的时候手动实现它们，但是如果能够把他们之实现一次
+并放入一个库同时又能够一直使用它们那会更好。例如：
 
 * 延迟属性（lazy properties）: 数值只在第一次被访问的时候计算。
 * 可控性（observable properties）: 监听器得到关于这个特性变化的通知，
-* 把所有特性储存在一个图型结构中，而不是分开每一条。
+* 把所有特性储存在一个映射结构中，而不是分开每一条。
 
 为了支持这些(或者其他)例子，Kotlin 采用 _委托属性_:
 
@@ -21,25 +22,10 @@
 }
 ```
 
-<<<<<<< HEAD
 语法是: `val/var <property name>: <Type> by <expression>`.在*by*{:.keyword}后面的表达式是 _委托_, 
-因为 `get()` (和 `set()`) 协同的属性会被委托给它。
-特性委托不必实现任何的接口，但是需要提供一个 `get()`方法(和 `set()` --- 对于 *var*{:.keyword}'s). 
+因为 `get()` (和 `set()`) 协同的属性会被委托给它的 `getValue()` 和 `setValue()` 方法。
+特性委托不必实现任何的接口，但是需要提供一个 `getValue()`函数（和 `setValue()` --- 对于 *var*{:.keyword}'s）。
 例如:
-
-``` kotlin
-class Delegate {
-
-  fun get(thisRef: Any?, property: PropertyMetadata): String {
-    return "$thisRef, thank you for delegating '${property.name}' to me!"
-  }
- 
-  fun set(thisRef: Any?, property: PropertyMetadata, value: String) {
-=======
-The syntax is: `val/var <property name>: <Type> by <expression>`. The expression after *by*{:.keyword} is the _delegate_, 
-because `get()` (and `set()`) corresponding to the property will be delegated to its `getValue()` and `setValue()` methods.
-Property delegates don’t have to implement any interface, but they have to provide a `getValue()` function (and `setValue()` --- for *var*{:.keyword}'s).
-For example:
 
 ``` kotlin
 class Delegate {
@@ -48,21 +34,14 @@
   }
  
   operator fun setValue(thisRef: Any?, property: KProperty<*>, value: String) {
->>>>>>> fd527319
     println("$value has been assigned to '${property.name} in $thisRef.'")
   }
 }
 ```
 
-<<<<<<< HEAD
-当我们读取一个`Delegate`的委托实例 `p` , `Delegate`中的`get()`就被调用, 
+当我们读取一个`Delegate`的委托实例 `p` , `Delegate`中的`getValue()`就被调用, 
 所以它第一变量就是我们从 `p` 读取的实例,第二个变量代表 `p` 自身的描述。 
 (例如你可以用它的名字). 下面是例子:
-=======
-When we read from `p` that delegates to an instance of `Delegate`, the `getValue()` function from `Delegate` is called,
-so that its first parameter is the object we read `p` from and the second parameter holds a description of `p` itself 
-(e.g. you can take its name). For example:
->>>>>>> fd527319
 
 ``` kotlin
 val e = Example()
@@ -75,11 +54,7 @@
 Example@33a17727, thank you for delegating ‘p’ to me!
 ```
  
-<<<<<<< HEAD
-相同的，当我们给 `p` 赋值, `set()` 方法就被调用. 前两个参数是一样的，第三个参数代表被赋予的值:
-=======
-Similarly, when we assign to `p`, the `setValue()` function is called. The first two parameters are the same, and the third holds the value being assigned:
->>>>>>> fd527319
+相同的，当我们给 `p` 赋值, `setValue()` 函数就被调用. 前两个参数是一样的，第三个参数代表被赋予的值:
 
 ``` kotlin
 e.p = "NEW"
@@ -95,63 +70,44 @@
 
 下面见到介绍委托对象的要求。 
 
-<<<<<<< HEAD
-对于一个 **只读** 属性 (如 *val*{:.keyword}), 一个委托一定会提供一个 `get`函数来处理下面的参数:
+对于一个 **只读** 属性 (如 *val*{:.keyword}), 一个委托一定会提供一个 `getValue`函数来处理下面的参数:
 
 * 接收者 --- 必须与_属性所有者_类型相同或者是其父类(对于扩展属性，类型范围允许扩大),
-* 包含数据 --- 一定要是 `属性包含数据` 的类型或它的父类型,
-=======
-For a **read-only** property (i.e. a *val*{:.keyword}), a delegate has to provide a function named `getValue` that takes the following parameters:
-
-* receiver --- must be the same or a supertype of the _property owner_ (for extension properties --- the type being extended),
-* metadata --- must be of type `KProperty<*>` or its supertype,
->>>>>>> fd527319
+* 包含数据 --- 一定要是 `KProperty<*>` 的类型或它的父类型,
  
 这个函数必须返回同样的类型作为属性（或者子类型）
 
-<<<<<<< HEAD
-对于一个 **可变** 属性 (如 *var*{:.keyword}), 一个委托需要提供_额外_的函数 `set` 来获取下面的参数:
- 
-* 接收者 --- 同 `get()`,
-* 包含数据 --- 同 `get()`,
-* 新的值 --- 必须和属性同类型或者是他的子类型。
- 
-## 标准委托
-=======
-For a **mutable** property (a *var*{:.keyword}), a delegate has to _additionally_ provide a function named `setValue` that takes the following parameters:
- 
-* receiver --- same as for `getValue()`,
-* metadata --- same as for `getValue()`,
-* new value --- must be of the same type as a property or its supertype.
+对于一个 **可变** 属性 (如 *var*{:.keyword}), 一个委托需要提供_额外_的函数 `setValue` 来获取下面的参数:
+ 
+* 接收者 --- 同 `getValue()`,
+* 包含数据 --- 同 `getValue()`,
+* 新的值 --- 必须和属性同类型或者是他的超类型。
  
 `getValue()` and/or `setValue()` functions may be provided either as member functions of the delegate class or extension functions.
 The latter is handy when you need to delegate property to an object which doesn't originally provide these functions.
 Both of the functions need to be marked with the `operator` keyword.
 
 
-## Standard Delegates
->>>>>>> fd527319
-
-标准库中`kotlin.properties.Delegates` 对象对于一些有用的委托提供了工厂（factory）方法。
+## 标准委托
+
+标准库中对于一些有用的委托提供了工厂（factory）方法。
 
 ### 延迟属性 Lazy
 
-函数 `Delegates.lazy()` 会在接受一个变量而后返回一个执行延迟属性的委托: 
+函数 `lazy()` 接受一个 lambda 然后返回一个可以作为委托 `Lazy<T>` 实例来实现延迟属性: 
 第一个调用 `get()` 执行变量传递到 `lazy()` 并记录结果, 
 后来的 `get()` 调用只会返回记录的结果。 
 
 
 ``` kotlin
-import kotlin.properties.Delegates
- 
-val lazy: String by Delegates.lazy {
+val lazyValue: String by lazy {
     println("computed!")
     "Hello"
 }
 
 fun main(args: Array<String>) {
-    println(lazy)
-    println(lazy)
+    println(lazyValue)
+    println(lazyValue)
 }
 ```
 
@@ -159,24 +115,21 @@
 will see the same value. If the synchronization of initialization delegate is not required, so that multiple threads
 can execute it simultaneously, pass `LazyThreadSafetyMode.PUBLICATION` as a parameter to the `lazy()` function. 
 And if you're sure that the initialization will always happen on a single thread, you can use `LazyThreadSafetyMode.NONE` mode, 
-<<<<<<< HEAD
-which doesn't incur any thread-safety guaratees and the related overhead.
-=======
 which doesn't incur any thread-safety guarantees and the related overhead.
->>>>>>> fd527319
-
-如果你需要 **线程安全**, 使用 `blockingLazy()`: 它会进行同样的操作，但是能够保证数值将会只在一个线程中计算，同时所有线程会看到同样的数值。
 
 
 ### 观察者 Observable
 
 `Delegates.observable()` 需要两个参数：初始值和修改后的处理(handler)。
-这个 handler 会在每次赋值的时候被属性调用 (在工作完成前). 它有三个变量:一个被赋值的属性，旧的值和新的值：
-
-``` kotlin
+这个 handler 会在每次赋值的时候被属性调用 (在工作完成前). 它有三个
+参数:一个被赋值的属性，旧的值和新的值：
+
+``` kotlin
+import kotlin.properties.Delegates
+
 class User {
     var name: String by Delegates.observable("<no name>") {
-        d, old, new ->
+        prop, old, new ->
         println("$old -> $new")
     }
 }
@@ -195,34 +148,33 @@
 first -> second
 ```
 如果你想截取它的分配并取消它，就使用 `vetoable()` 取代 `observable()`.
-
-### 非空 Not-Null
-
-<<<<<<< HEAD
-有时候我们有一个非空的值*var*{:.keyword}, 但是我们却没有合适的值去给构造器去初始化。
-例如，它必须被之后初始化。问题是在Kotlin中你不能有一个没有被初始化的非抽象属性：
-=======
-If you want to be able to intercept an assignment and "veto" it, use `vetoable()` instead of `observable()`.
 The handler passed to the `vetoable` is called _before_ the assignment of a new property value has been performed.
->>>>>>> fd527319
-
-``` kotlin
-class Foo {
-  var bar: Bar // ERROR: must be initialized
-}
-```
-
-<<<<<<< HEAD
-我们可以用*null*{: .keyword }去初始化它,但是我们不得不在每次使用前检查一下。
-
-`Delegates.notNull()` 可以解决这个问题:
-
-``` kotlin
-class Foo {
-  var bar: Bar by Delegates.notNull()
-}
-```
-=======
+
+> ~~### 非空 Not-Null~~
+> 
+> 有时候我们有一个非空的值*var*{:.keyword}, 但是我们却没有合适的值去给构造器去初始化。
+> 例如，它必须被之后初始化。问题是在Kotlin中你不能有一个没有被初始化的非抽象属性：
+> 
+> ``` kotlin
+> class Foo {
+>   var bar: Bar // ERROR: must be initialized
+> }
+> ```
+> 
+> 我们可以用*null*{: .keyword }去初始化它,但是我们不得不在每次使用前检查一下。
+> 
+> `Delegates.notNull()` 可以解决这个问题:
+> 
+> ``` kotlin
+> class Foo {
+>   var bar: Bar by Delegates.notNull()
+> }
+> ```
+> 
+> 如果这个属性在首次写入前进行读取，它就会抛出一个异常，写入后就正常了。
+
+### 把属性储存在map中
+
 One common use case is storing the values of properties in a map.
 This comes up often in applications like parsing JSON or doing other “dynamic” things.
 In this case, you can use the map instance itself as the delegate for a delegated property.
@@ -231,18 +183,10 @@
 
 ``` kotlin
 import kotlin.properties.getValue
->>>>>>> fd527319
-
-如果这个属性在首次写入前进行读取，它就会抛出一个异常，写入后就正常了。
-
-### 把属性储存在map中
-
-`Delegates.mapVal()` 用到一个map的实例，同时返回一个从map中以把属性名作为关键字读取属性的委托。
-这有很多在程序中应用的例子，例如解析JASON数据或者做其他动态的事情：
-``` kotlin
+
 class User(val map: Map<String, Any?>) {
-    val name: String by Delegates.mapVal(map)
-    val age: Int     by Delegates.mapVal(map)
+    val name: String by map
+    val age: Int     by map
 }
 ```
 
@@ -263,15 +207,9 @@
 println(user.age)  // Prints 25
 ```
 
-<<<<<<< HEAD
-对于 *var*{:.关键词}’s 我们可以使用 `mapVar()` (注意这里需要一个 `MutableMap` 而不是只读的 `Map`).
-
----
- 
-翻译By EasonZhou
-=======
 This works also for *var*{:.keyword}’s properties if you use a `MutableMap` instead of read-only `Map`
 and import an additional extension function: `kotlin.properties.setValue`
+对于 *var*{:.关键词}’s 我们可以使用 `mapVar()` (注意这里需要一个 `MutableMap` 而不是只读的 `Map`).
 
 ``` kotlin
 import kotlin.properties.getValue
@@ -282,4 +220,7 @@
     var age: Int     by map
 }
 ```
->>>>>>> fd527319
+
+---
+ 
+翻译By EasonZhou