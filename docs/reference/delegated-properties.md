--- conflicted
+++ resolved
@@ -205,11 +205,4 @@
     var name: String by map
     var age: Int     by map
 }
-```
-
-<<<<<<< HEAD
-=======
----
-
-翻译By EasonZhou,[pecpwee](https://github.com/pecpwee)
->>>>>>> c837213c
+```