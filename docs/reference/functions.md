--- conflicted
+++ resolved
@@ -308,7 +308,3 @@
 To be eligible for the `tailrec` modifier, a function must call itself as the last operation it performs. You cannot use tail recursion when there is more code after the recursive call, and you cannot use it within try/catch/finally blocks. Currently tail recursion is only supported in the JVM backend.
 
 
-<<<<<<< HEAD
-=======
-翻译By Jacky Xu
->>>>>>> c837213c
