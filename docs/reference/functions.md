---
type: doc
layout: reference
category: "Syntax"
title: "Functions"
---

# 函数

## 函数声明

在Kotlin中，函数声明使用关键字 *fun*{: .keyword }

``` kotlin
fun double(x: Int): Int {
}
```

<<<<<<< HEAD
## Function Usage

Calling functions uses the traditional approach

``` kotlin
val result = double(2)
```


Calling member functions uses the dot notation

``` kotlin
Sample().foo() // create instance of class Sample and calls foo
```

### Infix notation

Functions can also be called using infix notations when

* They are member functions or [extension functions](extensions.html)
* They have a single parameter

``` kotlin
// Define extension to Int
fun Int.shl(x: Int): Int {
...
}

// call extension function using infix notation

1 shl 2

// is the same as

1.shl(2)
```
=======
### 参数
>>>>>>> eb8752d7

函数参数是使用Pascal符号定义,即 *name*: *type*.

参数用逗号隔开。每个参数必须显式类型。

``` kotlin
fun powerOf(number: Int, exponent: Int) {
...
}
```

### 默认参数(缺省参数)

函数参数有默认值,当对应的参数是省略。与其他语言相比可以减少数量的过载。

``` kotlin
fun read(b: Array<Byte>, off: Int = 0, len: Int = b.size()) {
...
}
```

默认值定义使用后* * = * *类型的值。

### 参数命名

函数参数可以在调用函数时被命名。这是非常方便的，当一个函数有大量的参数或默认的。

给出下面的函数:

``` kotlin
fun reformat(str: String,
             normalizeCase: Boolean = true,
             upperCaseFirstLetter: Boolean = true,
             divideByCamelHumps: Boolean = false,
             wordSeparator: Char = ' ') {
...
}
```

我们可以使用默认参数来调用这个

``` kotlin
reformat(str)
```

然而，调用非默认时，调用类似于

``` kotlin
reformat(str, true, true, false, '_')
```

使用命名参数我们可以使代码更具有可读性

``` kotlin
reformat(str,
    normalizeCase = true,
    uppercaseFirstLetter = true,
    divideByCamelHumps = false,
    wordSeparator = '_'
  )
```

如果我们不需要所有的参数


``` kotlin
reformat(str, wordSeparator = '_')
```

<<<<<<< HEAD
Note that the named argument syntax cannot be used when calling Java functions, because Java bytecode does not
always preserve names of function parameters.

=======
### Unit返回函数
>>>>>>> eb8752d7

如果一个函数不返回任何有用的值，它的返回类型是`Unit`。Unit`是一种只有一个值 - `Unit`。这值不需要显式地返回

``` kotlin
fun printHello(name: String?): Unit {
    if (name != null)
        println("Hello ${name}")
    else
        println("Hi there!")
    // `return Unit` or `return` is optional
}
```

`Unit`返回类型声明也是可选的。上面的代码等同于

``` kotlin
fun printHello(name: String?) {
    ...
}
```

### 单个表达式函数

当一个函数返回单个表达式，花括号可以省略并且主体由** =**符号之后指定

``` kotlin
fun double(x: Int): Int = x * 2
```

显式地声明返回类型[可选](# explicit-return-types)时,这可以由编译器推断

``` kotlin
fun double(x: Int) = x * 2
```

### 显式地返回类型

<<<<<<< HEAD
Functions with block body must always specify return types explicitly, unless it's intended for them to return `Unit`, [in which case it is optional](#unit-returning-functions).
Kotlin does not infer return types for functions with block bodies because such functions may have complex control flow in the body, and the return
type will be non-obvious to the reader (and sometimes even for the compiler). 
=======
在某些情况下,一个显式地返回类型是必需的:
>>>>>>> eb8752d7

* 函数表达式是公共的或是受保护的.这些都被认为是公共API的一部分.由于没有显式地返回类型使得它有可能更容易更改类型.这就是为什么显式地类型都需要相同的原因[属性](properties.html#getters-and-setters).

* 函数模块体必须显式地指定返回类型,除非是用于返回`Unit`,在这种情况下,它是可选的。Kotlin不推断返回类型与函数在模块体的功能，因为这些功能可能在模块体有复杂的控制流程，返回类型将不明显的阅读器（有时甚至为编译器）.

<<<<<<< HEAD
The last parameter of a function may be marked with `vararg` modifier:
=======

### 可变的参数(可变参数)

函数的最后一个参数可以使用'vararg`注释
>>>>>>> eb8752d7

``` kotlin
fun asList<T>(vararg ts: T): List<T> {
  val result = ArrayList<T>()
  for (t in ts) // ts is an Array
    result.add(t)
  return result
}
```

允许可变参数传递给函数:

```kotlin
  val list = asList(1, 2, 3)
```

内部函数`vararg`类型`T`是可见的array`T`,即`ts`变量在上面的例子是`Array<out T>`类型。

<<<<<<< HEAD
Only one parameter may be marked as `vararg`. If a `vararg` parameter is not the last one in the list, values for the
following parameters can be passed using the named argument syntax, or, if the parameter has a function type, by passing
a lambda outside parentheses.
=======
只有一个参数可以标注为 `vararg`.这可能是最后一个参数或前一个最后的，如果最后一个参数类型（允许一个lambda括号外传递）
>>>>>>> eb8752d7

当我们调用`vararg`函数，我们可以一个接一个传递参数，例如 `asList(1, 2, 3)`或者，如果我们已经有了一个数组并希望将其内容传递给函数，我们使用**spread** 操作符(在数组前面加`*`)

```kotlin
val a = array(1, 2, 3)
val list = asList(-1, 0, *a, 4)
```

## 函数作用域(函数范围)

在Kotlin中,函数可以在文件头部声明，这意味着您不需要创建一个类来保存一个函数,类似的语言如Java，C＃或Scala。此外除了头部函数功能，Kotlin函数也可以在局部声明，作为成员函数和扩展功能.

### 局部函数

Kotlin提供局部函数,即一个函数在另一个函数中

``` kotlin
fun dfs(graph: Graph) {
  fun dfs(current: Vertex, visited: Set<Vertex>) {
    if (!visited.add(current)) return
    for (v in current.neighbors)
      dfs(v, visited)
  }

  dfs(graph.vertices[0], HashSet())
}
```

局部函数可以访问外部函数的局部变量(即，关闭),所以在上面的例子，the *visited*是局部变量.


``` kotlin
fun dfs(graph: Graph) {
  val visited = HashSet<Vertex>()
  fun dfs(current: Vertex) {
    if (!visited.add(current)) return
    for (v in current.neighbors)
      dfs(v)
  }

  dfs(graph.vertices[0])
}
```

从外部函数使用局部函数甚至可以返回[正确的表达式](returns.html)

``` kotlin
fun reachable(from: Vertex, to: Vertex): Boolean {
  val visited = HashSet<Vertex>()
  fun dfs(current: Vertex) {
    // here we return from the outer function:
    if (current == to) return@reachable true
    // And here -- from local function:
    if (!visited.add(current)) return
    for (v in current.neighbors)
      dfs(v)
  }

  dfs(from)
  return false // if dfs() did not return true already
}
```

### 成员函数

成员函数是一个函数,定义在一个类或对象里

``` kotlin
class Sample() {
  fun foo() { print("Foo") }
}
```

成员函数调用点符号

``` kotlin
Sample().foo() // creates instance of class Sample and calls foo
```

有关类信息和主要成员查看[Classes](classes.html) 和 [Inheritance](classes.html#inheritance)

<<<<<<< HEAD
## Generic Functions
=======
### 重载函数
>>>>>>> eb8752d7

函数可以有泛型参数,在函数之后使用尖括号和在参数值之前。

``` kotlin
fun singletonArray<T>(item: T): Array<T> {
  return Array<T>(1, {item})
}
```

有关重载函数更多信息请查看 [Generics](generics.html)

<<<<<<< HEAD
## Inline Functions
=======
### 内联函数
>>>>>>> eb8752d7

内联函数解释 [here](inline-functions.html)

<<<<<<< HEAD
## Extension Functions
=======
>>>>>>> eb8752d7

### 扩展函数

<<<<<<< HEAD
## Higher-Order Functions and Lambdas
=======
扩展函数解释 [their own section](extensions.html)
>>>>>>> eb8752d7


<<<<<<< HEAD
## Tail recursive functions

Kotlin supports a style of functional programming known as [tail recursion](https://en.wikipedia.org/wiki/Tail_call). This allows some algorithms that would normally be written using loops to instead be written using a recursive function, but without the risk of stack overflow.
When a function is marked with the `tailrec` modifier and meets the required form the compiler optimises out the recursion, leaving behind a fast and efficient loop based version instead.
=======
### 高阶函数和Lambdas表达式

高阶函数和Lambdas表达式中有详细解释 [their own section](lambdas.html)

## 函数用途

调用函数使用传统的方法

``` kotlin
val result = double(2)
```

调用成员函数使用点符号
>>>>>>> eb8752d7

``` kotlin
tailrec fun findFixPoint(x: Double = 1.0): Double
        = if (x == Math.cos(x)) x else findFixPoint(Math.cos(x))
```

<<<<<<< HEAD
This code calculates the fixpoint of cosine, which is a mathematical constant. It simply calls Math.cos repeatedly starting at 1.0 until the result doesn't change any more, yielding a result of 0.7390851332151607. The resulting code is equivalent to this more traditional style:
=======
### 插入表示法 

函数还可以用中缀表示法，当

 * 他们是成员函数 或者 [扩展函数](extensions.html)
 
 * 他们有一个参数
>>>>>>> eb8752d7

``` kotlin
private fun findFixPoint(): Double {
    var x = 1.0
    while (true) {
        val y = Math.cos(x)
        if (x == y) return y
        x = y
    }
}
```

<<<<<<< HEAD
To be eligible for the `tailrec` modifier, a function must call itself as the last operation it performs. You cannot use tail recursion when there is more code after the recursive call, and you cannot use it within try/catch/finally blocks. Currently tail recursion is only supported in the JVM backend.
=======
---

翻译By Jacky Xu








>>>>>>> eb8752d7
<|MERGE_RESOLUTION|>--- conflicted
+++ resolved
@@ -16,46 +16,7 @@
 }
 ```
 
-<<<<<<< HEAD
-## Function Usage
-
-Calling functions uses the traditional approach
-
-``` kotlin
-val result = double(2)
-```
-
-
-Calling member functions uses the dot notation
-
-``` kotlin
-Sample().foo() // create instance of class Sample and calls foo
-```
-
-### Infix notation
-
-Functions can also be called using infix notations when
-
-* They are member functions or [extension functions](extensions.html)
-* They have a single parameter
-
-``` kotlin
-// Define extension to Int
-fun Int.shl(x: Int): Int {
-...
-}
-
-// call extension function using infix notation
-
-1 shl 2
-
-// is the same as
-
-1.shl(2)
-```
-=======
 ### 参数
->>>>>>> eb8752d7
 
 函数参数是使用Pascal符号定义,即 *name*: *type*.
 
@@ -72,7 +33,7 @@
 函数参数有默认值,当对应的参数是省略。与其他语言相比可以减少数量的过载。
 
 ``` kotlin
-fun read(b: Array<Byte>, off: Int = 0, len: Int = b.size()) {
+fun read(b: Array<Byte>, off: Int = 0, len: Int = b.size) {
 ...
 }
 ```
@@ -90,7 +51,7 @@
              normalizeCase: Boolean = true,
              upperCaseFirstLetter: Boolean = true,
              divideByCamelHumps: Boolean = false,
-             wordSeparator: Char = ' ') {
+             wordSeparator: Character = ' ') {
 ...
 }
 ```
@@ -125,13 +86,7 @@
 reformat(str, wordSeparator = '_')
 ```
 
-<<<<<<< HEAD
-Note that the named argument syntax cannot be used when calling Java functions, because Java bytecode does not
-always preserve names of function parameters.
-
-=======
 ### Unit返回函数
->>>>>>> eb8752d7
 
 如果一个函数不返回任何有用的值，它的返回类型是`Unit`。Unit`是一种只有一个值 - `Unit`。这值不需要显式地返回
 
@@ -169,26 +124,16 @@
 
 ### 显式地返回类型
 
-<<<<<<< HEAD
-Functions with block body must always specify return types explicitly, unless it's intended for them to return `Unit`, [in which case it is optional](#unit-returning-functions).
-Kotlin does not infer return types for functions with block bodies because such functions may have complex control flow in the body, and the return
-type will be non-obvious to the reader (and sometimes even for the compiler). 
-=======
 在某些情况下,一个显式地返回类型是必需的:
->>>>>>> eb8752d7
 
 * 函数表达式是公共的或是受保护的.这些都被认为是公共API的一部分.由于没有显式地返回类型使得它有可能更容易更改类型.这就是为什么显式地类型都需要相同的原因[属性](properties.html#getters-and-setters).
 
 * 函数模块体必须显式地指定返回类型,除非是用于返回`Unit`,在这种情况下,它是可选的。Kotlin不推断返回类型与函数在模块体的功能，因为这些功能可能在模块体有复杂的控制流程，返回类型将不明显的阅读器（有时甚至为编译器）.
 
-<<<<<<< HEAD
-The last parameter of a function may be marked with `vararg` modifier:
-=======
 
 ### 可变的参数(可变参数)
 
 函数的最后一个参数可以使用'vararg`注释
->>>>>>> eb8752d7
 
 ``` kotlin
 fun asList<T>(vararg ts: T): List<T> {
@@ -207,13 +152,7 @@
 
 内部函数`vararg`类型`T`是可见的array`T`,即`ts`变量在上面的例子是`Array<out T>`类型。
 
-<<<<<<< HEAD
-Only one parameter may be marked as `vararg`. If a `vararg` parameter is not the last one in the list, values for the
-following parameters can be passed using the named argument syntax, or, if the parameter has a function type, by passing
-a lambda outside parentheses.
-=======
 只有一个参数可以标注为 `vararg`.这可能是最后一个参数或前一个最后的，如果最后一个参数类型（允许一个lambda括号外传递）
->>>>>>> eb8752d7
 
 当我们调用`vararg`函数，我们可以一个接一个传递参数，例如 `asList(1, 2, 3)`或者，如果我们已经有了一个数组并希望将其内容传递给函数，我们使用**spread** 操作符(在数组前面加`*`)
 
@@ -295,11 +234,7 @@
 
 有关类信息和主要成员查看[Classes](classes.html) 和 [Inheritance](classes.html#inheritance)
 
-<<<<<<< HEAD
-## Generic Functions
-=======
 ### 重载函数
->>>>>>> eb8752d7
 
 函数可以有泛型参数,在函数之后使用尖括号和在参数值之前。
 
@@ -311,34 +246,16 @@
 
 有关重载函数更多信息请查看 [Generics](generics.html)
 
-<<<<<<< HEAD
-## Inline Functions
-=======
 ### 内联函数
->>>>>>> eb8752d7
 
 内联函数解释 [here](inline-functions.html)
 
-<<<<<<< HEAD
-## Extension Functions
-=======
->>>>>>> eb8752d7
 
 ### 扩展函数
 
-<<<<<<< HEAD
-## Higher-Order Functions and Lambdas
-=======
 扩展函数解释 [their own section](extensions.html)
->>>>>>> eb8752d7
-
-
-<<<<<<< HEAD
-## Tail recursive functions
-
-Kotlin supports a style of functional programming known as [tail recursion](https://en.wikipedia.org/wiki/Tail_call). This allows some algorithms that would normally be written using loops to instead be written using a recursive function, but without the risk of stack overflow.
-When a function is marked with the `tailrec` modifier and meets the required form the compiler optimises out the recursion, leaving behind a fast and efficient loop based version instead.
-=======
+
+
 ### 高阶函数和Lambdas表达式
 
 高阶函数和Lambdas表达式中有详细解释 [their own section](lambdas.html)
@@ -352,16 +269,11 @@
 ```
 
 调用成员函数使用点符号
->>>>>>> eb8752d7
-
-``` kotlin
-tailrec fun findFixPoint(x: Double = 1.0): Double
-        = if (x == Math.cos(x)) x else findFixPoint(Math.cos(x))
-```
-
-<<<<<<< HEAD
-This code calculates the fixpoint of cosine, which is a mathematical constant. It simply calls Math.cos repeatedly starting at 1.0 until the result doesn't change any more, yielding a result of 0.7390851332151607. The resulting code is equivalent to this more traditional style:
-=======
+
+``` kotlin
+Sample().foo() // create instance of class Sample and calls foo
+```
+
 ### 插入表示法 
 
 函数还可以用中缀表示法，当
@@ -369,22 +281,22 @@
  * 他们是成员函数 或者 [扩展函数](extensions.html)
  
  * 他们有一个参数
->>>>>>> eb8752d7
-
-``` kotlin
-private fun findFixPoint(): Double {
-    var x = 1.0
-    while (true) {
-        val y = Math.cos(x)
-        if (x == y) return y
-        x = y
-    }
-}
-```
-
-<<<<<<< HEAD
-To be eligible for the `tailrec` modifier, a function must call itself as the last operation it performs. You cannot use tail recursion when there is more code after the recursive call, and you cannot use it within try/catch/finally blocks. Currently tail recursion is only supported in the JVM backend.
-=======
+
+``` kotlin
+// Define extension to Int
+fun Int.shl(x: Int): Int {
+...
+}
+
+// call extension function using infix notation
+
+1 shl 2
+
+// is the same as
+
+1.shl(2)
+```
+
 ---
 
 翻译By Jacky Xu
@@ -396,4 +308,3 @@
 
 
 
->>>>>>> eb8752d7
