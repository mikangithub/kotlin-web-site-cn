---
type: doc
layout: reference
category: "Syntax"
title: "Functions"
---

# 函数

## 函数声明

在Kotlin中，函数声明使用关键字 *fun*{: .keyword }

``` kotlin
fun double(x: Int): Int {
}
```

### 参数

函数参数是使用Pascal符号定义,即 *name*: *type*.

<<<<<<< HEAD
参数用逗号隔开。每个参数必须显式类型。
=======
``` kotlin
val result = double(2)
```


Calling member functions uses the dot notation

``` kotlin
Sample().foo() // create instance of class Sample and calls foo
```

### Infix notation

Functions can also be called using infix notations when

* They are member functions or [extension functions](extensions.html)
* They have a single parameter
* They are marked with the `infix` keyword

``` kotlin
// Define extension to Int
infix fun Int.shl(x: Int): Int {
...
}

// call extension function using infix notation

1 shl 2

// is the same as

1.shl(2)
```

### Parameters

Function parameters are defined using Pascal notation, i.e. *name*: *type*. Parameters are separated using commas. Each parameter must be explicitly typed.
>>>>>>> fd527319

``` kotlin
fun powerOf(number: Int, exponent: Int) {
...
}
```

### 默认参数(缺省参数)

函数参数有默认值,当对应的参数是省略。与其他语言相比可以减少数量的过载。

``` kotlin
fun read(b: Array<Byte>, off: Int = 0, len: Int = b.size) {
...
}
```

默认值定义使用后* * = * *类型的值。

### 参数命名

函数参数可以在调用函数时被命名。这是非常方便的，当一个函数有大量的参数或默认的。

给出下面的函数:

``` kotlin
fun reformat(str: String,
             normalizeCase: Boolean = true,
             upperCaseFirstLetter: Boolean = true,
             divideByCamelHumps: Boolean = false,
             wordSeparator: Character = ' ') {
...
}
```

我们可以使用默认参数来调用这个

``` kotlin
reformat(str)
```

然而，调用非默认时，调用类似于

``` kotlin
reformat(str, true, true, false, '_')
```

使用命名参数我们可以使代码更具有可读性

``` kotlin
reformat(str,
    normalizeCase = true,
    uppercaseFirstLetter = true,
    divideByCamelHumps = false,
    wordSeparator = '_'
  )
```

如果我们不需要所有的参数


``` kotlin
reformat(str, wordSeparator = '_')
```

### Unit返回函数

如果一个函数不返回任何有用的值，它的返回类型是`Unit`。Unit`是一种只有一个值 - `Unit`。这值不需要显式地返回

``` kotlin
fun printHello(name: String?): Unit {
    if (name != null)
        println("Hello ${name}")
    else
        println("Hi there!")
    // `return Unit` or `return` is optional
}
```

`Unit`返回类型声明也是可选的。上面的代码等同于

``` kotlin
fun printHello(name: String?) {
    ...
}
```

### 单个表达式函数

当一个函数返回单个表达式，花括号可以省略并且主体由** =**符号之后指定

``` kotlin
fun double(x: Int): Int = x * 2
```

显式地声明返回类型[可选](# explicit-return-types)时,这可以由编译器推断

``` kotlin
fun double(x: Int) = x * 2
```

### 显式地返回类型

在某些情况下,一个显式地返回类型是必需的:

* 函数表达式是公共的或是受保护的.这些都被认为是公共API的一部分.由于没有显式地返回类型使得它有可能更容易更改类型.这就是为什么显式地类型都需要相同的原因[属性](properties.html#getters-and-setters).

* 函数模块体必须显式地指定返回类型,除非是用于返回`Unit`,在这种情况下,它是可选的。Kotlin不推断返回类型与函数在模块体的功能，因为这些功能可能在模块体有复杂的控制流程，返回类型将不明显的阅读器（有时甚至为编译器）.


<<<<<<< HEAD
### 可变的参数(可变参数)

函数的最后一个参数可以使用'vararg`注释
=======
A parameter of a function (normally the last one) may be marked with `vararg` modifier:
>>>>>>> fd527319

``` kotlin
fun asList<T>(vararg ts: T): List<T> {
  val result = ArrayList<T>()
  for (t in ts) // ts is an Array
    result.add(t)
  return result
}
```

允许可变参数传递给函数:

```kotlin
  val list = asList(1, 2, 3)
```

内部函数`vararg`类型`T`是可见的array`T`,即`ts`变量在上面的例子是`Array<out T>`类型。

只有一个参数可以标注为 `vararg`.这可能是最后一个参数或前一个最后的，如果最后一个参数类型（允许一个lambda括号外传递）

当我们调用`vararg`函数，我们可以一个接一个传递参数，例如 `asList(1, 2, 3)`或者，如果我们已经有了一个数组并希望将其内容传递给函数，我们使用**spread** 操作符(在数组前面加`*`)

```kotlin
val a = arrayOf(1, 2, 3)
val list = asList(-1, 0, *a, 4)
```

## 函数作用域(函数范围)

在Kotlin中,函数可以在文件头部声明，这意味着您不需要创建一个类来保存一个函数,类似的语言如Java，C＃或Scala。此外除了头部函数功能，Kotlin函数也可以在局部声明，作为成员函数和扩展功能.

### 局部函数

Kotlin提供局部函数,即一个函数在另一个函数中

``` kotlin
fun dfs(graph: Graph) {
  fun dfs(current: Vertex, visited: Set<Vertex>) {
    if (!visited.add(current)) return
    for (v in current.neighbors)
      dfs(v, visited)
  }

  dfs(graph.vertices[0], HashSet())
}
```

局部函数可以访问外部函数的局部变量(即，关闭),所以在上面的例子，the *visited*是局部变量.


``` kotlin
fun dfs(graph: Graph) {
  val visited = HashSet<Vertex>()
  fun dfs(current: Vertex) {
    if (!visited.add(current)) return
    for (v in current.neighbors)
      dfs(v)
  }

  dfs(graph.vertices[0])
}
```

从外部函数使用局部函数甚至可以返回[正确的表达式](returns.html)

``` kotlin
fun reachable(from: Vertex, to: Vertex): Boolean {
  val visited = HashSet<Vertex>()
  fun dfs(current: Vertex) {
    // here we return from the outer function:
    if (current == to) return@reachable true
    // And here -- from local function:
    if (!visited.add(current)) return
    for (v in current.neighbors)
      dfs(v)
  }

  dfs(from)
  return false // if dfs() did not return true already
}
```

### 成员函数

成员函数是一个函数,定义在一个类或对象里

``` kotlin
class Sample() {
  fun foo() { print("Foo") }
}
```

成员函数调用点符号

``` kotlin
Sample().foo() // creates instance of class Sample and calls foo
```

有关类信息和主要成员查看[Classes](classes.html) 和 [Inheritance](classes.html#inheritance)

### 重载函数

<<<<<<< HEAD
函数可以有泛型参数,在函数之后使用尖括号和在参数值之前。
=======
Functions can have generic parameters which are specified using angle brackets before the function name
>>>>>>> fd527319

``` kotlin
fun <T> singletonList(item: T): List<T> {
  // ...
}
```

有关重载函数更多信息请查看 [Generics](generics.html)

### 内联函数

内联函数解释 [here](inline-functions.html)


### 扩展函数

扩展函数解释 [their own section](extensions.html)


### 高阶函数和Lambdas表达式

高阶函数和Lambdas表达式中有详细解释 [their own section](lambdas.html)

<<<<<<< HEAD
## 函数用途

调用函数使用传统的方法
=======
Kotlin supports a style of functional programming known as [tail recursion](https://en.wikipedia.org/wiki/Tail_call).
This allows some algorithms that would normally be written using loops to instead be written using a recursive function, but without the risk of stack overflow.
When a function is marked with the `tailrec` modifier and meets the required form the compiler optimises out the recursion, leaving behind a fast and efficient loop based version instead.
>>>>>>> fd527319

``` kotlin
val result = double(2)
```

调用成员函数使用点符号

``` kotlin
Sample().foo() // create instance of class Sample and calls foo
```

### 插入表示法 

函数还可以用中缀表示法，当

 * 他们是成员函数 或者 [扩展函数](extensions.html)
 
 * 他们有一个参数

``` kotlin
// Define extension to Int
fun Int.shl(x: Int): Int {
...
}

// call extension function using infix notation

1 shl 2

// is the same as

1.shl(2)
```

---

翻译By Jacky Xu








<|MERGE_RESOLUTION|>--- conflicted
+++ resolved
@@ -16,30 +16,27 @@
 }
 ```
 
-### 参数
-
-函数参数是使用Pascal符号定义,即 *name*: *type*.
-
-<<<<<<< HEAD
-参数用逗号隔开。每个参数必须显式类型。
-=======
+## 函数用途
+
+调用函数使用传统的方法
+
 ``` kotlin
 val result = double(2)
 ```
 
 
-Calling member functions uses the dot notation
+调用成员函数使用点表达式
 
 ``` kotlin
 Sample().foo() // create instance of class Sample and calls foo
 ```
 
-### Infix notation
-
-Functions can also be called using infix notations when
-
-* They are member functions or [extension functions](extensions.html)
-* They have a single parameter
+### 中缀表示法 
+
+函数还可以用中缀表示法，当
+
+* 他们是成员函数 或者 [扩展函数](extensions.html)
+* 他们只有一个参数
 * They are marked with the `infix` keyword
 
 ``` kotlin
@@ -57,10 +54,9 @@
 1.shl(2)
 ```
 
-### Parameters
-
-Function parameters are defined using Pascal notation, i.e. *name*: *type*. Parameters are separated using commas. Each parameter must be explicitly typed.
->>>>>>> fd527319
+### 参数
+
+函数参数是使用Pascal表达式，即 *name*: *type*。参数用逗号隔开。每个参数必须有显式类型。
 
 ``` kotlin
 fun powerOf(number: Int, exponent: Int) {
@@ -73,16 +69,16 @@
 函数参数有默认值,当对应的参数是省略。与其他语言相比可以减少数量的过载。
 
 ``` kotlin
-fun read(b: Array<Byte>, off: Int = 0, len: Int = b.size) {
+fun read(b: Array<Byte>, off: Int = 0, len: Int = b.size()) {
 ...
 }
 ```
 
 默认值定义使用后* * = * *类型的值。
 
-### 参数命名
-
-函数参数可以在调用函数时被命名。这是非常方便的，当一个函数有大量的参数或默认的。
+### 命名参数
+
+可以在调用函数时使用命名的函数参数。当一个函数有大量的参数或默认参数时这非常方便。
 
 给出下面的函数:
 
@@ -91,7 +87,7 @@
              normalizeCase: Boolean = true,
              upperCaseFirstLetter: Boolean = true,
              divideByCamelHumps: Boolean = false,
-             wordSeparator: Character = ' ') {
+             wordSeparator: Char = ' ') {
 ...
 }
 ```
@@ -121,14 +117,18 @@
 
 如果我们不需要所有的参数
 
-
 ``` kotlin
 reformat(str, wordSeparator = '_')
 ```
 
-### Unit返回函数
-
-如果一个函数不返回任何有用的值，它的返回类型是`Unit`。Unit`是一种只有一个值 - `Unit`。这值不需要显式地返回
+Note that the named argument syntax cannot be used when calling Java functions, because Java bytecode does not
+always preserve names of function parameters.
+
+
+### 返回Unit的函数
+
+如果一个函数不返回任何有用的值，它的返回类型是`Unit`。Unit`是一种只有一个值 - `Unit`。这个
+值不需要显式地返回
 
 ``` kotlin
 fun printHello(name: String?): Unit {
@@ -164,20 +164,14 @@
 
 ### 显式地返回类型
 
-在某些情况下,一个显式地返回类型是必需的:
-
-* 函数表达式是公共的或是受保护的.这些都被认为是公共API的一部分.由于没有显式地返回类型使得它有可能更容易更改类型.这就是为什么显式地类型都需要相同的原因[属性](properties.html#getters-and-setters).
-
-* 函数模块体必须显式地指定返回类型,除非是用于返回`Unit`,在这种情况下,它是可选的。Kotlin不推断返回类型与函数在模块体的功能，因为这些功能可能在模块体有复杂的控制流程，返回类型将不明显的阅读器（有时甚至为编译器）.
-
-
-<<<<<<< HEAD
-### 可变的参数(可变参数)
-
-函数的最后一个参数可以使用'vararg`注释
-=======
-A parameter of a function (normally the last one) may be marked with `vararg` modifier:
->>>>>>> fd527319
+函数模块体必须显式地指定返回类型，除非是用于返回`Unit`， [在这种情况下](#unit-returning-functions)，它是可选的。
+Kotlin不推断返回类型与函数在模块体的功能，因为这些功能可能在模块体有复杂的控制流程，
+对于阅读者（有时甚至编译器）来说返回类型将不明显。
+
+
+### 数量可变的参数(可变参数)
+
+函数的（通常最后一个）参数可以使用'vararg`修饰：
 
 ``` kotlin
 fun asList<T>(vararg ts: T): List<T> {
@@ -194,11 +188,14 @@
   val list = asList(1, 2, 3)
 ```
 
-内部函数`vararg`类型`T`是可见的array`T`,即`ts`变量在上面的例子是`Array<out T>`类型。
-
-只有一个参数可以标注为 `vararg`.这可能是最后一个参数或前一个最后的，如果最后一个参数类型（允许一个lambda括号外传递）
-
-当我们调用`vararg`函数，我们可以一个接一个传递参数，例如 `asList(1, 2, 3)`或者，如果我们已经有了一个数组并希望将其内容传递给函数，我们使用**spread** 操作符(在数组前面加`*`)
+内部函数`vararg`类型`T`是可见的array`T`,即上面的例子中的`ts`变量是`Array<out T>`类型。
+
+只有一个参数可以标注为 `vararg`.If a `vararg` parameter is not the last one in the list, values for the
+following parameters can be passed using the named argument syntax, or, if the parameter has a function type, by passing
+a lambda outside parentheses.
+
+当我们调用`vararg`函数，我们可以一个接一个传递参数，例如 `asList(1, 2, 3)`或者，如果我们已经有了一个数组
+并希望将其内容传递给函数，我们使用**spread** 操作符（在数组前面加`*`）：
 
 ```kotlin
 val a = arrayOf(1, 2, 3)
@@ -207,7 +204,8 @@
 
 ## 函数作用域(函数范围)
 
-在Kotlin中,函数可以在文件头部声明，这意味着您不需要创建一个类来保存一个函数,类似的语言如Java，C＃或Scala。此外除了头部函数功能，Kotlin函数也可以在局部声明，作为成员函数和扩展功能.
+在Kotlin中函数可以在文件顶级声明，这意味着您不需要像一些语言如Java、C#或Scala那样创建一个类来持有一个函数。此外
+除了顶级函数功能，Kotlin函数也可以在局部声明，作为成员函数和扩展函数.
 
 ### 局部函数
 
@@ -225,8 +223,7 @@
 }
 ```
 
-局部函数可以访问外部函数的局部变量(即，关闭),所以在上面的例子，the *visited*是局部变量.
-
+局部函数可以访问外部函数的局部变量（即闭包），所以在上面的例子，the *visited*是局部变量.
 
 ``` kotlin
 fun dfs(graph: Graph) {
@@ -280,11 +277,7 @@
 
 ### 重载函数
 
-<<<<<<< HEAD
-函数可以有泛型参数,在函数之后使用尖括号和在参数值之前。
-=======
-Functions can have generic parameters which are specified using angle brackets before the function name
->>>>>>> fd527319
+函数可以有泛型参数，通过在函数前使用尖括号指定。
 
 ``` kotlin
 fun <T> singletonList(item: T): List<T> {
@@ -298,67 +291,16 @@
 
 内联函数解释 [here](inline-functions.html)
 
-
 ### 扩展函数
 
 扩展函数解释 [their own section](extensions.html)
 
-
 ### 高阶函数和Lambdas表达式
 
 高阶函数和Lambdas表达式中有详细解释 [their own section](lambdas.html)
 
-<<<<<<< HEAD
-## 函数用途
-
-调用函数使用传统的方法
-=======
-Kotlin supports a style of functional programming known as [tail recursion](https://en.wikipedia.org/wiki/Tail_call).
-This allows some algorithms that would normally be written using loops to instead be written using a recursive function, but without the risk of stack overflow.
-When a function is marked with the `tailrec` modifier and meets the required form the compiler optimises out the recursion, leaving behind a fast and efficient loop based version instead.
->>>>>>> fd527319
-
-``` kotlin
-val result = double(2)
-```
-
-调用成员函数使用点符号
-
-``` kotlin
-Sample().foo() // create instance of class Sample and calls foo
-```
-
-### 插入表示法 
-
-函数还可以用中缀表示法，当
-
- * 他们是成员函数 或者 [扩展函数](extensions.html)
- 
- * 他们有一个参数
-
-``` kotlin
-// Define extension to Int
-fun Int.shl(x: Int): Int {
-...
-}
-
-// call extension function using infix notation
-
-1 shl 2
-
-// is the same as
-
-1.shl(2)
-```
+
 
 ---
 
 翻译By Jacky Xu
-
-
-
-
-
-
-
-
