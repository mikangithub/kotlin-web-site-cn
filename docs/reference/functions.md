--- conflicted
+++ resolved
@@ -76,9 +76,6 @@
 
 默认值定义使用后* * = * *类型的值。
 
-<<<<<<< HEAD
-### 命名参数
-=======
 Overriding methods always use the same default parameter values as the base method.
 When overriding a method with default parameters values, the default parameter values must be omitted from the signature:
 
@@ -92,8 +89,7 @@
 }
 ```
 
-### Named Arguments
->>>>>>> b69a1927
+### 命名参数
 
 可以在调用函数时使用命名的函数参数。当一个函数有大量的参数或默认参数时这非常方便。
 
