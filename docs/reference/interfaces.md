---
type: doc
layout: reference
category: "Syntax"
title: "Interfaces"
---

# 接口

<<<<<<< HEAD
Kotlin 的接口与 Java 8 类似，既包含抽象方法的声明，也包含实现。与抽象类不同的是，接口无法保存状态。它的的属性必须声明为 abstract。
=======
Interfaces in Kotlin are very similar to Java 8. They can contain declarations of abstract methods, as well as method
implementations. What makes them different from abstract classes is that interfaces cannot store state. They can have
properties but these need to be abstract or to provide accessor implementations.
>>>>>>> fd527319

使用关键字 *interface*{: .keyword } 来定义接口。

``` kotlin
interface MyInterface {
    fun bar()
    fun foo() {
      // optional body
    }
}
```

## 实现接口

一个类或者对象可以实现一个或多个接口。

``` kotlin
class Child : MyInterface {
   fun bar() {
      // body
   }
}
```

## 接口属性

<<<<<<< HEAD
接口只能定义无状态（stateless）的属性。
=======
You can declare properties in interfaces. A property declared in an interface can either be abstract, or it can provide
implementations for accessors. Properties declared in interfaces can't have backing fields, and therefore accessors
declared in interfaces can't reference them.
>>>>>>> fd527319

``` kotlin
interface MyInterface {
    val property: Int // abstract

    val propertyWithImplementation: String
        get() = "foo"

    fun foo() {
        print(property)
    }
}

class Child : MyInterface {
    override val property: Int = 29
}
```

## 解决重写（Override）冲突

实现多个接口时，可能会遇到接口方法名同名的问题。

``` kotlin
interface A {
  fun foo() { print("A") }
  fun bar()
}

interface B {
  fun foo() { print("B") }
  fun bar() { print("bar") }
}

class C : A {
  override fun bar() { print("bar") }
}

class D : A, B {
  override fun foo() {
    super<A>.foo()
    super<B>.foo()
  }
}
```

上例中，接口 *A* 和 *B* 都定义了方法 *foo()* 和 *bar()*。 两者都实现了 *foo()*, 但是只有 *B* 实现了 *bar()* (*bar()* 在 *A* 中没有标记为 abstract，因为没有方法体时默认为 abstract）。因为 *C* 是一个实现了 *A* 的具体类，所以必须要重写 *bar()* 并实现这个抽象方法。*D* 可以不用重写 *bar()*，因为它实现了 *A* 和 *B*，因而可以自动继承 *B* 中 *bar()* 的实现，但是两个接口都定义了方法 *foo()*，为了告诉编译器 *D* 会继承谁的方法，必须在 *D* 中重写 *foo()*。 <|MERGE_RESOLUTION|>--- conflicted
+++ resolved
@@ -7,13 +7,9 @@
 
 # 接口
 
-<<<<<<< HEAD
-Kotlin 的接口与 Java 8 类似，既包含抽象方法的声明，也包含实现。与抽象类不同的是，接口无法保存状态。它的的属性必须声明为 abstract。
-=======
-Interfaces in Kotlin are very similar to Java 8. They can contain declarations of abstract methods, as well as method
-implementations. What makes them different from abstract classes is that interfaces cannot store state. They can have
-properties but these need to be abstract or to provide accessor implementations.
->>>>>>> fd527319
+Kotlin 的接口与 Java 8 类似，既包含抽象方法的声明，也包含
+实现。与抽象类不同的是，接口无法保存状态。它可以有
+属性但必须声明为 abstract或提供访问器实现。
 
 使用关键字 *interface*{: .keyword } 来定义接口。
 
@@ -40,13 +36,9 @@
 
 ## 接口属性
 
-<<<<<<< HEAD
-接口只能定义无状态（stateless）的属性。
-=======
 You can declare properties in interfaces. A property declared in an interface can either be abstract, or it can provide
 implementations for accessors. Properties declared in interfaces can't have backing fields, and therefore accessors
 declared in interfaces can't reference them.
->>>>>>> fd527319
 
 ``` kotlin
 interface MyInterface {
@@ -92,4 +84,7 @@
 }
 ```
 
-上例中，接口 *A* 和 *B* 都定义了方法 *foo()* 和 *bar()*。 两者都实现了 *foo()*, 但是只有 *B* 实现了 *bar()* (*bar()* 在 *A* 中没有标记为 abstract，因为没有方法体时默认为 abstract）。因为 *C* 是一个实现了 *A* 的具体类，所以必须要重写 *bar()* 并实现这个抽象方法。*D* 可以不用重写 *bar()*，因为它实现了 *A* 和 *B*，因而可以自动继承 *B* 中 *bar()* 的实现，但是两个接口都定义了方法 *foo()*，为了告诉编译器 *D* 会继承谁的方法，必须在 *D* 中重写 *foo()*。 +上例中，接口 *A* 和 *B* 都定义了方法 *foo()* 和 *bar()*。 两者都实现了 *foo()*, 但是只有 *B* 实现了 *bar()* (*bar()* 在 *A* 中没有标记为 abstract，
+因为没有方法体时默认为 abstract）。因为 *C* 是一个实现了 *A* 的具体类，所以必须要重写 *bar()* 并
+实现这个抽象方法。*D* 可以不用重写 *bar()*，因为它实现了 *A* 和 *B*，因而可以自动继承 *B* 中 *bar()* 的实现，
+但是两个接口都定义了方法 *foo()*，为了告诉编译器 *D* 会继承谁的方法，必须在 *D* 中重写 *foo()*。 