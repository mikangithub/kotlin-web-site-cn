--- conflicted
+++ resolved
@@ -7,22 +7,26 @@
 
 # 反射
 
-反射是一系列语言和库的特性，允许在运行时获取你代码结构。把函数和属性作为语言的一等公民，反射它们（如获名称或者属性类型或者方法）和使用函数式编程或反应是编程风格很像。
+反射是一系列语言和库的特性，允许在运行时获取你代码结构。
+把函数和属性作为语言的一等公民，反射它们（如获名称或者属性类型或者
+方法）和使用函数式编程或反应是编程风格很像。
 
-
-> 在Java平台，使用反射特性所需的运行时组件作为一个单独的Jar文件(`kotlin-reflect.jar`).这样做减小了不使用反射的应用程序库的大小.如果你确实要使用反射,请确保该文件被添加到了项目路径.
+> 在Java平台，使用反射特性所需的运行时组件作为一个单独的
+Jar 文件(`kotlin-reflect.jar`).这样做减小了不使用反射的应用程序库的大小.
+如果你确实要使用反射,请确保该文件被添加到了项目路径.
 {:.note}
 
 ## 类引用
 
-最基本的反射特性就是得到运行时的类引用。要获取引用并使之成为静态类可以使用字面类语法:
+最基本的反射特性就是得到运行时的类引用。要获取引
+用并使之成为静态类可以使用字面类语法:
 
 ``` kotlin
 val c = MyClass::class
 ```
 
-引用是[KClass](/api/latest/jvm/stdlib/kotlin.reflect/-k-class/index.html)类型.你可以使用`KClass.properties`
-和`KClass.extensionProperties`来获得类和父类所有[属性引用](#property-references)的列表。
+引用是[KClass](/api/latest/jvm/stdlib/kotlin.reflect/-k-class/index.html)类型.~~你可以使用`KClass.properties`
+和`KClass.extensionProperties`来获得类和父类所有[属性引用](#property-references)的列表。~~
 
 注意Kotlin类引用不完全与Java类引用一致.查看[Java interop section](java-interop.html#object-methods)
 详细信息。
@@ -30,7 +34,7 @@
 ## 函数引用
 
 我们有一个像下面这样的函数声明:
-  
+
 ``` kotlin
 fun isOdd(x: Int) = x % 2 != 0
 ```
@@ -45,10 +49,10 @@
 
 这里 `::isOdd`是一个函数类型的值 `(Int) -> Boolean`.
 
-注意现在`::`不能被使用来重载函数. 将来, 我们计划提供一个语法明确参数类型这样就可以使用明确的重载函数了。
+注意现在`::`不能被使用来重载函数. 将来, 我们计划
+提供一个语法明确参数类型这样就可以使用明确的重载函数了。
 
 如果我们需要使用类成员或者一个扩展方法，它必须是有权访问的, 
-它的返回类型是“extension function”,
 例如`String::toCharArray`带着一个`String`: `String.() -> CharArray`类型扩展函数.
 
 ### 例子: 函数组合
@@ -61,12 +65,13 @@
 }
 ```
 
-它返回一个由俩个传递进去的函数的组合。现在你可以把它用在可调用的引用上了：
+它返回一个由俩个传递进去的函数的组合。
+现在你可以把它用在可调用的引用上了：
 
 
 ``` kotlin
 fun length(s: String) = s.size
- 
+
 val oddLength = compose(::isOdd, ::length)
 val strings = listOf("a", "ab", "abc")
 
@@ -79,7 +84,7 @@
 
 ``` kotlin
 var x = 1
- 
+
 fun main(args: Array<String>) {
     println(::x.get()) // prints "1"
     ::x.set(2)
@@ -87,20 +92,12 @@
 }
 ```
 
-<<<<<<< HEAD
-表达式`::x`推断为`KProperty<Int>`类型的属性对象,它允许我们使用`get()`函数来读它的值或者使用`name`属性来得到它的值。更多请查看[docs on the `KProperty` class](/api/latest/jvm/stdlib/kotlin.reflect/-k-property.html).
+表达式`::x`推断为`KProperty<Int>`类型的属性对象,它允许我们
+使用`get()`函数来读它的值或者使用`name`属性来得到它的值。更多请
+查看[docs on the `KProperty` class](/api/latest/jvm/stdlib/kotlin.reflect/-k-property/index.html).
 
-对于可变属性,例如`var y = 1`, `::y`返回值类型是[`KMutableProperty<Int>`](/api/latest/jvm/stdlib/kotlin.reflect/-k-mutable-property.html),
+对于可变属性,例如`var y = 1`, `::y`返回值类型是[`KMutableProperty<Int>`](/api/latest/jvm/stdlib/kotlin.reflect/-k-mutable-property/index.html),
 它有一个`set()`方法. 
- 
-访问一个类的属性成员，我们这样修饰：
-=======
-The expression `::x` evaluates to a property object of type `KProperty<Int>`, which allows us to read its
-value using `get()` or retrieve the property name using the `name` property. For more information, please refer to
-the [docs on the `KProperty` class](/api/latest/jvm/stdlib/kotlin.reflect/-k-property/index.html).
-
-For a mutable property, e.g. `var y = 1`, `::y` returns a value of type [`KMutableProperty<Int>`](/api/latest/jvm/stdlib/kotlin.reflect/-k-mutable-property/index.html),
-which has a `set()` method.                     
 
 A property reference can be used where a function with no parameters is expected:
  
@@ -110,11 +107,10 @@
 ```
 
 To access a property that is a member of a class, we qualify it:
->>>>>>> fd527319
 
 ``` kotlin
 class A(val p: Int)
- 
+
 fun main(args: Array<String>) {
     val prop = A::p
     println(prop.get(A(1))) // prints "1"
@@ -127,7 +123,7 @@
 ``` kotlin
 val String.lastChar: Char
   get() = this[size - 1]
- 
+
 fun main(args: Array<String>) {
   println(String::lastChar.get("abc")) // prints "c"
 }
@@ -136,7 +132,10 @@
 ### 与Java反射调用
 
 
-在 java 平台上，标准库包括反射类的扩展，提供了到 java 反射对象的映射(参看 `kotlin.reflect.jvm`包)。比如，想找到一个备用字段或者 java getter 方法，你可以这样写：
+在 java 平台上，标准库包括反射类的扩展，提供了到 java 反射
+对象的映射(参看 `kotlin.reflect.jvm`包)。
+比如，想找到一个备用字段或者 java getter 方法，你可以这样写：
+
 
 ``` kotlin
 import kotlin.reflect.jvm.*
@@ -149,10 +148,18 @@
 }
 ```
 
+To get the Kotlin class corresponding to a Java class, use the `.kotlin` extension property:
+
+``` kotlin
+fun getKClass(o: Any): KClass<Any> = o.javaClass.kotlin
+```
+
 ## 构造函数引用
 
-构造函数可以像属性和方法那样引用. 它们可以使用在任何一个函数类型的对象的地方，期望得到相同参数的构造函数，并返回一个适当类型的对象. 
-构造函数使用`::`操作符加类名引用.考虑如下函数，需要一个无参数函数返回类型是`Foo`:
+构造函数可以像属性和方法那样引用. 它们可以使用在任何一个函数类型的对象的地方，
+期望得到相同参数的构造函数，并返回一个适当类型的对象. 
+构造函数使用`::`操作符加类名引用.考虑如下函数，
+需要一个无参数函数返回类型是`Foo`:
 
 ``` kotlin
 class Foo
@@ -162,7 +169,7 @@
 }
 ```
 
-我们可以简单的这样使用:
+Using `::Foo`, the zero-argument constructor of the class Foo, 我们可以简单的这样使用:
 
 ``` kotlin
 function(::Foo)
