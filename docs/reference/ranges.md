--- conflicted
+++ resolved
@@ -7,13 +7,8 @@
 
 # 范围
 
-<<<<<<< HEAD
 范围表达式是由“rangeTo”函数组成的，操作符的形式是`..`由*in*{: .keyword }和*!in*{: .keyword }补充。
-范围被定义为任何可比类型,但是最好用于数字的比较。下面是使用范围的例子
-=======
-Range expressions are formed with `rangeTo` functions that have the operator form `..` which is complemented by *in*{: .keyword } and *!in*{: .keyword }.
-Range is defined for any comparable type, but for integral primitive types it has an optimized implementation. Here are some examples of using ranges
->>>>>>> fd527319
+范围被定义为任何可比类型,但是用于原生类型有更优化的实现。下面是使用范围的例子
 
 ``` kotlin
 if (i in 1..10) { // equivalent of 1 <= i && i <= 10
@@ -21,13 +16,8 @@
 }
 ```
 
-<<<<<<< HEAD
-数值范围有一个额外的功能:他们可以遍历。
+整型范围（`IntRange`, `LongRange`, `CharRange`）有一个额外的功能:他们可以遍历。
 编译者需要关心的转换是简单模拟Java的索引*for*{: .keyword }循环,不用担心越界。例如：
-=======
-Integral type ranges (`IntRange`, `LongRange`, `CharRange`) have an extra feature: they can be iterated over.
-The compiler takes care of converting this analogously to Java's indexed *for*{: .keyword }-loop, without extra overhead.
->>>>>>> fd527319
 
 ``` kotlin
 for (i in 1..4) print(i) // prints "1234"
@@ -52,120 +42,18 @@
 
 ## 它是如何工作的
 
-<<<<<<< HEAD
-在库里有两个接口:`Range<T>`和`Progression<N>`。
-
-`Range<T>` 在数学意义上表示一个间隔,是对比较类型的定义。
-它有两个端点:‘开始’和‘结束’,这是包含在范围内。
+Ranges implement a common interface in the library: `ClosedRange<T>`.
+
+`ClosedRange<T>` 在数学意义上表示一个间隔,是对比较类型的定义。
+它有两个端点:‘start’和‘endInclusive’,这是包含在范围内。
 主要的操作是`contains`,通常用*in*{: .keyword } /*!in* {: .keyword }操作符内。
-
-`Progression<N>` 表示一个等差数列,是数字类型定义。
-它有“开始”,“结束”和一个非零的“增量”。
-`Progression<N>` 是一Iterable < N >的子类,所以它可以用在*for* {: .keyword }循环中或者`map`, `filter`等函数中。
-第一个元素是`start`,下一个元素等于前面加上`increment`。
-迭代`Progression`与Java/JavaScript的*for*{: .keyword }循环相同:
-
-``` java
-// if increment > 0
-for (int i = start; i <= end; i += increment) {
-  // ...
-}
-```
-
-``` java
-// if increment < 0
-for (int i = start; i >= end; i += increment) {
-  // ...
-}
-```
-
-对于数字, `..`操作符创建一个对象既包含`Range`也包含`Progression`。
-由于 `downTo()`和 `step()`函数所以一直是`Progression`。
-
-## 范围指标
-
-### 使用范例
-
-``` kotlin
-// Checking if value of comparable is in range. Optimized for number primitives.
-if (i in 1..10) println(i)
-
-if (x in 1.0..3.0) println(x)
-
-if (str in "island".."isle") println(str)
-
-// Iterating over arithmetical progression of numbers. Optimized for number primitives (as indexed for-loop in Java).
-for (i in 1..4) print(i) // prints "1234"
-
-for (i in 4..1) print(i) // prints nothing
-
-for (i in 4 downTo 1) print(i) // prints "4321"
-
-for (i in 1..4 step 2) print(i) // prints "13"
-
-for (i in (1..4).reversed()) print(i) // prints "4321"
-
-for (i in (1..4).reversed() step 2) print(i) // prints "42"
-
-for (i in 4 downTo 1 step 2) print(i) // prints "42"
-
-for (x in 1.0..2.0) print("$x ") // prints "1.0 2.0 "
-
-for (x in 1.0..2.0 step 0.3) print("$x ") // prints "1.0 1.3 1.6 1.9 "
-
-for (x in 2.0 downTo 1.0 step 0.3) print("$x ") // prints "2.0 1.7 1.4 1.1 "
-
-for (str in "island".."isle") println(str) // error: string range cannot be iterated over
-```
-
-###常见的接口定义
-
-有两种基本接口:`Range`和`Progression`。
-
-`Range` 接口定义了一个范围或一个数学意义上的区间。
-它有两个端点,`start` 和`end`,并且`contains()`函数检查是否包含一个给定的数字范围
-(也可以作为*in*{: .keyword } /*!in*{: .keyword }操作符)。
-“开始”和“结束”是包含在范围内。如果`start`= =`end`,范围包含一个确定的元素。
-如果 `start` > `end`,范围是空的.
-
-``` kotlin
-interface Range<T : Comparable<T>> {
-  val start: T
-  val end: T
-  fun contains(element: T): Boolean
-}
-```
-
-`Progression`定义了一种等差算法。
-它有 `start`(进程中的第一个元素), `end`(被包含的最后一个元素)
-和`increment` (每个进程元素和以前的区别,非零)。
-但它的主要特征是,可以遍历过程,所以这是`Iterable`的子类。
-`end`最后一个元素不是必须的，如 `start < end && increment < 0` or `start > end && increment > 0`.
-
-``` kotlin
-interface Progression<N : Number> : Iterable<N> {
-  val start: N
-  val end: N
-  val increment: Number // not N, because for Char we'll want it to be negative sometimes
-  // fun iterator(): Iterator<N> is defined in Iterable interface
-}
-```
-
-迭代'Progression'相当于一个索引*for* {:.Java关键字}循环:
-=======
-Ranges implement a common interface in the library: `ClosedRange<T>`.
-
-`ClosedRange<T>` denotes a closed interval in the mathematical sense, defined for comparable types.
-It has two endpoints: `start` and `endInclusive`, which are included in the range.
-The main operation is `contains`, usually used in the form of *in*{: .keyword }/*!in*{: .keyword } operators.
 
 Integral type progressions (`IntProgression`, `LongProgression`, `CharProgression`) denote an arithmetic progression.
 Progressions are defined by the `first` element, the `last` element and a non-zero `increment`.
 The first element is `first`, subsequent elements are the previous element plus `increment`. The `last` element is always hit by iteration unless the progression is empty.
 
 A progression is a subtype of `Iterable<N>`, where `N` is `Int`, `Long` or `Char` respectively, so it can be used in *for*{: .keyword }-loops and functions like `map`, `filter`, etc.
-Iteration over `Progression` is equivalent to an indexed *for*{: .keyword }-loop in Java/JavaScript:
->>>>>>> fd527319
+迭代`Progression`与Java/JavaScript的基于索引的*for*{: .keyword }循环等价:
 
 ``` java
 for (int i = first; i != last; i += increment) {
@@ -173,54 +61,107 @@
 }
 ```
 
-For integral types, the `..` operator creates an object which implements both `ClosedRange<T>` and `*Progression`.
+对于整型, `..`操作符创建一个对象既实现了`ClosedRange`也实现了`Progression`。
 For example, `IntRange` implements `ClosedRange<Int>` and extends `IntProgression`, thus all operations defined for `IntProgression` are available for `IntRange` as well.
-The result of the `downTo()` and `step()` functions is always a `*Progression`.
-
-<<<<<<< HEAD
-### 类的实现
-
-为了避免不必要的重复,让我们只考虑一个数字类型,`Int`。
-对于其他类型的数量实现是一样的。
-注意,可以使用这些类的构造函数创建实例,
-而更方便使用的`rangeTo()`(这个名字,或作为`..`操作符), `downTo()`, `reversed()`和`step()`等实用的函数,以后介绍。
-
-`IntProgression` 类很简单快捷:
-=======
+`downTo()`和 `step()`函数的结果一直是`Progression`。
+
 Progressions are constructed with the `fromClosedRange` function defined in their companion objects:
->>>>>>> fd527319
 
 ``` kotlin
   IntProgression.fromClosedRange(start, end, increment)
 ```
 
-<<<<<<< HEAD
-`IntRange` IntRange是有点复杂:它的实现类是 `Progression<Int>`和`Range<Int>`,因为它是自然的遍历的(默认增量值为1整数和浮点类型):
-=======
 The `last` element of the progression is calculated to find maximum value not greater than the `end` value for positive `increment` or minimum value not less than the `end` value for negative `increment` such that `(last - first) % increment == 0`.
->>>>>>> fd527319
-
-
-<<<<<<< HEAD
-`ComparableRange` 也很简单(请记住,比较转换是`compareTo()`):
-
-``` kotlin
-class ComparableRange<T : Comparable<T>>(override val start: T, override val end: T): Range<T> {
-  override fun contains(element: T): Boolean = start <= element && element <= end
-}
-```
-=======
->>>>>>> fd527319
-
+
+
+
+> ~~###常见的接口定义~~
+> 
+> 有两种基本接口:`Range`和`Progression`。
+> 
+> `Range` 接口定义了一个范围或一个数学意义上的区间。
+> 它有两个端点,`start` 和`end`,并且`contains()`函数检查是否包含一个给定的数字范围
+> (也可以作为*in*{: .keyword } /*!in*{: .keyword }操作符)。
+> “开始”和“结束”是包含在范围内。如果`start`= =`end`,范围包含一个确定的元素。
+> 如果 `start` > `end`,范围是空的.
+> 
+> ``` kotlin
+> interface Range<T : Comparable<T>> {
+>   val start: T
+>   val end: T
+>   fun contains(element: T): Boolean
+> }
+> ```
+> 
+> `Progression`定义了一种等差算法。
+> 它有 `start`(进程中的第一个元素), `end`(被包含的最后一个元素)
+> 和`increment` (每个进程元素和以前的区别,非零)。
+> 但它的主要特征是,可以遍历过程,所以这是`Iterable`的子类。
+> `end`最后一个元素不是必须的，如 `start < end && increment < 0` or `start > end && increment > 0`.
+> 
+> ``` kotlin
+> interface Progression<N : Number> : Iterable<N> {
+>   val start: N
+>   val end: N
+>   val increment: Number // not N, because for Char we'll want it to be negative sometimes
+>   // fun iterator(): Iterator<N> is defined in Iterable interface
+> }
+> ```
+> 
+> 迭代'Progression'相当于一个索引*for* {:.Java关键字}循环:
+> 
+> ``` java
+> // if increment > 0
+> for (int i = start; i <= end; i += increment) {
+>   // ...
+> }
+> 
+> // if increment < 0
+> for (int i = start; i >= end; i += increment) {
+>   // ...
+> }
+> ```
+> 
+> 
+> ### 类的实现
+> 
+> 为了避免不必要的重复,让我们只考虑一个数字类型,`Int`。
+> 对于其他类型的数量实现是一样的。
+> 注意,可以使用这些类的构造函数创建实例,
+> 而更方便使用的`rangeTo()`(这个名字,或作为`..`操作符), `downTo()`, `reversed()`和`step()`等实用的函数,以后介绍。
+> 
+> `IntProgression` 类很简单快捷:
+> 
+> ``` kotlin
+> class IntProgression(override val start: Int, override val end: Int, override val increment: Int): Progression<Int> {
+>   override fun iterator(): Iterator<Int> = IntProgressionIteratorImpl(start, end, increment) // implementation of iterator is obvious
+> }
+> ```
+> 
+> `IntRange` IntRange是有点复杂:它的实现类是 `Progression<Int>`和`Range<Int>`,因为它是自然的遍历的(默认增量值为1整数和浮点类型):
+> 
+> ``` kotlin
+> class IntRange(override val start: Int, override val end: Int): Range<Int>, Progression<Int> {
+>   override val increment: Int
+>     get() = 1
+>   override fun contains(element: Int): Boolean = start <= element && element <= end
+>   override fun iterator(): Iterator<Int> = IntProgressionIteratorImpl(start, end, increment)
+> }
+> ```
+> 
+> `ComparableRange` 也很简单(请记住,比较转换是`compareTo()`):
+> 
+> ``` kotlin
+> class ComparableRange<T : Comparable<T>>(override val start: T, override val end: T): Range<T> {
+>   override fun contains(element: T): Boolean = start <= element && element <= end
+> }
+> ```
+> 
 ## 一些实用函数
 
 ### `rangeTo()`
 
-<<<<<<< HEAD
-定义`rangeTo()`函数,只要简单地调用构造函数`*Range`类,例如:
-=======
-The `rangeTo()` operators on integral types simply call the constructors of `*Range` classes, e.g.:
->>>>>>> fd527319
+整型得`rangeTo()`运算符只要简单地调用构造函数`*Range`类,例如:
 
 ``` kotlin
 class Int {
@@ -242,11 +183,7 @@
 
 ### `downTo()`
 
-<<<<<<< HEAD
-`downTo()`的扩展函数可以为任何数字类型定义,这里有两个例子:
-=======
-The `downTo()` extension function is defined for any pair of integral types, here are two examples:
->>>>>>> fd527319
+`downTo()`的扩展函数可以为任何数字整型对定义,这里有两个例子:
 
 ``` kotlin
 fun Long.downTo(other: Int): LongProgression {
@@ -260,11 +197,7 @@
 
 ### `reversed()`
 
-<<<<<<< HEAD
-定义`reversed()`扩展函数是为了每个 `*Range`和 `*Progression`类定义的,它们返回反向的级数。
-=======
-The `reversed()` extension functions are defined for each `*Progression` classes, and all of them return reversed progressions.
->>>>>>> fd527319
+定义`reversed()`扩展函数是为了每个 `*Progression` 类定义的,它们返回反向的级数。
 
 ``` kotlin
 fun IntProgression.reversed(): IntProgression {
@@ -274,15 +207,9 @@
 
 ### `step()`
 
-<<<<<<< HEAD
-`step()`扩展函数是为每个`*Range` 和 `*Progression`类定义的,
+`step()`扩展函数是为每个 `*Progression` 类定义的,
 他们返回级数与都修改了`step`值(函数参数)。
-注意,step值总是正的,因此这个函数从不改变的迭代方向。
-=======
-`step()` extension functions are defined for `*Progression` classes,
-all of them return progressions with modified `step` values (function parameter).
-The step value is required to be always positive, therefore this function never changes the direction of iteration.
->>>>>>> fd527319
+注意,step值必需总是正的，因此这个函数从不改变的迭代方向。
 
 ``` kotlin
 fun IntProgression.step(step: Int): IntProgression {
@@ -296,11 +223,6 @@
 }
 ```
 
-<<<<<<< HEAD
----
-
-翻译By 空白
-=======
 Note that the `last` value of the returned progression may become different from the `last` value of the original progression in order to preserve the invariant `(last - first) % increment == 0`. Here is an example:
 
 ``` kotlin
@@ -308,4 +230,7 @@
   (1..12 step 3).last == 10  // progression with values [1, 4, 7, 10]
   (1..12 step 4).last == 9   // progression with values [1, 5, 9]
 ```
->>>>>>> fd527319
+
+---
+
+翻译By 空白