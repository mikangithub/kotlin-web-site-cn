---
type: doc
layout: reference
category: "Syntax"
title: "泛型"
---

# 泛型

与Java相似，Kotlin中的类也具有类型参数，如：

``` kotlin
class Box<T>(t: T) {
  var value = t
}
```

一般而言，创建类的实例时，我们需要声明参数的类型，如：

``` kotlin
val box: Box<Int> = Box<Int>(1)
```

但当参数类型可以从构造函数参数等途径推测时，在创建的过程中可以忽略类型参数：

``` kotlin
val box = Box(1) // 1 has type Int, so the compiler figures out that we are talking about Box<Int>
```

## 型变Variance

Java的变量类型中，最为精妙的是通配符（wildcards）类型(详见 [Java Generics FAQ](http://www.angelikalanger.com/GenericsFAQ/JavaGenericsFAQ.html))。
但是Kotlin中并不具备该类型，替而代之的是：声明设置差异（declaration-site variance）与类型推测。

首先，我们考虑一下Java中的通配符（wildcards）的意义。该问题在文档 [Effective Java](http://www.oracle.com/technetwork/java/effectivejava-136174.html), Item 28: *Use bounded wildcards to increase API flexibility*中给出了详细的解释。
首先，Java中的泛型类型是不变的，即`List<String>`并不是`List<Object>`的子类型。
原因在于，如果List是可变的，并不会
优于Java数组。因为如下代码在编译后会产生运行时异常：

``` java
// Java
List<String> strs = new ArrayList<String>();
List<Object> objs = strs; // !!! The cause of the upcoming problem sits here. Java prohibits this!
objs.add(1); // Here we put an Integer into a list of Strings
String s = strs.get(0); // !!! ClassCastException: Cannot cast Integer to String
```
因此，Java规定泛型类型不可变来保证运行时的安全。但这样规定也具有一些影响。如， `Collection`接口中的`addAll()`
方法，该方法的签名应该是什么？直观地，我们这样定义：

``` java
// Java
interface Collection<E> ... {
  void addAll(Collection<E> items);
}
```

但随后，我们便不能实现以下肯定安全的事：

``` java
// Java
void copyAll(Collection<Object> to, Collection<String> from) {
  to.addAll(from); // !!! Would not compile with the naive declaration of addAll:
                   //       Collection<String> is not a subtype of Collection<Object>
}
```

（更详细的解析参见[Effective Java](http://www.oracle.com/technetwork/java/effectivejava-136174.html), Item 25: *Prefer lists to arrays*）


以上正是为什么`addAll()`的方法签名如下的原因：

``` java
// Java
interface Collection<E> ... {
  void addAll(Collection<? extends E> items);
}
```

**通配符类型（wildcard**）的声明 `? extends T`表明了该方法允许一类对象是 `T`的*子类型*，而非必须得是 `T`本身。
这意味着我们可以安全地从元素（ T的子类集合中的元素）**读取** `T`，同时由于
我们并不知道 `T`的子类型，所以**不能写**元素。
反过来，该限制可以让`Collection<String>`表示为`Collection<? extends Object>`的子类型。
简而言之，带**extends**限定（上限）的通配符类型（wildcard）使得类型是**协变的（covariant）**。

理解为什么这样做可以使得类型的表达更加简单的关键点在于：如果只能从集合中获取元素，那么就可以使用 `String`集合，
从中读取`Object`也没问题 。反过来，如果只能向集合中_放入_元素，就可以用
`Object`集合并向其中放入`String`：在Java中有`List<? super String>`是`List<Object>`的**超类**。

后面的情况被称为**“抗变性”（contravariance）**，这种性质是的只可以调用方法时利用String为`List<? super String>` 的参数。
（例如，可以调用`add(String)`或者`set(int, String)`),或者
当调用函数返回`List<T>`中的`T`，你获取的并非一个`String`而是一个 `Object`。

Joshua Bloch成这类为只可以从**Producers(生产者)**处 **读取**的对象，以及只可向**Consumers（消费者）**处**写**的对象。他表示：“*为了最大化地保证灵活性，在输入参数时使用通配符类型来代表生产者或者消费者*”，同时他也提出了以下术语：

*PECS 代表生产者扩展，消费者超类（roducer-Extends, Consumer-Super）。*

*注记*：当使用一个生产者对象时，如`List<? extends Foo>`，在该对象上不可调用 `add()` 或 `set()`方法。但这不代表
该对象是**不变的**。例如，可以调用 `clear()`方法移除列表里的所有元素，因为 `clear()`方法
不含任何参数。通配符类型唯一保证的仅仅是**类型安全**。不可变性完全是另一个话题了。

### 声明处型变

假设有一个泛型接口`Source<T>` ，该接口中不存在将 `T` 作为参数的方法，只有返回值为 `T` 的方法：

``` java
// Java
interface Source<T> {
  T nextT();
}
```

那么，利用`Source<Object>`类型的对象向 `Source<String>` 实例中存入引用是极为安全的，因为不存在任何可以调用的消费者方法。但是Java并不知道这点，依旧禁止这样操作：

``` java
// Java
void demo(Source<String> strs) {
  Source<Object> objects = strs; // !!! Not allowed in Java
  // ...
}
```

为了修正这一点，我们需要声明对象的类型为`Source<? extends Object>`，有一点无意义，因为我们可以像以前一下在该对象上调用所有相同的方法，所以复杂类型没有增加值。但是编译器并不可以理解。

在Kotlin中，我们有一种途径向编译器解释该表达，称之为：**声明处型变**：我们可以标注源的**变量类型**为`T` 来确保它仅从`Source<T>`成员中**返回**（生产），并从不被消费。
为此，我们提供**输出**修改：

``` kotlin
abstract class Source<out T> {
  abstract fun nextT(): T
}

fun demo(strs: Source<String>) {
  val objects: Source<Any> = strs // This is OK, since T is an out-parameter
  // ...
}
```

常规是：当一个类`C`中类型为`T`的变量被声明为**输出**，它将仅出现于类`C`的成员**输出**\-位置，反之使得`C<Base>`可以安全地成为
`C<Derived>`的超类。

简而言之，称类`C`是参数`T`中的**协变的**，或`T`是一个**协变**的参数类型。
我们可以认为`C`是`T`的一个生产者，同时不是`T`的消费者。

**out**修饰符叫做**型变注解**，同时由于它在参数类型位置被提供，所以我们讨论**声明处型变**。
与Java的**使用处型变**相反，类型使用通配符使得类型协变。

另外除了**out**，Kotlin又补充了一项型变注释：**in**。它是的变量类型**反变**：只可以被消费而不可以
被生产。反变类的一个很好的例子是 `Comparable`：

``` kotlin
abstract class Comparable<in T> {
  abstract fun compareTo(other: T): Int
}

fun demo(x: Comparable<Number>) {
  x.compareTo(1.0) // 1.0 has type Double, which is a subtype of Number
  // Thus, we can assign x to a variable of type Comparable<Double>
  val y: Comparable<Double> = x // OK!
}
```

我们认为**in**和**out**是自解释（他们早已成功地被应用于C#中），
所以上文的解释并非必须的，并且读者可以从

**[The Existential](http://en.wikipedia.org/wiki/Existentialism) Transformation: Consumer in, Producer out\!** 中获取更加深入的理解:)。

## 类型预测

### 使用处型变：类型预测

声明变量类型T为*out*是极为方便的，并且在运用子类型的过程中也没有问题。是的，当该类**可以**被仅限于返回`T`，但是如果**不可以**呢？
一个很好的例子是 Array：

``` kotlin
class Array<T>(val size: Int) {
  fun get(index: Int): T { /* ... */ }
  fun set(index: Int, value: T) { /* ... */ }
}
```

该类中的`T`不仅不可以被co\- 也不能被逆变。这造成了极大的不灵活性。考虑该方法：

``` kotlin
fun copy(from: Array<Any>, to: Array<Any>) {
  assert(from.size == to.size)
  for (i in from.indices)
    to[i] = from[i]
}
```

该方法试图从一个数组中copy元素到另一个数组。我们尝试着在实际中运用它：

``` kotlin
val ints: Array<Int> = arrayOf(1, 2, 3)
val any = Array<Any>(3)
copy(ints, any) // Error: expects (Array<Any>, Array<Any>)
```

这里，我们陷入了一个类似的问题：`Array<T>`中的`T`是**不变**的，所以不论是`Array<Int>`或`Array<Any>`
都不是另一个的子类型。为什么？因为copy操作**可能**是不安全的行为，例如，它可能尝试向来源**写**一个String，
如果我们真的将其转换为`Int`数组，随后 `ClassCastException`异常可能会被抛出。

那么，我们唯一需要确保的是`copy()`不会执行任何不安全的操作。我们试图阻止它向来源**写**，我们可以：

``` kotlin
fun copy(from: Array<out Any>, to: Array<Any>) {
 // ...
}
```

我们称该做法为**类型预测**：`源`并不仅是一个数组，并且可以要是可预测的。我们仅可调用返回类型为
`T`的方法，如上，我们只能调用`get()`方法。这就是我们使用**使用位置可变性**而非Java中的`Array<? extends Object>`的
更加明确简单的方法

同时，你也可以利用**in**预测输入类型：

``` kotlin
fun fill(dest: Array<in String>, value: String) {
  // ...
}
```

`Array<in String>` 比对于Java中的`Array<? super String>`, 例如，你可以向`fill()`方法传递一个 `CharSequence` 数组或者一个 `Object`数组。

### 星-预测 Star-Projections

有时，你试图说你并不知道任何类型声明的方法，但是仍旧想安全地使用他。
这里的安全方法指我们需要对*out*\-预测

Kotlin提供了所谓的**星预测**语法如下：

 - For `Foo<out T>`, where `T` is a covariant type parameter with the upper bound `TUpper`, `Foo<*>` is equivalent to `Foo<out TUpper>`. It means that when the `T` is unknown you can safely *read* values of `TUpper` from `Foo<*>`.
 - For `Foo<in T>`, where `T` is a contravariant type parameter, `Foo<*>` is equivalent to `Foo<in Nothing>`. It means there is nothing you can *write* to `Foo<*>` in a safe way when `T` is unknown.
 - For `Foo<T>`, where `T` is an invariant type parameter with the upper bound `TUpper`, `Foo<*>` is equivalent to `Foo<out TUpper>` for reading values and to `Foo<in Nothing>` for writing values.

If a generic type has several type parameters each of them can be projected independently.
For example, if the type is declared as `interface Function<in T, out U>` we can imagine the following star-projections:

 - `Function<*, String>` means `Function<in Nothing, String>`;
 - `Function<Int, *>` means `Function<Int, out Any?>`;
 - `Function<*, *>` means `Function<in Nothing, out Any?>`.

*注记*：星预测很像Java中的raw类型，但是比raw类型更加安全。

# 泛型函数

不仅仅是类可以类型参数，函数也可以有。类型参数放置在函数名前：

``` kotlin
fun <T> singletonList(item: T): List<T> {
  // ...
}

fun <T> T.basicToString() : String {  // extension function
  // ...
}
```

<<<<<<< HEAD
如果参数类型是从调用方显式传递而来，那么它要在函数名之后被声明：
=======
To call a generic function, specify the type arguments at the call site **after** the name of the function:
>>>>>>> b69a1927

``` kotlin
val l = singletonList<Int>(1)
```

# 泛型约束

集合的所有可能类型可以被给定的被约束的**泛型约束**参数类型替代。

## 上界

约束最常见的类型是**上界**相比较于Java中的*extends*关键字：

``` kotlin
fun <T : Comparable<T>> sort(list: List<T>) {
  // ...
}
```

在冒号之后被声明的是**上界**：代替`T`的仅可为 `Comparable<T>`的子类型。例如：

``` kotlin
sort(listOf(1, 2, 3)) // OK. Int is a subtype of Comparable<Int>
sort(listOf(HashMap<Int, String>())) // Error: HashMap<Int, String> is not a subtype of Comparable<HashMap<Int, String>>
```

默认的上界（如果没有声明）是`Any?`。只能有一个上界可以在尖括号中被声明。
如果相同的类型参数需要多个上界，我们需要分割符 **where**\-子句，如:

``` kotlin
fun <T> cloneWhenGreater(list: List<T>, threshold: T): List<T>
    where T : Comparable,
          T : Cloneable {
  return list.filter { it > threshold }.map { it.clone() }
}
```<|MERGE_RESOLUTION|>--- conflicted
+++ resolved
@@ -256,11 +256,7 @@
 }
 ```
 
-<<<<<<< HEAD
-如果参数类型是从调用方显式传递而来，那么它要在函数名之后被声明：
-=======
 To call a generic function, specify the type arguments at the call site **after** the name of the function:
->>>>>>> b69a1927
 
 ``` kotlin
 val l = singletonList<Int>(1)
