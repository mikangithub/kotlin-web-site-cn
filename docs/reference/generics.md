--- conflicted
+++ resolved
@@ -224,17 +224,10 @@
 
 ### 星-预测 Star-Projections
 
-<<<<<<< HEAD
 有时，你试图说你并不知道任何类型声明的方法，但是仍旧想安全地使用他。
 这里的安全方法指我们需要对*out*\-预测
-（对象并没有使用任何未知类型），预测具有相对参数的上界，例如大多数情况下的 `out Any?` 。
-Kotlin提供了一种简单的方法，称为**星预测**：`Foo<*>`代表`Foo<out Bar>`，`Bar`是
-`Foo`参数类型的上界。
-=======
-Sometimes you want to say that you know nothing about the type argument, but still want to use it in a safe way.
-The safe way here is to define such a projection of the generic type, that every concrete instantiation of that generic type would be a subtype of that projection.
-
-Kotlin provides so called **star-projection** syntax for this:
+
+Kotlin提供了所谓的**星预测**语法如下：
 
  - For `Foo<out T>`, where `T` is a covariant type parameter with the upper bound `TUpper`, `Foo<*>` is equivalent to `Foo<out TUpper>`. It means that when the `T` is unknown you can safely *read* values of `TUpper` from `Foo<*>`.
  - For `Foo<in T>`, where `T` is a contravariant type parameter, `Foo<*>` is equivalent to `Foo<in Nothing>`. It means there is nothing you can *write* to `Foo<*>` in a safe way when `T` is unknown.
@@ -246,7 +239,6 @@
  - `Function<*, String>` means `Function<in Nothing, String>`;
  - `Function<Int, *>` means `Function<Int, out Any?>`;
  - `Function<*, *>` means `Function<in Nothing, out Any?>`.
->>>>>>> 9ab29129
 
 *注记*：星预测很像Java中的raw类型，但是比raw类型更加安全。
 
