--- conflicted
+++ resolved
@@ -3,31 +3,14 @@
 layout: reference
 category: "Classes and Objects"
 title: "可见性修饰符"
-
 ---
 
 # 可见性修饰符  
 
-类，对象，接口，构造方法，和它们的setter方法都可以用_visibility modifiers_来做修饰。(getter一直与属性有着相同的可见性.)
-
-在Kotlin中有以下四个可见性修饰符:
-
-* `private` --- 只有在声明的范围及其方法可见(在同一模块);
-
-* `protected` --- (只适用于类/接口成员)和"private"一样,但也在子类可见;
-
-* `internal` --- (在默认情况下使用)在同一个模块中可见(如果声明范围的所有者是可见的);
-
-* `public` --- 随处可见(如果声明范围的所有者是可见的).
-
-**注意**: 函数 _with expression bodies_ 所有的属性声明`public`必须始终显式指定返回类型。
-这是必需的，这样我们就不会随意改变一个类型,仅通过改变实现公共API的一部分。
-
-``` kotlin
-public val foo: Int = 5    // explicit return type required
-public fun bar(): Int = 5  // explicit return type required
-public fun bar() {}        // block body: return type is Unit and can't be changed accidentally, so not required
-```
+类，对象，接口，构造方法，和它们的setter方法都可以用_visibility modifiers_来做修饰。
+（getter 总与属性有着相同的可见性。）
+在Kotlin中有以下四个可见性修饰符：`private`、 `protected`、 `internal` 和 `public`。
+默认可见性如果没有显式指定修饰符的话是 `public`。
 
 下面将解释不同类型的声明范围。
 
@@ -43,13 +26,10 @@
 class Bar {}
 ```
 
-*  如果你不指定任何可见性修饰符，那么默认情况下使用`internal`修饰，这意味着你们将声明在同一个模块中可见;
-
-* 如果你声明`private`，只会是这个包及其子包内可见的，并且只在相同的模块;
-
-
-* 如果你声明`public`,随处可见。
-
+*  如果你不指定任何可见性修饰符，那么默认情况下使用`public`修饰，这意味着你们将声明
+随处可见;
+* 如果你声明`private`，只会在声明它的文件内可见；
+* 如果你声明`internal`，它会在相同模块内随处可见；
 * `protected`不适用于顶层声明。
 
 例子:
@@ -58,12 +38,12 @@
 // file name: example.kt
 package foo
 
-private fun foo() {} // visible inside this package and subpackaged
+private fun foo() {} // visible inside example.kt
 
 public var bar: Int = 5 // property is visible everywhere
-    private set         // setter is visible only in this package and subpackages
-
-internal val baz = 6    // visible inside the same module, the modifier can be omitted    
+    private set         // setter is visible only in example.kt
+    
+internal val baz = 6    // visible inside the same module
 ```
 
 ## 类和接口
@@ -71,39 +51,23 @@
 当一个类中声明：
 
 * `private` 意味着这个类只在内部可见(包含所有成员).
-
 * `protected`--- 和`private`一样+在子类可见。
-
-<<<<<<< HEAD
 * `internal` --- 任何客户端 *inside this module* 谁看到声明类，其`internal`成员在里面;
-
 * `public` ---  任何客户端看到声明类看到其`public`成员。
 
 *注意* 对于Java用户:外部类不能访问Kotlin内部类的private成员。
 
+If you override a `protected` member and do not specify the visibility explicitly, the overriding member will also have `protected` visibility.
+
 例子:
-=======
-*NOTE* for Java users: outer class does not see private members of its inner classes in Kotlin.
-
-If you override a `protected` member and do not specify the visibility explicitly, the overriding member will also have `protected` visibility.
- 
-Examples:
->>>>>>> b69a1927
 
 ``` kotlin
 open class Outer {
     private val a = 1
-<<<<<<< HEAD
-    protected val b = 2
-    val c = 3 // internal by default
-    public val d: Int = 4 // return type required
-
-=======
     protected open val b = 2
     internal val c = 3
     val d = 4  // public by default
     
->>>>>>> b69a1927
     protected class Nested {
         public val e: Int = 5
     }
@@ -120,19 +84,22 @@
 class Unrelated(o: Outer) {
     // o.a, o.b are not visible
     // o.c and o.d are visible (same module)
-    // Outer.Nested is not visible, and Nested::e is not visible either
+    // Outer.Nested is not visible, and Nested::e is not visible either 
 }
 ```
 
 ### 构造函数
 
-指定一个类的可见性的主构造函数,使用以下语法(注意你需要添加一个显示构造函数{:.keyword} keyword)：
+指定一个类的可见性的主构造函数,使用以下语法(注意你需要添加一个
+显式 *构造函数* {:.keyword} keyword)：
 
 ``` kotlin
 class C private constructor(a: Int) { ... }
 ```
 
-这里的构造函数是私有的。不像其他的声明，在默认情况下，所有构造函数是`public`，这实际上等于他们是随处可见，其中的类是可见(即内部类的构造函数是唯一可见在同一模块内).
+这里的构造函数是私有的。不像其他的声明，在默认情况下，所有构造函数是`public`，这实际上
+等于他们是随处可见，其中的类是可见(即内部类的构造函数是唯一
+可见在同一模块内).
 
 ### 局部声明
 
