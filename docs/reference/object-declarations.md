---
type: doc
layout: reference
category: "Syntax"
title: "Object Expressions and Declarations"
---

# 对象表达式和对象声明

有些时候我们需要创造一个对象对某些类做稍微改变，而不用为了它明确定义一个新的子类。

Java把这处理为*匿名内部类*。在Kotlin稍微归纳为*对象表达式*和*对象声明*。

## 对象表达式


创建一个继承自一些类型的内部类的对象，我们可以这么写：

``` kotlin
window.addMouseListener(object : MouseAdapter() {
  override fun mouseClicked(e: MouseEvent) {
    // ...
  }

  override fun mouseEntered(e: MouseEvent) {
    // ...
  }
})
```


如果父类型有一个构造函数，合适的构造函数参数必须被传递下去。多个父类型用逗号隔开，跟在冒号后面：


``` kotlin
open class A(x: Int) {
  public open val y: Int = x
}

interface B {...}

val ab = object : A(1), B {
  override val y = 15
}
```


或许如果我们需要“仅仅是一个对象”,没有父类的，我们可以简单这么写：

``` kotlin
val adHoc = object {
  var x: Int = 0
  var y: Int = 0
}
print(adHoc.x + adHoc.y)
```


就像Jave的匿名内部类，在对象表达里代码可以使变量与作用域联系起来（与Java不同的是，这不是受final变量限制的。）

``` kotlin
fun countClicks(window: JComponent) {
  var clickCount = 0
  var enterCount = 0

  window.addMouseListener(object : MouseAdapter() {
    override fun mouseClicked(e: MouseEvent) {
      clickCount++
    }

    override fun mouseEntered(e: MouseEvent) {
      enterCount++
    }
  })
  // ...
}
```

## 对象声明

[单例模式](http://en.wikipedia.org/wiki/Singleton_pattern)是一种非常有用的模式，而在Kotilin（在Scala之后）中使得单例模式很容易声明。

``` kotlin
object DataProviderManager {
  fun registerDataProvider(provider: DataProvider) {
    // ...
  }

  val allDataProviders: Collection<DataProvider>
    get() = // ...
}
```


这被称为*对象声明*。如果有一个*object*{: .keyword }关键字在名字前面，这不能再被称为_表达_。我们不能把它归于变量，但我们可以通过它的名字来指定它。这些对象可以有父类型：

``` kotlin
object DefaultListener : MouseAdapter() {
  override fun mouseClicked(e: MouseEvent) {
    // ...
  }

  override fun mouseEntered(e: MouseEvent) {
    // ...
  }
}
```


**NOTE**: 对象声明不能是本地的（例如：直接嵌套在函数里面），但它们可以被嵌套进另外的对象声明或者非内部类里。


### 伴生对象


一个对象声明在一个类里可以标志上*companion*{: .keyword }这个关键字：

``` kotlin
class MyClass {
  companion object Factory {
    fun create(): MyClass = MyClass()
  }
}
```


伴生对象的成员可以被称为使用类名称作为限定符：

``` kotlin
val instance = MyClass.create()
```

The name of the companion object can be omitted, in which case the name `Companion` will be used:

使用`companion`关键字时候，伴生对象的名称可以省略：

``` kotlin
class MyClass {
  companion object {
  }
}

val x = MyClass.Companion
```

 

记住，虽然伴生对象的成员在其他语言中看起来像静态成员，但在日常使用中它们仍然是实体的实例成员，而且比如说能继承接口：


``` kotlin
interface Factory<T> {
  fun create(): T
}


class MyClass {
  companion object : Factory<MyClass> {
    override fun create(): MyClass = MyClass()
  }
}
```

<<<<<<< HEAD
However, on the JVM you can have members of companion objects generated as real static methods and fields, if you use
the `@JvmStatic` annotation. See the [Java interoperability](java-interop.html#static-methods-and-fields) section
for more details.


### Semantic difference between object expressions and declarations

There is one important semantic difference between object expressions and object declarations:
=======

然而，在JVM中你可以有些产生自真正的静态方法和域的伴生对象的成员，如果你使用`@platformStatic`注解。可以从[Java interoperability](java-interop.html#static-methods-and-fields) 这里查看详情。


### 对象表达式与对象声明区别


这是一个重要的的不同在对象表达式与对象声明上


* 对象声明被**lazily**初始化，当被第一次访问的时候
* 对对象表达被**立即**执行（被初始化），当它被用到的时候

--- 
>>>>>>> eb8752d7

翻译By Wahchi

<|MERGE_RESOLUTION|>--- conflicted
+++ resolved
@@ -86,7 +86,7 @@
     // ...
   }
 
-  val allDataProviders: Collection<DataProvider>
+  val allDataProviders : Collection<DataProvider>
     get() = // ...
 }
 ```
@@ -161,16 +161,6 @@
 }
 ```
 
-<<<<<<< HEAD
-However, on the JVM you can have members of companion objects generated as real static methods and fields, if you use
-the `@JvmStatic` annotation. See the [Java interoperability](java-interop.html#static-methods-and-fields) section
-for more details.
-
-
-### Semantic difference between object expressions and declarations
-
-There is one important semantic difference between object expressions and object declarations:
-=======
 
 然而，在JVM中你可以有些产生自真正的静态方法和域的伴生对象的成员，如果你使用`@platformStatic`注解。可以从[Java interoperability](java-interop.html#static-methods-and-fields) 这里查看详情。
 
@@ -185,7 +175,6 @@
 * 对对象表达被**立即**执行（被初始化），当它被用到的时候
 
 --- 
->>>>>>> eb8752d7
 
 翻译By Wahchi
 
