---
type: doc
layout: reference
category: "Syntax"
title: "对象表达式和对象声明"
---

# 对象表达式和对象声明

有些时候我们需要创建一个对某些类做了轻微改变的一个对象，而不用为了它显式地定义一个新的子类。
Java把这种情况处理为*匿名内部类*。
在Kotlin稍微推广了这个概念，称它们为*对象表达式*和*对象声明*。

## 对象表达式

创建一个继承自某些类型的匿名类的对象，我们会这么写：

``` kotlin
window.addMouseListener(object : MouseAdapter() {
  override fun mouseClicked(e: MouseEvent) {
    // ...
  }

  override fun mouseEntered(e: MouseEvent) {
    // ...
  }
})
```

如果父类型有一个构造函数，合适的构造函数参数必须传递给它。
多个父类型用逗号隔开，跟在冒号后面：


``` kotlin
open class A(x: Int) {
  public open val y: Int = x
}

interface B {...}

val ab = object : A(1), B {
  override val y = 15
}
```

或许，我们需要的仅是无父类的一个对象，那么我们可以简单地写为：

``` kotlin
val adHoc = object {
  var x: Int = 0
  var y: Int = 0
}
print(adHoc.x + adHoc.y)
```

就像Java的匿名内部类，在对象表达式里代码可以访问封闭的作用域
（但与Java不同的是，它能访问非final修饰的变量）

``` kotlin
fun countClicks(window: JComponent) {
  var clickCount = 0
  var enterCount = 0

  window.addMouseListener(object : MouseAdapter() {
    override fun mouseClicked(e: MouseEvent) {
      clickCount++
    }

    override fun mouseEntered(e: MouseEvent) {
      enterCount++
    }
  })
  // ...
}
```

## 对象声明

[单例模式](http://en.wikipedia.org/wiki/Singleton_pattern)是一种非常有用的模式，而在Kotilin（在Scala之后）中很容易就能声明一个单例。

``` kotlin
object DataProviderManager {
  fun registerDataProvider(provider: DataProvider) {
    // ...
  }

  val allDataProviders: Collection<DataProvider>
    get() = // ...
}
```

这被称为*对象声明*。如果有一个*object*{: .keyword }关键字在名字前面，这不能再被称为一个_表达式_。
我们不能把这样的东西赋值给变量，但我们可以通过它的名字来引用它。这样的对象可以有父类型：

``` kotlin
object DefaultListener : MouseAdapter() {
  override fun mouseClicked(e: MouseEvent) {
    // ...
  }

  override fun mouseEntered(e: MouseEvent) {
    // ...
  }
}
```

**NOTE**: 对象声明不能是本地的（即直接嵌套在函数里面），但它们可以被嵌套进另外的对象声明或者非内部类里。


### 伴生对象

一个对象声明在一个类里可以标志上*companion*{: .keyword }这个关键字：

``` kotlin
class MyClass {
  companion object Factory {
    fun create(): MyClass = MyClass()
  }
}
```

伴生对象的成员可以使用类名称作为限定符来调用：

``` kotlin
val instance = MyClass.create()
```

使用`companion`关键字时候，伴生对象的名称可以省略：

``` kotlin
class MyClass {
  companion object {
  }
}

val x = MyClass.Companion
```

注意，虽然伴生对象的成员在其他语言中看起来像静态成员，但在运行时它们
仍然是实体的实例成员，举例来说，我们能用它实现接口：

``` kotlin
interface Factory<T> {
  fun create(): T
}


class MyClass {
  companion object : Factory<MyClass> {
    override fun create(): MyClass = MyClass()
  }
}
```

然而，在JVM中，如果你使用`@JvmStatic`注解，你可以让伴生对象的成员生成为实际存在的静态方法和域。
可以从[Java interoperability](java-interop.html#static-methods-and-fields) 这里
查看详情。


### 对象表达式与对象声明语义上的不同

这是一个在对象表达式与对象声明上重要的不同之处：

* 当对象声明被第一次访问的时候,它会被**延迟（lazily）**初始化
* 当对象表达式被用到的时候，它会被**立即**执行（并且初始化）



<<<<<<< HEAD

=======
---
>>>>>>> c837213c

翻译By Wahchi,[pecpwee](https://github.com/pecpwee)<|MERGE_RESOLUTION|>--- conflicted
+++ resolved
@@ -166,10 +166,5 @@
 
 
 
-<<<<<<< HEAD
 
-=======
----
->>>>>>> c837213c
 
-翻译By Wahchi,[pecpwee](https://github.com/pecpwee)