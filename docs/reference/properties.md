--- conflicted
+++ resolved
@@ -53,13 +53,6 @@
 var initialized = 1 // has type Int, default getter and setter
 ```
 
-> ~~注意公有的API(即**public**和**protected**)的属性，类型是不做推导的。~~
-> ~~这么设计是为了防止改变初始化器时不小心改变了公有API。比如：~~
->
-> ``` kotlin
-> public val example = 1 // error: a public property must have a type specified explicitly
-> ```
->
 一个只读属性的语法和一个可变的语法有两方面的不同：1、只读属性的用`val`开始代替`var` 2、只读属性不许setter
 
 ``` kotlin
@@ -112,11 +105,7 @@
 
 `field`标识符只能用在属性的访问器内。
 
-<<<<<<< HEAD
-编译器会查看访问器的内部， 如果他们使用了实际字段（或者访问器使用默认实现），那么将会生成一个实际字段，否则不会生成。
-=======
 A backing field will be generated for a property if it uses the default implementation of at least one of the accessors, or if a custom accessor references it through the `field` identifier.
->>>>>>> b69a1927
 
 例如，下面的情况下， 就没有实际字段：
 
