---
type: doc
layout: reference
category: Basics
title: Coding Conventions
---

# 编码习惯

下面是kotlin语言当前的编码习惯。

## 命名风格
很多情况采用Java的编码风格，例如:

* 名称使用驼峰写法 (避免名称中出现下划线)
* 类型用大写字母开头
* 方法和属性用小写字母开头
* 4个空格缩进
* public 方法应该有文档注释

<<<<<<< HEAD
## Colon
=======
Kotlin没有fields概念 -- 只有属性。
避免在属性前使用前缀, 例如 _ 或者 m_ 或者其它符号。
如果你希望一个属性能像field一样使用, 使用 $前缀: `$foo`指的是后面属性`foo`;
永远不要建立像这样的`_foo` 私有属性。

## 冒号
>>>>>>> eb8752d7

在分隔子父类或接口的时候，或在分隔实例和类型的时候应该有一个空格:

``` kotlin
interface Foo<out T : Any> : Bar {
    fun foo(a: Int): T
}
```

## Lambdas

In lambda expressions, spaces should be used around the curly braces, as well as around the arrow which separates the parameters
from the body. Whenever possible, a lambda should be passed outside of parentheses.

``` kotlin
list.filter { it > 10 }.map { element -> element * 2 }
```

In lambdas which are short and not nested, it's recommended to use the `it` convention instead of declaring the parameter
explicitly. In nested lambdas with parameters, parameters should be always declared explicitly.

## Unit
<<<<<<< HEAD

If a function returns Unit, the return type should be omitted:
=======
如果一个方法返回 Unit（感觉就是空）,返回类型可以被省略:
>>>>>>> eb8752d7

``` kotlin
fun foo() { // ": Unit" is omitted here

}
```<|MERGE_RESOLUTION|>--- conflicted
+++ resolved
@@ -18,16 +18,12 @@
 * 4个空格缩进
 * public 方法应该有文档注释
 
-<<<<<<< HEAD
-## Colon
-=======
 Kotlin没有fields概念 -- 只有属性。
 避免在属性前使用前缀, 例如 _ 或者 m_ 或者其它符号。
 如果你希望一个属性能像field一样使用, 使用 $前缀: `$foo`指的是后面属性`foo`;
 永远不要建立像这样的`_foo` 私有属性。
 
 ## 冒号
->>>>>>> eb8752d7
 
 在分隔子父类或接口的时候，或在分隔实例和类型的时候应该有一个空格:
 
@@ -37,25 +33,8 @@
 }
 ```
 
-## Lambdas
-
-In lambda expressions, spaces should be used around the curly braces, as well as around the arrow which separates the parameters
-from the body. Whenever possible, a lambda should be passed outside of parentheses.
-
-``` kotlin
-list.filter { it > 10 }.map { element -> element * 2 }
-```
-
-In lambdas which are short and not nested, it's recommended to use the `it` convention instead of declaring the parameter
-explicitly. In nested lambdas with parameters, parameters should be always declared explicitly.
-
 ## Unit
-<<<<<<< HEAD
-
-If a function returns Unit, the return type should be omitted:
-=======
 如果一个方法返回 Unit（感觉就是空）,返回类型可以被省略:
->>>>>>> eb8752d7
 
 ``` kotlin
 fun foo() { // ": Unit" is omitted here
