---
type: doc
layout: reference
category: FAQ
title: "FAQ"
---

# FAQ

## 常见问题

### Kotlin是什么？

Kotlin 是目标平台为 JVM 和 JavaScript 的静态类型语言。它是一种旨在工业级使用的通用语言。

它是由 JetBrains 一个团队开发的，然而它是开源（OSS）语言并且也有外部贡献者。

### 为什么要出一门新语言？

在 JetBrains 我们已经在 Java 平台开发很长时间，并且我们知道它（Java）有多好。
另一方面，我们知道由于向后兼容性问题 Java 编程语言有一定的局限性和问题是不可能
或者很难解决的。我们知道 Java 还会延续很长时间，
但我们相信社区会从这个新的静态类型 JVM 平台语言中受益，它没有
遗留问题而有开发人员迫切想要特性。


这个项目背后的主要设计目标是：

* 创建一个兼容 Java 的语言，
* 它的编译速度至少和 Java 一样快，
* 使它比 Java 更安全，即静态检测空指针解引用等常见陷阱，
* 通过支持变量类型推断、高阶函数（闭包）、扩展函数、mixin 以及一等公民的委托等等使它比 Java 更简洁；
* 并且，在保持有用级表现力（见上文）的前提下，使它比最成熟的竞品——Scala 更简单。

### 如何授权？

Kotlin 是一种开源语言并在 Apache 2 开源软件许可下授权。它的 IntelliJ 插件也是开源软件。

它托管在 Github 上并且我们很乐意接受贡献者。


### 它兼容Java？

兼容。编译器生成的是 Java 字节码。Kotlin 可以调用 Java 并且 Java 也可以调用 Kotlin。参见[与 Java 互通性](java-interop.html)。

### 运行Kotlin代码所需的最低Java版本是哪个？

Kotlin 生成的字节码兼容 Java 6 以及更新版本。这确保 Kotlin 可以在像 Android 这样上一个所支持版本是 Java 6 的环境中使用。

### 有没有工具支持？

有。有一个作为 Apache 2 许可下开源项目的 IntelliJ IDEA 插件可用。 在
[自由开源社区版和旗舰版](http://www.jetbrains.com/idea/features/editions_comparison_matrix.html)的 IntelliJ IDEA 中都可以使用 Kotlin。

### 有没有Eclipse支持？

有。安装说明请参阅这个[教程](/docs/tutorials/getting-started-eclipse.html)。

### 有独立的编译器吗？

有。你可以从 [Github 上的发布页]({{site.data.releases.latest.url}})下载独立的编译器和其他构建工具。

### Kotlin是函数式语言吗？

Kotlin 是一种面向对象语言。不过它支持高阶函数以及 lambda 表达式和顶层函数。此外，在
Kotlin 标准库中还有很多一般函数式语言的设计（例如 map、flatMap、reduce 等）。当然，什么是**函数式语言**没有明确的定义，所以我们不能说 Kotlin 是其中之一。

### Kotlin支持泛型吗？

Kotlin 支持泛型。它也支持声明处型变和使用处型变。Kotlin 也没有通配符类型。内联函数支持具体化的类型参数。

### 分号是必需的吗？

不是。它们是可选的。

### 花括号是必需的吗？

是。

### 为什么类型声明在右侧？

我们相信这会使代码更易读。此外它启用了一些很好的语法特性，例如，很容易脱离类型注解。Scala 也已
很好地证明了这没有问题。

### 右侧类型声明会影响工具吗？

不会。我们仍然可以实现对变量名的建议等等。

### Kotlin是可扩展的吗？

我们计划使其在这几个方面可扩展：从内联函数到注解和类型加载器。

### 我可以把我的DSL嵌入到语言里吗？

可以。Kotlin 提供了一些有助于此的特性：操作符重载、通过内联函数自定义控制结构、中缀函数调用、扩展函数、注解以及
语言引文（language quotations）。

### JavaScript支持到ECMAScript的什么水平？

目前到 5。

### JavaScript后端支持模块系统吗？

<<<<<<< HEAD
支持。有提供 CommonJS 和 AMD 支持的计划。

=======
Yes. There are plans to provide CommonJS and AMD support.
>>>>>>> 6678593b
<|MERGE_RESOLUTION|>--- conflicted
+++ resolved
@@ -101,9 +101,5 @@
 
 ### JavaScript后端支持模块系统吗？
 
-<<<<<<< HEAD
 支持。有提供 CommonJS 和 AMD 支持的计划。
 
-=======
-Yes. There are plans to provide CommonJS and AMD support.
->>>>>>> 6678593b
