---
type: doc
layout: reference
category: FAQ
title: "FAQ"
---

# FAQ

## 常见问题

### Kotlin是什么？

Kotlin 是目标平台为 JVM 和 JavaScript 的静态类型语言。它是一种旨在工业级使用的通用语言。

它是由 JetBrains 一个团队开发的，然而它是开源（OSS）语言并且也有外部贡献者。

### 为什么要出一门新语言？

在 JetBrains 我们已经在 Java 平台开发很长时间，并且我们知道它（Java）有多好。
另一方面，我们知道由于向后兼容性问题 Java 编程语言有一定的局限性和问题是不可能
或者很难解决的。我们知道 Java 还会延续很长时间，
但我们相信社区会从这个新的静态类型 JVM 平台语言中受益，它没有
遗留问题而有开发人员迫切想要特性。

The core values behind the design of Kotlin make it

<<<<<<< HEAD
这个项目背后的主要设计目标是：

* 创建一个兼容 Java 的语言，
* 它的编译速度至少和 Java 一样快，
* 使它比 Java 更安全，即静态检测空指针解引用等常见陷阱，
* 通过支持变量类型推断、高阶函数（闭包）、扩展函数、mixin 以及一等公民的委托等等使它比 Java 更简洁；
* 并且，在保持有用级表现力（见上文）的前提下，使它比最成熟的竞品——Scala 更简单。
=======
* Interoperable: Kotlin can be freely mixed with Java,
* Safe: statically check for common pitfalls (e.g., null pointer dereference) to catch errors at compile time,
* Toolable: enable precise and performant tools such as IDEs and build systems,
* "Democratic": make all parts of the langauge available to all developers (no policies are needed to restrict the use of some features to library writers or other groups of developers).
>>>>>>> b69a1927

### 如何授权？

Kotlin 是一种开源语言并在 Apache 2 开源软件许可下授权。它的 IntelliJ 插件也是开源软件。

它托管在 Github 上并且我们很乐意接受贡献者。

### Where can I get an HD Kotlin logo?

Logos can be downloaded [here](https://resources.jetbrains.com/assets/products/kotlin/kotlin_logos.zip). Please follow simple rules in the `readme.txt` inside the archive.


### 它兼容Java？

兼容。编译器生成的是 Java 字节码。Kotlin 可以调用 Java 并且 Java 也可以调用 Kotlin。参见[与 Java 互通性](java-interop.html)。

### 运行Kotlin代码所需的最低Java版本是哪个？

Kotlin 生成的字节码兼容 Java 6 以及更新版本。这确保 Kotlin 可以在像 Android 这样上一个所支持版本是 Java 6 的环境中使用。

### 有没有工具支持？

有。有一个作为 Apache 2 许可下开源项目的 IntelliJ IDEA 插件可用。 在
[自由开源社区版和旗舰版](http://www.jetbrains.com/idea/features/editions_comparison_matrix.html)的 IntelliJ IDEA 中都可以使用 Kotlin。

### 有没有Eclipse支持？

有。安装说明请参阅这个[教程](/docs/tutorials/getting-started-eclipse.html)。

### 有独立的编译器吗？

有。你可以从 [Github 上的发布页]({{site.data.releases.latest.url}})下载独立的编译器和其他构建工具。

### Kotlin是函数式语言吗？

<<<<<<< HEAD
Kotlin 是一种面向对象语言。不过它支持高阶函数以及 lambda 表达式和顶层函数。此外，在
Kotlin 标准库中还有很多一般函数式语言的设计（例如 map、flatMap、reduce 等）。当然，什么是**函数式语言**没有明确的定义，所以我们不能说 Kotlin 是其中之一。
=======
Kotlin is an Object-Orientated language. However it has support for higher-order functions as well as lambda expressions and top-level functions. In addition, there are
a good number of common functional language constructs in the Kotlin Standard Library (such as map, flatMap, reduce, etc.). Also, there's no clear definition on what a Functional Language is so we couldn't say Kotlin is one.
>>>>>>> b69a1927

### Kotlin支持泛型吗？

<<<<<<< HEAD
Kotlin 支持泛型。它也支持声明处型变和使用处型变。Kotlin 也没有通配符类型。内联函数支持具体化的类型参数。
=======
Kotlin supports generics. It also supports declaration-site variance and usage-site variance. Kotlin does not have wildcard types. Inline functions support reified type parameters.
>>>>>>> b69a1927

### 分号是必需的吗？

不是。它们是可选的。

<<<<<<< HEAD
### 花括号是必需的吗？

是。

### 为什么类型声明在右侧？
=======
### Why have type declarations on the right?
>>>>>>> b69a1927

我们相信这会使代码更易读。此外它启用了一些很好的语法特性，例如，很容易脱离类型注解。Scala 也已
很好地证明了这没有问题。

### 右侧类型声明会影响工具吗？

<<<<<<< HEAD
不会。我们仍然可以实现对变量名的建议等等。
=======
No, they won't. We can still implement suggestions for variable names, etc.
>>>>>>> b69a1927

### Kotlin是可扩展的吗？

我们计划使其在这几个方面可扩展：从内联函数到注解和类型加载器。

### 我可以把我的DSL嵌入到语言里吗？

<<<<<<< HEAD
可以。Kotlin 提供了一些有助于此的特性：操作符重载、通过内联函数自定义控制结构、中缀函数调用、扩展函数、注解以及
语言引文（language quotations）。

### JavaScript支持到ECMAScript的什么水平？
=======
Yes. Kotlin provides a few features that help along: Operator overloading, Custom Control Structures via inline functions, Infix function calls, Extension Functions, Annotations.

### What ECMAScript level does Kotlin for JavaScript support?
>>>>>>> b69a1927

目前到 5。

### JavaScript后端支持模块系统吗？

<<<<<<< HEAD
支持。有提供 CommonJS 和 AMD 支持的计划。

=======
Yes. There are plans to provide at least CommonJS and AMD support.
>>>>>>> b69a1927
<|MERGE_RESOLUTION|>--- conflicted
+++ resolved
@@ -25,21 +25,12 @@
 
 The core values behind the design of Kotlin make it
 
-<<<<<<< HEAD
-这个项目背后的主要设计目标是：
-
-* 创建一个兼容 Java 的语言，
-* 它的编译速度至少和 Java 一样快，
-* 使它比 Java 更安全，即静态检测空指针解引用等常见陷阱，
-* 通过支持变量类型推断、高阶函数（闭包）、扩展函数、mixin 以及一等公民的委托等等使它比 Java 更简洁；
-* 并且，在保持有用级表现力（见上文）的前提下，使它比最成熟的竞品——Scala 更简单。
-=======
 * Interoperable: Kotlin can be freely mixed with Java,
 * Safe: statically check for common pitfalls (e.g., null pointer dereference) to catch errors at compile time,
 * Toolable: enable precise and performant tools such as IDEs and build systems,
 * "Democratic": make all parts of the langauge available to all developers (no policies are needed to restrict the use of some features to library writers or other groups of developers).
->>>>>>> b69a1927
 
+### How is it licensed?
 ### 如何授权？
 
 Kotlin 是一种开源语言并在 Apache 2 开源软件许可下授权。它的 IntelliJ 插件也是开源软件。
@@ -74,46 +65,25 @@
 
 ### Kotlin是函数式语言吗？
 
-<<<<<<< HEAD
 Kotlin 是一种面向对象语言。不过它支持高阶函数以及 lambda 表达式和顶层函数。此外，在
 Kotlin 标准库中还有很多一般函数式语言的设计（例如 map、flatMap、reduce 等）。当然，什么是**函数式语言**没有明确的定义，所以我们不能说 Kotlin 是其中之一。
-=======
-Kotlin is an Object-Orientated language. However it has support for higher-order functions as well as lambda expressions and top-level functions. In addition, there are
-a good number of common functional language constructs in the Kotlin Standard Library (such as map, flatMap, reduce, etc.). Also, there's no clear definition on what a Functional Language is so we couldn't say Kotlin is one.
->>>>>>> b69a1927
 
 ### Kotlin支持泛型吗？
 
-<<<<<<< HEAD
-Kotlin 支持泛型。它也支持声明处型变和使用处型变。Kotlin 也没有通配符类型。内联函数支持具体化的类型参数。
-=======
-Kotlin supports generics. It also supports declaration-site variance and usage-site variance. Kotlin does not have wildcard types. Inline functions support reified type parameters.
->>>>>>> b69a1927
+Kotlin 支持泛型。它也支持声明处型变和使用处型变。Kotlin 没有通配符类型。内联函数支持具体化的类型参数。
 
 ### 分号是必需的吗？
 
 不是。它们是可选的。
 
-<<<<<<< HEAD
-### 花括号是必需的吗？
-
-是。
-
 ### 为什么类型声明在右侧？
-=======
-### Why have type declarations on the right?
->>>>>>> b69a1927
 
 我们相信这会使代码更易读。此外它启用了一些很好的语法特性，例如，很容易脱离类型注解。Scala 也已
 很好地证明了这没有问题。
 
 ### 右侧类型声明会影响工具吗？
 
-<<<<<<< HEAD
 不会。我们仍然可以实现对变量名的建议等等。
-=======
-No, they won't. We can still implement suggestions for variable names, etc.
->>>>>>> b69a1927
 
 ### Kotlin是可扩展的吗？
 
@@ -121,24 +91,12 @@
 
 ### 我可以把我的DSL嵌入到语言里吗？
 
-<<<<<<< HEAD
-可以。Kotlin 提供了一些有助于此的特性：操作符重载、通过内联函数自定义控制结构、中缀函数调用、扩展函数、注解以及
-语言引文（language quotations）。
+可以。Kotlin 提供了一些有助于此的特性：操作符重载、通过内联函数自定义控制结构、中缀函数调用、扩展函数、注解。
 
-### JavaScript支持到ECMAScript的什么水平？
-=======
-Yes. Kotlin provides a few features that help along: Operator overloading, Custom Control Structures via inline functions, Infix function calls, Extension Functions, Annotations.
-
-### What ECMAScript level does Kotlin for JavaScript support?
->>>>>>> b69a1927
+### Kotlin for JavaScript 支持到 ECMAScript的什么水平？
 
 目前到 5。
 
 ### JavaScript后端支持模块系统吗？
 
-<<<<<<< HEAD
-支持。有提供 CommonJS 和 AMD 支持的计划。
-
-=======
-Yes. There are plans to provide at least CommonJS and AMD support.
->>>>>>> b69a1927
+支持。至少有提供 CommonJS 和 AMD 支持的计划。