--- conflicted
+++ resolved
@@ -5,60 +5,37 @@
 title: "Destructuring Declarations"
 ---
 
-<<<<<<< HEAD
-# 多重申明
+# 解构声明
 
-有时把一个对象_分解_成很多变量很比较方便，比如:
-=======
-# Destructuring Declarations
-
-Sometimes it is convenient to _destructure_ an object into a number of variables, for example:
->>>>>>> fd527319
+有时把一个对象_解构_成很多变量很比较方便，比如:
 
 ``` kotlin
 val (name, age) = person 
 ```
 
-<<<<<<< HEAD
-这种语法叫做_多重申明_。一个多重申明同时创造多个变量。
+这种语法叫做_解构声明_。一个解构声明同时创造多个变量。
 我们申明了两个新变量：`name` 和 `age`,并且可以独立使用他们。
-=======
-This syntax is called a _destructuring declaration_. A destructuring declaration creates multiple variables at once.
-We have declared two new variables: `name` and `age`, and can use them independently:
->>>>>>> fd527319
  
 ``` kotlin
 println(name)
 println(age)
 ```
 
-<<<<<<< HEAD
-一个多重申明会被向下编译成下面的代码：
-=======
-A destructuring declaration is compiled down to the following code:
->>>>>>> fd527319
+一个解构声明会被向下编译成下面的代码：
 
 ``` kotlin
 val name = person.component1()
 val age = person.component2()
 ```
 
-<<<<<<< HEAD
 `component1()` 和 `component2()` 函数是 _principle of conventions_ widely 在Kotlin 中的另一个例子。 
 (参考运算符如 `+` ， `*`, *for*{: .keyword }-loops 等)
-任何可以被放在多重分配右边的和组件函数的需求数字都可以调用它。当然，这里可以有更多的如 `component3()` 和 `component4()`.
+任何可以被放在解构声明右边的和组件函数的需求数字都可以调用它。
+当然，这里可以有更多的如 `component3()` 和 `component4()`.
 
-多重申明对 *for*{: .keyword }-loops有效：
-=======
-The `component1()` and `component2()` functions are another example of the _principle of conventions_ widely used in Kotlin 
-(see operators like `+` and `*`, *for*{: .keyword }-loops etc.). 
-Anything can be on the right-hand side of a destructuring declaration, as long as the required number of component functions can be called on it.
-And, of course, there can be `component3()` and `component4()` and so on.
-
-Note that the `componentN()` functions need to be marked with the `operator` keyword to allow using them in a destructuring declaration.
+解构声明对 *for*{: .keyword }-loops有效：
 
 Destructuring declarations also work in *for*{: .keyword }-loops: when you say
->>>>>>> fd527319
 
 ``` kotlin
 for ((a, b) in collection) { ... }
@@ -83,22 +60,14 @@
 val (result, status) = function(...)
 ```
 
-<<<<<<< HEAD
-既然数据类自动申明 `componentN()` 函数，多重申明在这里也有效。
-=======
-Since data classes automatically declare `componentN()` functions, destructuring declarations work here.
->>>>>>> fd527319
+既然数据类自动申明 `componentN()` 函数，解构声明在这里也有效。
 
 **NOTE**: 我们也可用标准类 `Pair` 并且让 `function()` 返回 `Pair<Int, Status>`, 
 但是如果让数据合理命名通常还是更好。  
 
-<<<<<<< HEAD
-## 例: 多重申明和图。
-=======
-## Example: Destructuring Declarations and Maps
->>>>>>> fd527319
+## 例: 解构和映射。
 
-可能最好的遍历一个图的方式就是这样：
+可能最好的遍历一个映射的方式就是这样：
 
 ``` kotlin
 for ((key, value) in map) {
@@ -108,7 +77,7 @@
 
 为了实现这个，我们需要
 
-* 通过提供一个 `iterator()`迭代函数来表示一系列有序值来表示图。
+* 通过提供一个 `iterator()`迭代函数来表示一系列有序值来表示映射。
 * 把每个元素标识为一对函数 `component1()` 和 `component2()`.
   
 当然，标准库中提供了这一扩展:
@@ -120,12 +89,8 @@
   
 ```  
   
-<<<<<<< HEAD
-于是你可以自由的使用多重申明 *for*{: .keyword }-loops 来操作图(也可以用在数据类实例的集合等)。
+于是你可以自由的使用解构声明 *for*{: .keyword }-loops 来操作映射(也可以用在数据类实例的集合等)。
 
 ---
 
-翻译By EasonZhou
-=======
-So you can freely use destructuring declarations in *for*{: .keyword }-loops with maps (as well as collections of data class instances etc).
->>>>>>> fd527319
+翻译By EasonZhou