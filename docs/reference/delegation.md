--- conflicted
+++ resolved
@@ -9,55 +9,26 @@
 
 ## 委托类
 
-
 [委托模式](https://en.wikipedia.org/wiki/Delegation_pattern)是实现继承的一个有效方式.
-
 Kotlin原生支持它。
-
 一个类 `Derived` 可以从一个接口 `Base`继承并且委托所有的共有方法为具体对象。
 
-
 ``` kotlin
-
 interface Base {
-
   fun print()
-
 }
 
-
-
-
 class BaseImpl(val x: Int) : Base {
-
   override fun print() { print(x) }
-
 }
-
-
-
 
 class Derived(b: Base) : Base by b
 
-<<<<<<< HEAD
-
-
-
-fun main() {
-
-=======
 fun main(args: Array<String>) {
->>>>>>> b69a1927
   val b = BaseImpl(10)
-
   Derived(b).print() // prints 10
-
 }
-
 ```
-
-
-
 
 在父类`Derived`中的 *by*{: .keyword }-语句表示 `b` 将会被 储存在 `Derived` 的内部对象中
 并且编译器会生成所有的用于转发给`b`的`base`的方法
