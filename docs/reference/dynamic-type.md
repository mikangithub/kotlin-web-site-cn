--- conflicted
+++ resolved
@@ -7,15 +7,7 @@
 
 # 动态类型
 
-<<<<<<< HEAD
-> The dynamic type is not supported in code targeting the JVM
-{:.note}
-
-Being a statically typed language, Kotlin still has to interoperate with untyped or loosely typed environments,
-such as the JavaScript ecosystem. To facilitate these use cases, the `dynamic` type is available in the language:
-=======
 作为一个静态类型语言,Kotlin仍然可能会与无类型或者弱类型语言相互调用，比如JavaScript,为了这方面使用可以使用`dynamic`类型。
->>>>>>> eb8752d7
 
 ``` kotlin
 val dyn: dynamic = ...
