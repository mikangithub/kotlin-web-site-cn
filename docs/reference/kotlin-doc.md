--- conflicted
+++ resolved
@@ -54,15 +54,9 @@
 
 #### `@param <name>`
 
-<<<<<<< HEAD
-代表一个函数的参数值或者一个类的参数。
+代表一个函数的参数值或者一个类、属性或者函数的类型参数。
 为了更好的区分描述中的参数值，如果你喜欢，你可以在参数名
 括在方括号中，下面是两个符合条件的句法：
-=======
-Documents a value parameter of a function or a type parameter of a class, property or function.
-To better separate the parameter name from the description, if you prefer, you can enclose the name of the
-parameter in brackets. The following two syntaxes are therefore equivalent:
->>>>>>> b69a1927
 
 ```
 @param name description.
@@ -148,14 +142,9 @@
 如果被使用的元素内的元素被记录，则在链接的名称解析使用相同的规则。
 特别是，这意味着，如果您已经导入一个名字到当前文件，在使用KDoc中您不需要完全限定它
 
-<<<<<<< HEAD
 注意KDoc在链接中没有解决重载成员的任何语法。自从Kotlin文档生成
 工具把上所有的重载函数放在同一个页面之后，标识一个特定的重载函数
 不需要链接的方式。
-=======
-Note that KDoc does not have any syntax for resolving overloaded members in links. Since the Kotlin documentation generation
-tool puts the documentation for all overloads of a function on the same page, identifying a specific overloaded function
-is not required for the link to work.
 
 
 ## Module and Package Documentation
@@ -187,4 +176,3 @@
 Useful stuff in another package.
 ```
 
->>>>>>> b69a1927
