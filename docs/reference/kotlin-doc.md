---
type: doc
layout: reference
category: "Tools"
title: "Documenting Kotlin Code"
---

# 生成kotlin代码文档

**KDoc**用来编写Kotlin代码文档（类似于java的 JavaDoc工具）。本质上来说，KDoc结合了JavaDoc的标签块的句法和Markdown的语法来标记（来扩展Kotlin的特殊标记）。

<<<<<<< HEAD
像JavaDoc一样，KDoc注释也`/**`开头和也`*/`结束,每一行注释可能都是也星号开头的，但是并不作为注释内容的一部分。
=======
## Generating the Documentation

Kotlin's documentation generation tool is called [Dokka](https://github.com/Kotlin/dokka). See the
[Dokka README](https://github.com/Kotlin/dokka/blob/master/README.md) for usage instructions.

Dokka has plugins for Gradle, Maven and Ant, so you can integrate documentation generation into your build process.

## KDoc Syntax

Just like with JavaDoc, KDoc comments start with `/**` and end with `*/`. Every line of the comment may begin with
an asterisk, which is not considered part of the contents of the comment.
>>>>>>> fd527319

按惯例来说，文档的第一段（到第一行空白行结束）是该文档元素的总体描述，接下来的注释是详细描述

每一个块标记也新一行开始并且也`@`字符开头

这是用KDoc标记的一个例子：

``` kotlin
/**
 * A group of *members*.
 *
 * This class has no useful logic; it's just a documentation example.
 *
 * @param T the type of a member in this group.
 * @property name the name of this group.
 * @constructor Creates an empty group.
 */ 
class Group<T>(val name: String) {
    /**
     * Adds a [member] to this group.
     * @return the new size of the group.
     */
    fun add(member: T): Int { ... }
}
```
## 块标签
KDoc现在支持如下的块标签：

#### `@param <name>`

代表一个函数的参数值或者一个类的参数。
为了更好的区分描述中的参数值，如果你喜欢，你可以在括号中附上参数的值，下面是两个符合条件的句法：

```
@param name description.
@param[name] description.
```

#### `@return`

函数的返回值

#### `@constructor`

类构造函数

#### `@property <name>`

用来标记一个类的特殊值，这个标记可以用来标记主构造函数，

#### `@throws <class>`, `@exception <class>`

用来标记一个方法抛出的异常。自从Kotlin没有异常检查，因此没有方法会抛出异常，但是我们仍然可以使用这个标记来提示给这个类使用这一个很好的信息。


#### `@sample <identifier>`

给当前的元素嵌入一个包含特殊名字的方法，为了能够包含例子来展示这个元素是如何使用的。


#### `@see <identifier>`

给类或者方法加一个链接来**查看** 文档的信息


#### `@author`

文档编写人员的名字

#### `@since`

来指定什么版本引入了这个方法类

#### `@suppress`

不包含生成的文档中的元素。可用于不属于官方API的
模块的应用接口，但仍必须对外部可见。

> KDoc 不支持 `@deprecated` 这个标记. 请使用` @deprecated`注释
{:.note}



## 内置Markup语法

内置Markup语法，KDoc使用了标准的[Markdown](http://daringfireball.net/projects/markdown/syntax) 语法,来扩展了它支持在代码中链接到其他元素的速记语法。


### 链接到元素

为了链接到其它元素（类，方法，属性和参数），把它的元素放在中括号中：

```
Use the method [foo] for this purpose.
```

您还可以在链接中使用限定名。需要注意的是，不同于javadoc，合格的名字总是使用点字符
分开的组件，即使在一个方法前：


```
Use [kotlin.reflect.KClass.properties] to enumerate the properties of the class.
```

如果被使用的元素内的元素被记录，则在链接的名称解析使用相同的规则。
特别是，这意味着，如果您已经导入一个名字到当前文件，在使用KDoc中您不需要完全限定它

注意KDoc在链接中没有解决重载成员的任何语法。自从Kotlin文档生成
工具把上所有的重载函数放在同一个页面之后，标识一个特定的重载函数
不需要链接的方式。

<|MERGE_RESOLUTION|>--- conflicted
+++ resolved
@@ -7,11 +7,9 @@
 
 # 生成kotlin代码文档
 
-**KDoc**用来编写Kotlin代码文档（类似于java的 JavaDoc工具）。本质上来说，KDoc结合了JavaDoc的标签块的句法和Markdown的语法来标记（来扩展Kotlin的特殊标记）。
+**KDoc**用来编写Kotlin代码文档（类似于java的 JavaDoc工具）。本质上来说，KDoc
+结合了JavaDoc的标签块的句法和Markdown的语法来标记（来扩展Kotlin的特殊标记）。
 
-<<<<<<< HEAD
-像JavaDoc一样，KDoc注释也`/**`开头和也`*/`结束,每一行注释可能都是也星号开头的，但是并不作为注释内容的一部分。
-=======
 ## Generating the Documentation
 
 Kotlin's documentation generation tool is called [Dokka](https://github.com/Kotlin/dokka). See the
@@ -19,17 +17,17 @@
 
 Dokka has plugins for Gradle, Maven and Ant, so you can integrate documentation generation into your build process.
 
-## KDoc Syntax
+## KDoc 语法
 
-Just like with JavaDoc, KDoc comments start with `/**` and end with `*/`. Every line of the comment may begin with
-an asterisk, which is not considered part of the contents of the comment.
->>>>>>> fd527319
+像JavaDoc一样，KDoc注释也`/**`开头和也`*/`结束,每一行注释可能都是也星号开头的，
+但是并不作为注释内容的一部分。
 
-按惯例来说，文档的第一段（到第一行空白行结束）是该文档元素的总体描述，接下来的注释是详细描述
+按惯例来说，文档的第一段（到第一行空白行结束）是该文档元素的
+总体描述，接下来的注释是详细描述
 
 每一个块标记也新一行开始并且也`@`字符开头
 
-这是用KDoc标记的一个例子：
+这是用 KDoc 写类文档的一个例子：
 
 ``` kotlin
 /**
@@ -40,7 +38,7 @@
  * @param T the type of a member in this group.
  * @property name the name of this group.
  * @constructor Creates an empty group.
- */ 
+ */
 class Group<T>(val name: String) {
     /**
      * Adds a [member] to this group.
@@ -49,13 +47,16 @@
     fun add(member: T): Int { ... }
 }
 ```
+
 ## 块标签
+
 KDoc现在支持如下的块标签：
 
 #### `@param <name>`
 
 代表一个函数的参数值或者一个类的参数。
-为了更好的区分描述中的参数值，如果你喜欢，你可以在括号中附上参数的值，下面是两个符合条件的句法：
+为了更好的区分描述中的参数值，如果你喜欢，你可以在参数名
+括在方括号中，下面是两个符合条件的句法：
 
 ```
 @param name description.
@@ -72,22 +73,24 @@
 
 #### `@property <name>`
 
-用来标记一个类的特殊值，这个标记可以用来标记主构造函数，
+Documents the property of a class which has the specified name. This tag can be used for documenting properties
+declared in the primary constructor, where putting a doc comment directly before the property definition would be
+awkward.
 
 #### `@throws <class>`, `@exception <class>`
 
-用来标记一个方法抛出的异常。自从Kotlin没有异常检查，因此没有方法会抛出异常，但是我们仍然可以使用这个标记来提示给这个类使用这一个很好的信息。
-
+用来标记一个方法抛出的异常。鉴于Kotlin没有异常检查，
+因此不能期待所有可能异常都写出来，但是我们仍然可以使用这个标记来提示给这个类使用这一个
+很好的信息。
 
 #### `@sample <identifier>`
 
-给当前的元素嵌入一个包含特殊名字的方法，为了能够包含例子来展示这个元素是如何使用的。
-
+给当前的元素嵌入一个包含特殊名字的方法，为了能够包含例子
+来展示这个元素是如何使用的。
 
 #### `@see <identifier>`
 
 给类或者方法加一个链接来**查看** 文档的信息
-
 
 #### `@author`
 
@@ -102,15 +105,14 @@
 不包含生成的文档中的元素。可用于不属于官方API的
 模块的应用接口，但仍必须对外部可见。
 
-> KDoc 不支持 `@deprecated` 这个标记. 请使用` @deprecated`注释
+> KDoc 不支持 `@deprecated` 这个标记. 请使用` @Deprecated`注释
 {:.note}
-
 
 
 ## 内置Markup语法
 
-内置Markup语法，KDoc使用了标准的[Markdown](http://daringfireball.net/projects/markdown/syntax) 语法,来扩展了它支持在代码中链接到其他元素的速记语法。
-
+内置Markup语法，KDoc使用了标准的[Markdown](http://daringfireball.net/projects/markdown/syntax) 语法,来扩展了
+它支持在代码中链接到其他元素的速记语法。
 
 ### 链接到元素
 
@@ -120,9 +122,14 @@
 Use the method [foo] for this purpose.
 ```
 
+If you want to specify a custom label for the link, use the Markdown reference-style syntax:
+
+```
+Use [this method][foo] for this purpose.
+```
+
 您还可以在链接中使用限定名。需要注意的是，不同于javadoc，合格的名字总是使用点字符
 分开的组件，即使在一个方法前：
-
 
 ```
 Use [kotlin.reflect.KClass.properties] to enumerate the properties of the class.
