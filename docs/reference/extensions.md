--- conflicted
+++ resolved
@@ -168,12 +168,7 @@
 
 ```
 
-<<<<<<< HEAD
  更多信息参见[Imports](packages.html#imports)
-
-## 动机
-=======
-See [Imports](packages.html#imports) for more information.
 
 ## Declaring Extensions as Members
 
@@ -252,7 +247,8 @@
 
  
 ## Motivation
->>>>>>> e6e9b948
+
+## 动机
 
 在Java中，我们将类命名为"\*Utils": `FileUtils`, `StringUtils`等，著名的`java.util.Collections`也属于同一种命名方式。
 关于这些Utils-classes的不愉快的部分是这样写代码的：
