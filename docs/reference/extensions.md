--- conflicted
+++ resolved
@@ -7,31 +7,23 @@
 
 # 扩展
 
-<<<<<<< HEAD
-Kotlin和c#、Gosu一样，能够扩展一个类的新功能,而无需继承类或使用任何类型的设计模式,如装饰者。 
-=======
-Kotlin, similar to C# and Gosu, provides the ability to extend a class with new functionality without having to inherit from the class or use any type of design pattern such as Decorator.
-This is done via special declarations called _extensions_. Kotlin supports _extension functions_ and _extension properties_.
->>>>>>> fd527319
+Kotlin和c#、Gosu一样，能够扩展一个类的新功能，而无需继承类或使用任何类型的设计模式，如装饰者。
+这通过特殊的声明叫做_extensions_。Kotlin支持_extension functions_ 和 _extension properties_.
 
-这通过特殊的声明调用_extensions_.现在，Kotlin支持_extension functions_ 和 _extension properties_.
+## 扩展函数
 
-## 扩展方法
-
-
-声明一个扩展方法，我们需要用一个 _receiver type_,也就是扩展的类型来作为他的前缀。下面是为`MutableList<Int>`添加一个`swap`方法：
+声明一个扩展函数，我们需要用一个 _接收者类型_ 也就是被扩展的类型来作为他的前缀。
+下面是为`MutableList<Int>`添加一个`swap`方法：
 
 ``` kotlin
-fun MutableList<Int>.swap(x: Int, y: Int) {
-  val tmp = this[x] // 'this' corresponds to the list
-  this[x] = this[y]
-  this[y] = tmp
+fun MutableList<Int>.swap(index1: Int, index2: Int) {
+  val tmp = this[index1] // 'this' corresponds to the list
+  this[index1] = this[index2]
+  this[index2] = tmp
 }
 ```
 
 这个*this*{: .keyword }关键字在扩展方法内接受对应的对象（在点符号以前传过来的）
-
-
 现在，我们可以像一个其他方法一样调用`MutableList<Int>`:  
 
 ``` kotlin
@@ -42,20 +34,24 @@
 当然，这个方法像这样`MutableList<T>`，我们可以使用泛型：
 
 ``` kotlin
-fun <T> MutableList<T>.swap(x: Int, y: Int) {
-  val tmp = this[x] // 'this' corresponds to the list
-  this[x] = this[y]
-  this[y] = tmp
+fun <T> MutableList<T>.swap(index1: Int, index2: Int) {
+  val tmp = this[index1] // 'this' corresponds to the list
+  this[index1] = this[index2]
+  this[index2] = tmp
 }
 ```
 
-在接收类型表达式中，我们要在方法名可用前声明泛型类型参数。参见[Generic functions](generics.html). 
+在接收类型表达式中，我们要在方法名可用前声明泛型类型参数。
+参见[Generic functions](generics.html). 
 
 ## 扩展的静态解析
 
-扩展不能真正的修改他们继承的类。通过定义一个扩展，你不能在类内插入新成员，仅仅是通过该类的实例去调用这个新方法。
+扩展不能真正的修改他们继承的类。通过定义一个扩展，你不能在类内插入新成员，
+仅仅是通过该类的实例用点表达式去调用这个新函数。
 
-我们想强调下扩展方法是被静态分发的，即他们不是接收类型的虚方法。如果有一个成员方法和相同类型的扩展方法都适用于给定的参数，**成员方法总是赢**.例如：
+我们想强调下扩展方法是被静态分发的，即他们不是接收类型的虚方法。
+如果有一个成员方法和相同类型的扩展方法都适用于给定的参数，**成员方法总是赢**。
+例如：
 
 ``` kotlin
 class C {
@@ -65,13 +61,13 @@
 fun C.foo() { println("extension") }
 ```
 
-
 如果我们调用`C`类型的`c`的`c.foo()`，它将打印"member"，而不是"extension". 
 
-## Nullable接受者
+## Nullable接收者
 
-
-注意扩展可被定义为null的接受类型。这样的扩展被称为对象变量。即使他的值是null，你可以在方法体内检查`this == null`，这也允许你调用Kotlin中的toString()在没有检查null的时候：检查发生在扩展方法的内部的时候
+注意扩展可被定义为可空的接收类型。这样的扩展可以被对象变量调用，
+即使他的值是null，你可以在方法体内检查`this == null`，这也允许你
+在没有检查null的时候调用Kotlin中的toString()：检查发生在扩展方法的内部的时候
 
 ``` kotlin
 fun Any?.toString(): String {
@@ -91,9 +87,9 @@
   get() = size - 1
 ```
 
-
 注意：由于扩展没有实际的将成员插入类中，因此对扩展来说是无效的
-属性是有[backing field](properties.html#backing-fields).这就是为什么**初始化其不允许有扩展属性**。他们的行为只能显式的使用 getters/setters.  
+属性是有[backing field](properties.html#backing-fields).这就是为什么**初始化其不允许有
+扩展属性**。他们的行为只能显式的使用 getters/setters.  
 
 例子:
 
@@ -104,7 +100,8 @@
 
 ## 伴生对象的扩展
 
-如果一个类定义有一个[伴生对象](object-declarations.html#companion-objects) ，你也可以为伴生对象定义扩张方法和属性
+如果一个类定义有一个[伴生对象](object-declarations.html#companion-objects) ，你也可以为伴生对象定义
+扩展函数和属性
 
 ``` kotlin
 class MyClass {
@@ -116,8 +113,8 @@
 }
 ```
 
-  
 就像伴生对象的其他普通成员，只用用类名作为限定符去调用他们
+
 ``` kotlin
 MyClass.foo()
 ```
@@ -147,19 +144,19 @@
 )
 
 ```
+
  更多信息参见[Imports](packages.html#imports)
 
 ## 动机
 
-
-在Java中，我们将类命名为"\*Utils": `FileUtils`, `StringUtils`等，著名的`java.util.Collections`也属于同一种命名方式。关于这些Utils-classes的不愉快的部分是这样写代码的：
+在Java中，我们将类命名为"\*Utils": `FileUtils`, `StringUtils`等，著名的`java.util.Collections`也属于同一种命名方式。
+关于这些Utils-classes的不愉快的部分是这样写代码的：
 
 ``` java
 // Java
 Collections.swap(list, Collections.binarySearch(list, Collections.max(otherList)), Collections.max(list))
 ```
 
- 
 这些类名总是碍手碍脚的，我们可以通过静态导入得到：
 
 ``` java
@@ -168,7 +165,6 @@
 ```
 
 这会变得好一点，但是我们并没有从IDE强大的自动补全功能中得到帮助。我们希望它能更好点
-
 
 ``` java
 // Java
