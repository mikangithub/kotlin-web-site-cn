---
type: doc
layout: reference
category: "Syntax"
title: "类和继承"
related:
    - functions.md
    - nested-classes.md
    - interfaces.md
---

# 类和继承

## 类

Kotlin 中使用关键字 *class*{:.keyword} 声明类

``` kotlin
class Invoice {
}
```

类声明由类名、类头（指定其类型参数、主
构造函数等）和由大括号包围的类体构成。类头和类体都是可选的；
如果这个类没有类体，可以省略花括号。

``` kotlin
class Empty
```


### 构造函数

在 Kotlin 中的一个类可以有一个**主构造函数**和一个或多个**次构造函数**。主
构造函数是类头的一部分：它跟在类名（和可选的类型参数）后。

``` kotlin
class Person constructor(firstName: String) {
}
```

如果这个主构造函数没有任何注解或者可见性修饰符，可以省略这个 *constructor*{: .keyword }
关键字。

``` kotlin
class Person(firstName: String) {
}
```

这个主构造函数不能包含任何的代码。初始化的代码可以放
到以 *init*{:.keyword} 关键字作为前缀的**初始化块（initializer blocks）**中：

``` kotlin
class Customer(name: String) {
    init {
        logger.info("Customer initialized with value ${name}")
    }
}
```

注意，主构造的参数可以在初始化块中使用。它们也可以在
类体内声明的属性初始化器中使用：

``` kotlin
class Customer(name: String) {
    val customerKey = name.toUpperCase()
}
```

事实上，声明属性以及从主构造函数初始化属性，Kotlin 有简洁的语法：


``` kotlin
class Person(val firstName: String, val lastName: String, var age: Int) {
  // ...
}
```

与普通属性一样，主构造函数中声明的属性可以是
可变的（*var*{: .keyword }）或只读的（*val*{: .keyword }）。

如果构造函数有注解或可见性修饰符，这个 *constructor*{: .keyword } 关键字是必需的，并且
这些修饰符在它前面：

``` kotlin
class Customer public @Inject constructor(name: String) { ... }
```

更多详情，参见[可见性修饰符](visibility-modifiers.html#构造函数)


#### 次构造函数

类也可以声明前缀有 *constructor*{: .keyword }** 的次构造函数**：

``` kotlin
class Person {
    constructor(parent: Person) {
        parent.children.add(this)
    }
}
```

如果类有一个主构造函数，每个次构造函数需要委托给主构造函数，
可以直接委托或者通过别的次构造函数间接委托。委托到同一个类的另一个构造函数
用 *this*{: .keyword } 关键字即可：

``` kotlin
class Person(val name: String) {
    constructor(name: String, parent: Person) : this(name) {
        parent.children.add(this)
    }
}
```

如果一个非抽象类没有声明任何（主或次）构造函数，它会有一个生成的
不带参数的主构造函数。构造函数的可见性是 public。如果你不希望你的类
有一个公有构造函数，你需要声明一个带有非默认可见性的空的主构造函数：

``` kotlin
class DontCreateMe private constructor () {
}
```

> **注意**：在 JVM 上，如果主构造函数的所有的参数都有默认值，编译器会生成
> 一个额外的无参构造函数，它将使用默认值。这使得
> Kotlin 更易于使用像 Jackson 或者 JPA 这样的通过无参构造函数创建类的实例的库。
>
> ``` kotlin
> class Customer(val customerName: String = "")
> ```
{:.info}

### 创建类的实例

要创建一个类的实例，我们就像普通函数一样调用构造函数：

``` kotlin
val invoice = Invoice()

val customer = Customer("Joe Smith")
```

注意 Kotlin 并没有 *new*{: .keyword } 关键字。

Creating instances of nested, inner and anonymous inner classes is described in [Nested classes](nested-classes.html).

### 类成员

类可以包含

* 构造函数和初始化块
* [函数](functions.html)
* [属性](properties.html)
* [嵌套类和内部类](nested-classes.html)
* [对象声明](object-declarations.html)


## 继承

在 Kotlin 中所有类都有一个共同的超类 `Any`，这对于没有超类型声明的类是默认超类：

``` kotlin
class Example // 从 Any 隐式继承
```

`Any` 不是 `java.lang.Object`；尤其是，它除了 `equals()`、`hashCode()`和`toString()`外没有任何成员。
更多细节请查阅[Java互通性](java-interop.html#object-methods)部分。

要声明一个显式的超类型，我们把类型放到类头的冒号之后：

``` kotlin
open class Base(p: Int)

class Derived(p: Int) : Base(p)
```

如果该类有一个主构造函数，其基类型可以（并且必须）
用（基类型的）主构造函数参数就地初始化。

如果类没有主构造函数，那么每个次构造函数必须
使用 *super*{：.keyword} 关键字初始化其基类型，或委托给另一个构造函数做到这一点。
注意，在这种情况下，不同的次构造函数可以调用基类型的不同的构造函数：

``` kotlin
class MyView : View {
    constructor(ctx: Context) : super(ctx) {
    }

    constructor(ctx: Context, attrs: AttributeSet) : super(ctx, attrs) {
    }
}
```

类上的 *open*{：.keyword} 标注与 Java 中 *final*{：.keyword} 相反，它允许其他类
从这个类继承。默认情况下，在 Kotlin 中所有的类都是 final，
对应于 [Effective Java](http://www.oracle.com/technetwork/java/effectivejava-136174.html)书中的
第 17 条：**要么为继承而设计，并提供文档说明，要么就禁止继承**。

### 覆盖成员

我们之前提到过，Kotlin 力求清晰显式。与 Java 不同，Kotlin 需要显式
标注可覆盖的成员（我们称之为*开放*）和覆盖后的成员：

``` kotlin
open class Base {
  open fun v() {}
  fun nv() {}
}
class Derived() : Base() {
  override fun v() {}
}
```

Derived.v() 函数上必须加上 **override**标注。如果没写，编译器将会报错。
如果函数没有标注 **open** 如 `Base.nv()`，则子类中不允许定义相同签名的函数，
不论加不加 **override**。在一个 **final** 类中（没有用 **open** 标注的类），开放成员是禁止的。

标记为 *override*{：.keyword} 的成员本身是开放的，也就是说，它可以在子类中覆盖。如果你想禁止再次覆盖，使用 *final*{：.keyword} 关键字：

``` kotlin
open class AnotherDerived() : Base() {
  final override fun v() {}
}
```

<<<<<<< HEAD
#### 等等！这样我怎么hack我的库？
=======
Overriding properties works in a similar way to overriding methods.
Note that you can use the `override` keyword as part of the property declaration in a primary constructor:

``` kotlin
open class Foo {
    open val x: Int get { ... }
}

class Bar1(override val x: Int) : Foo() {

}
```

You can also override a `val` property with a `var` property, but not vice versa.
This is allowed because a `val` property essentially declares a getter method, and overriding it as a `var` additionally declares a setter method in the derived class.


#### Wait! How will I hack my libraries now?!
>>>>>>> b69a1927

我们这样设计继承和覆盖的方式(类和成员默认**final**)，会让人很难继承第三方的类，因此很难进行hack。

我们认为这不是一个劣势，原因如下：

* 最佳实践已经表明不应该使用这些hacks
* 其他的有类似机制的语言（C++、C#）已经证明是成功的
* 如果人们实在想 hack，仍然有办法：你总可以使用 Java 进行 hack 再用 Kotlin 调用它（*参见[Java 互操作](java-interop.html)*），另外切面（Aspect）框架就是以此为目的的。

### 覆盖规则

在 Kotlin 中，实现继承由下述规则规定：如果一个类从它的直接超类继承相同成员的多个实现，
它必须覆盖这个成员并提供其自己的实现（也许用继承来的其中之一）。
为了表示采用从哪个超类型继承的实现，我们使用由尖括号中超类型名限定的 *super*{: .keyword }，如 `super<Base>`：

``` kotlin
open class A {
  open fun f() { print("A") }
  fun a() { print("a") }
}

interface B {
  fun f() { print("B") } // 接口成员默认就是 'open' 的
  fun b() { print("b") }
}

class C() : A(), B {
  // 编译器要求覆盖 f()：
  override fun f() {
    super<A>.f() // 调用 A.f()
    super<B>.f() // 调用 B.f()
  }
}
```

同时继承 `A` 和 `B` 没问题，并且 `a()` 和 `b()` 也没问题因为 `C` 只继承了每个函数的一个实现。
但是 `f()` 由 `C` 继承了两个实现，所以我们**必须**在 `C` 中覆盖 `f()` 
并且提供我们自己的实现来消除歧义。

## 抽象类

类和其中的某些成员可以声明为 *abstract*{：.keyword}。
抽象成员在本类中可以不用实现。
需要注意的是，我们并不需要用 `open` 标注一个抽象类或者函数——因为这不言而喻。

我们可以用一个抽象成员覆盖一个非抽象的开放成员

``` kotlin
open class Base {
  open fun f() {}
}

abstract class Derived : Base() {
  override abstract fun f()
}
```

## 伴生对象

与 Java 或 C# 不同，在 Kotlin 中类没有静态方法。在大多数情况下，它建议简单地使用
包级函数。

如果你需要写一个可以无需用一个类的实例来调用、但需要访问类内部的
函数（例如，工厂方法），你可以把它写成该类内[对象声明](object-declarations.html)
中的一员。

更具体地讲，如果在你的类内声明了一个[伴生对象](object-declarations.html#companion-objects)，
你就可以使用像在 Java/C# 中调用静态方法相同的语法来调用其成员，只使用类名
作为限定符。


## 密封类

密封类用来表示受限的类层次结构：当一个值为有限集中的
类型、而不能有任何其他类型时。在某种意义上，他们是枚举类的扩展：枚举类型的值集合
也是受限的，但每个枚举常量只存在一个实例，而密封类
的一个子类可以有可包含状态的多个实例。

要声明一个密封类，需要在类名前面添加 `sealed` 修饰符。虽然密封类也可以
有子类，但是所以子类声明都必须嵌套在这个密封类声明内部。

``` kotlin
sealed class Expr {
    class Const(val number: Double) : Expr()
    class Sum(val e1: Expr, val e2: Expr) : Expr()
    object NotANumber : Expr()
}
```

值得注意的是一个密封类的子类的继承者（间接继承）可以在任何地方声明，不一定要在
这个密封类声明内部。

使用密封类的关键好处在于使用[`when` 表达式](control-flow.html#when-expression) 的时候，如果能够
验证语句覆盖了所有情况，就不需要为该语句再添加一个 `else` 子句了。

``` kotlin
fun eval(expr: Expr): Double = when(expr) {
    is Expr.Const -> expr.number
    is Expr.Sum -> eval(expr.e1) + eval(expr.e2)
    Expr.NotANumber -> Double.NaN
    // 不再需要 else 语句，因为我们已经覆盖了所有的情况
}
```<|MERGE_RESOLUTION|>--- conflicted
+++ resolved
@@ -224,9 +224,6 @@
 }
 ```
 
-<<<<<<< HEAD
-#### 等等！这样我怎么hack我的库？
-=======
 Overriding properties works in a similar way to overriding methods.
 Note that you can use the `override` keyword as part of the property declaration in a primary constructor:
 
@@ -244,8 +241,7 @@
 This is allowed because a `val` property essentially declares a getter method, and overriding it as a `var` additionally declares a setter method in the derived class.
 
 
-#### Wait! How will I hack my libraries now?!
->>>>>>> b69a1927
+#### 等等！这样我怎么hack我的库？
 
 我们这样设计继承和覆盖的方式(类和成员默认**final**)，会让人很难继承第三方的类，因此很难进行hack。
 
