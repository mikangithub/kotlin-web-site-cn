---
type: doc
layout: reference
category: "Syntax"
title: "Classes and Inheritance"
related:
    - functions.md
    - nested-classes.md
    - interfaces.md
---

# 类和继承

## 类

类声明Kotlin使用关键字*class *{:.keyword}

``` kotlin
class Invoice {
}
```

这个类声明被花括号包围，包括类名、类头(指定其类型参数,主构造函数等)和这个类的主干。类头和主干都是可选的；
如果这个类没有主干，花括号可以被省略。

``` kotlin
class Empty
```


### 构造 

在Kotlin中的类可以有**主构造函数**和一个或多个**二级构造函数**。主构造函数是类头的一部分:它跟在这个类名后面（和可选的类型参数）

``` kotlin
class Person constructor(firstName: String) {
}
```

如果这个主构造函数没有任何注解或者可见的修饰符，这个*constructor*{: .keyword }关键字可以被省略


``` kotlin
class Person(firstName: String) {
}
```

这个主构造函数不能包含任何的代码。初始化的代码可以被放置在**initializer blocks**（初始的模块），以*init*为前缀作为关键字{:.keyword}

``` kotlin
class Customer(name: String) {
    init {
        logger.info("Customer initialized with value ${name}")
    }
}
```

请注意，主构造的参数可以在初始化模块中使用。它们也可以在类体内声明初始化的属性：

``` kotlin
class Customer(name: String) {
    val customerKey = name.toUpperCase()
}
```

事实上，声明属性和初始化主构造函数,Kotlin有简洁的语法:

``` kotlin
class Person(val firstName: String, val lastName: String, var age: Int) {
  // ...
}
```

与普通属性一样,主构造函数中声明的属性可以是可变的或者是只读的

If the constructor has annotations or visibility modifiers, the *constructor*{: .keyword } keyword is required, and
the modifiers go before it:
如果构造函数有注解或可见性修饰符，这个*constructor*{: .keyword }需要被关键字修饰。

``` kotlin
class Customer public @Inject constructor(name: String) { ... }
```

更多请查看[Visibility Modifiers](visibility-modifiers.html#constructors)

#### 扩展构造函数

类也可以拥有被称为"二级构造函数"(为了实现Kotlin向Java一样拥有多个构造函数)，通常被加上前缀"constructor"

``` kotlin
class Person {
    constructor(parent: Person) {
        parent.children.add(this)
    }
}
```

如果类有一个主构造函数,每个二级构造函数需要委托给主构造函数,直接或间接地通过另一个二级函数。
委托到另一个使用同一个类的构造函数用*this*{: .keyword }关键字

``` kotlin
class Person(val name: String) {
    constructor(name: String, parent: Person) : this(name) {
        parent.children.add(this)
    }
}
```

如果一个非抽象类没有声明任何构造函数（原发性或继发性），这将有一个生成的主构造函数不带参数。构造函数的可见性是public。如果你不希望你的类有一个公共构造函数，你需要声明与非缺省可见一个空的主构造函数：



``` kotlin
class DontCreateMe private constructor () {
}
```


> **注意**在JVM上，如果所有的主构造函数的参数有默认值，编译器会产生一个额外的参数的构造函数，将使用默认值。
> 这使得更易于使用kotlin与通过参数构造函数创建类的实例，如使用Jackson或JPA库的时候。
>
> ``` kotlin
> class Customer(val customerName: String = "")
> ```
{:.info}

### 创建类的实例

要创建一个类的实例，我们调用构造函数，就好像它是普通的函数：

``` kotlin
val invoice = Invoice()

val customer = Customer("Joe Smith")
```

注意Kotlin不能有“new”关键字


### 类成员

类可以包括

* 构造和初始化模块
* [函数](functions.html)
* [属性](properties.html)
* [匿名和内部类](nested-classes.html)
* [对象声明](object-declarations.html)


## 继承

在Kotlin所有的类中都有一个共同的父类`Any`，这是一个默认的父类且没有父类型声明：

``` kotlin
class Example // Implicitly inherits from Any
```

`Any`不属于`java.lang.Object`;特别是，它并没有任何其他任何成员，甚至连`equals()`，`hashCode()`和`toString()`都没有。   

请参阅[Java的互操作性](java-interop.html#object-methods)更多的细节部分。

要声明一个明确的父类，我们把类型放到类头冒号之后：

``` kotlin
open class Base(p: Int)

class Derived(p: Int) : Base(p)
```

如上所见，父类可以（并且必须）在声明继承的地方，用原始构造函数初始化。

如果类没有主构造，那么每个次级构造函数初始化基本类型
使用*super*{：.keyword}关键字，或委托给另一个构造函数做到这一点。
注意，在这种情况下，不同的二级构造函数可以调用基类型的不同的构造：

``` kotlin
class MyView : View {
    constructor(ctx: Context) : super(ctx) {
    }

    constructor(ctx: Context, attrs: AttributeSet) : super(ctx, attrs) {
    }
}
```

父类上的*open*{：.keyword}标注可以理解为Java中*final*{：.keyword}的反面，它允许其他他类
从这个类中继承。默认情况下，在Kotlin所有的类都是final，
对应于 [Effective Java](http://www.oracle.com/technetwork/java/effectivejava-136174.html)
书中的17条：**设计并显示标注继承，否则就禁止它**。


### 覆盖成员

我们之前提到过，Kotlin力求清晰显式。不像Java中，Kotlin需要明确的
标注覆盖的成员（我们称之为*open*）和重写的函数。（继承父类并覆盖父类函数时，Kotlin要求父类必须有*open*标注，被覆盖的函数必须有*open*标注，并且子类的函数必须加*override*标注。）：

``` kotlin
open class Base {
  open fun v() {}
  fun nv() {}
}
class Derived() : Base() {
  override fun v() {}
}
```

Derived.v()函数上必须加上**override**标注。如果没写，编译器将会报错。
如果父类的这个函数没有标注**open**，则子类中不允许定义同名函数，不论加不加**override**。
在一个**final**类中（即没有声明**open**的类），函数上也不允许加**open**标注。


成员标记为*override*{：.keyword}的本身是开放的，也就是说，它可以在子类中重写。如果你想禁止重写的，使用*final*{：.keyword}关键字：

``` kotlin
open class AnotherDerived() : Base() {
  final override fun v() {}
}
```

#### 等等!!这样我怎么hack我的库？


我们这样设计继承和覆盖的方式(类和成员默认**final**)，会让人很难继承第三方的类，因此很难进行hack。

我们认为这不是一个劣势，原因如下：

* 最佳实践已经表明不应该使用这些hacks
* 其他的有类似机制的语言(C++, C#)已经证明是成功的
* 如果人们实在想hack，仍然有办法：比如某些情况下可以使用Java进行hack，再用Kotlin调用；或者使用面向切面的框架(Aspect)。（请参阅[Java的互操作](java-interop.html))

### 重写的规则

在Kotlin中，实现继承的调用通过以下规则：
如果一个类继承父类成员的多种实现方法，可以直接在子类中引用，
它必须重写这个成员，并提供其自己的实现（当然也可以使用父类的）。
为了表示从中继承的实现而采取的父类型，我们使用*super*{：.keyword}在尖括号，如规范的父名`super<Base>`：


``` kotlin
open class A {
  open fun f() { print("A") }
  fun a() { print("a") }
}

interface B {
  fun f() { print("B") } // interface members are 'open' by default
  fun b() { print("b") }
}

class C() : A(), B {
  // The compiler requires f() to be overridden:
  override fun f() {
    super<A>.f() // call to A.f()
    super<B>.f() // call to B.f()
  }
}
```

类C同时继承A和B是可以的，而且我们在调用a()和b()函数时没有任何问题，因为他们在C的基类中只有一个实现。
但是f()函数则在A,B中都有实现，所以我们*必须*在C中覆盖f()，并且提供我们的实现以消除歧义。



## 抽象类

类和其中的某些实现可以声明为*abstract*{：.keyword}。
抽象成员在本类中可以不用实现。。
因此，当一些子类继承一个抽象的成员，它并不算是一个实现：

``` kotlin
abstract class A {
  abstract fun f()
}

interface B {
  open fun f() { print("B") }
}

class C() : A(), B {
  // We are not required to override f()
}
```

Note that we do not need to annotate an abstract class or function with open – it goes without saying.

We can override a non-abstract open member with an abstract one

需要注意的是，我们并不需要标注一个抽象类或者函数为*open* - 因为这不言而喻。

我们可以重写一个*open*非抽象成员使之为抽象的。

``` kotlin
open class Base {
  open fun f() {}
}

abstract class Derived : Base() {
  override abstract fun f()
}
```

## 同伴对象

在Kotlin中，不像Java或C＃，类没有静态方法。在大多数情况下，它建议简单地使用包级函数。

如果你需要写一个可以调用的函数，而不依赖一个类的实例，但需要访问的内部一个类（例如，一个工厂方法），你可以写为[对象声明]（object_declarations.html）中的一员里面的那个类。

更具体地讲，如果你声明一个[同伴对象](object-declarations.html#companion-objects)在你的的类中，
你就可以在Java/ C＃中调用与它的成员方法相同的语法的静态方法，只使用类名作为一个修饰语。

---

<<<<<<< HEAD
Even more specifically, if you declare a [companion object](object-declarations.html#companion-objects) inside your class,
you'll be able to call its members with the same syntax as calling static methods in Java/C#, using only the class name
as a qualifier.


## Sealed Classes

Sealed classes are used for representing restricted class hierarchies, when a value can have one of the types from a
limited set, but cannot have any other type. They are, in a sense, an extension of enum classes: the set of values
for an enum type is also restricted, but each enum constant exists only as a single instance, whereas a subclass
of a sealed class can have multiple instances which can contain state.

To declare a sealed class, you put the `sealed` modifier before the name of the class. A sealed class can have
subclasses, but all of them must be nested inside the declaration of the sealed class itself.

``` kotlin
sealed class Expr {
    class Const(val number: Double) : Expr()
    class Sum(e1: Expr, e2: Expr) : Expr()
    object NotANumber : Expr()
}
```

Note that classes which extend subclasses of a sealed class (indirect inheritors) can be placed anywhere, not necessarily inside
the declaration of the sealed class.

The key benefit of using sealed classes comes into play when you use them in a [`when` expression](control-flow.html#when-expression). If it's possible
to verify that the statement covers all cases, you don't need to add an `else` clause to the statement.

``` kotlin
fun eval(expr: Expr): Double = when(expr) {
    is Const -> expr.number
    is Sum -> eval(expr.e1) + eval(expr.e2)
    NotANumber -> Double.NaN
    // the `else` clause is not required because we've covered all the cases
}
```
=======
翻译BY S_arige
>>>>>>> eb8752d7
<|MERGE_RESOLUTION|>--- conflicted
+++ resolved
@@ -78,7 +78,7 @@
 如果构造函数有注解或可见性修饰符，这个*constructor*{: .keyword }需要被关键字修饰。
 
 ``` kotlin
-class Customer public @Inject constructor(name: String) { ... }
+class Customer public inject constructor(name: String) { ... }
 ```
 
 更多请查看[Visibility Modifiers](visibility-modifiers.html#constructors)
@@ -311,44 +311,4 @@
 
 ---
 
-<<<<<<< HEAD
-Even more specifically, if you declare a [companion object](object-declarations.html#companion-objects) inside your class,
-you'll be able to call its members with the same syntax as calling static methods in Java/C#, using only the class name
-as a qualifier.
-
-
-## Sealed Classes
-
-Sealed classes are used for representing restricted class hierarchies, when a value can have one of the types from a
-limited set, but cannot have any other type. They are, in a sense, an extension of enum classes: the set of values
-for an enum type is also restricted, but each enum constant exists only as a single instance, whereas a subclass
-of a sealed class can have multiple instances which can contain state.
-
-To declare a sealed class, you put the `sealed` modifier before the name of the class. A sealed class can have
-subclasses, but all of them must be nested inside the declaration of the sealed class itself.
-
-``` kotlin
-sealed class Expr {
-    class Const(val number: Double) : Expr()
-    class Sum(e1: Expr, e2: Expr) : Expr()
-    object NotANumber : Expr()
-}
-```
-
-Note that classes which extend subclasses of a sealed class (indirect inheritors) can be placed anywhere, not necessarily inside
-the declaration of the sealed class.
-
-The key benefit of using sealed classes comes into play when you use them in a [`when` expression](control-flow.html#when-expression). If it's possible
-to verify that the statement covers all cases, you don't need to add an `else` clause to the statement.
-
-``` kotlin
-fun eval(expr: Expr): Double = when(expr) {
-    is Const -> expr.number
-    is Sum -> eval(expr.e1) + eval(expr.e2)
-    NotANumber -> Double.NaN
-    // the `else` clause is not required because we've covered all the cases
-}
-```
-=======
-翻译BY S_arige
->>>>>>> eb8752d7
+翻译BY S_arige