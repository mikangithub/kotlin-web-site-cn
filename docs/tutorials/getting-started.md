---
type: tutorial
layout: tutorial
title:  "Getting Started with IntelliJ IDEA"
<<<<<<< HEAD
description: "This tutorials walks us through creating a simple Hello World application using IntelliJ IDEA."
authors: Hadi Hariri
date: 2015-11-10
=======
description: "This tutorial walks you through creating a simple Hello World application using IntelliJ IDEA."
authors: Hadi Hariri, Roman Belov
date: 2015-11-02
>>>>>>> fd527319
showAuthorInfo: false
---
### Setting up the environment
In this tutorial we're going to use IntelliJ IDEA. You can download the free [Open Source Community Edition][intellijdownload] from [JetBrains][jetbrains].
For instructions on how to compile and execute Kotlin applications using the command line compiler, see [Working with the Command Line Compiler][getting_started_command_line].

If you are new to the JVM and Java, check out the [JVM Minimal Survival Guide](http://hadihariri.com/2013/12/29/jvm-minimal-survival-guide-for-the-dotnet-developer/). If you are new to IntelliJ IDEA, check out the [The IntelliJ IDEA Minimal Surivial Guide](http://hadihariri.com/2014/01/06/intellij-idea-minimal-survival-guide/).

<<<<<<< HEAD
**Note: Kotlin is now shipping with IntelliJ 15 EAP. If you're using that you can skip step 1.**

1. [Download IntelliJ IDEA][intellijdownload] 14.1 (Android Studio 1.2 also works) as well as JDK 1.6+, and install the latest Kotlin Plugin
=======
1. **Kotlin is shipped with IntelliJ IDEA 15** ([download][intellijdownload]).
>>>>>>> fd527319

   To use Kotlin with the [previous versions][oldintellijdownload] or Android Studio, we need to manually install the latest Kotlin Plugin.
   Under **Preferences (OSX) or Settings (Windows/Linux) > Plugins > Browse Repositories** type **Kotlin** to find the Kotlin plugin. Click **Install** and follow the instructions.

   ![Kotlin Plugin]({{ site.baseurl }}/{{ site.img_tutorial_root }}//getting-started/install_kotlin_plugin.png)



2. Create a New Project. We select Java Module and select the SDK. Kotlin works with JDK 1.6+. Also, select the *Kotlin (Java)* checkbox.

   ![Kotlin New Project]({{ site.baseurl }}/{{ site.img_tutorial_root }}//getting-started/new_project_step1.png)

3. Then we click the *Create* button to specify the Kotlin runtime. We can either copy it to our project folder or use the bundle from the plugin.

   ![Kotlin Select Technologies]({{ site.baseurl }}/{{ site.img_tutorial_root }}//getting-started/kotlin_java.png)

4. Give our project a name on the next step.

   ![Kotlin Project Name]({{ site.baseurl }}/{{ site.img_tutorial_root }}//getting-started/project_name.png)

4. We should now have the new project created with the following folder structure:

   ![Kotlin Folder Structure]({{ site.baseurl }}/{{ site.img_tutorial_root }}//getting-started/folders.png)

5. Let's create a new Kotlin file under the source folder. It can be named anything. In our case, we will call it *app*.

   ![Kotlin New File]({{ site.baseurl }}/{{ site.img_tutorial_root }}//getting-started/new_file.png)

6. Once we have the file created, we need to type the main routine, which is the entry point to a Kotlin application. IntelliJ IDEA offers us a template to do this quickly. Just type *main* and press tab.

   ![Kotlin Main Fun]({{ site.baseurl }}/{{ site.img_tutorial_root }}//getting-started/main.png)

7. Let's now add a line of code to print out 'Hello, World!'.

   ![Kotlin New File]({{ site.baseurl }}/{{ site.img_tutorial_root }}//getting-started/hello_world.png)

8. Now we can run the application. The easiest way is to click on the Kotlin icon in the gutter and select *Run 'AppKt'*.

   ![Kotlin Folder Structure]({{ site.baseurl }}/{{ site.img_tutorial_root }}//getting-started/run_default.png)

9. If everything went well, we should now see the result in the **Run** tool window.

   ![Kotlin Folder Structure]({{ site.baseurl }}/{{ site.img_tutorial_root }}//getting-started/run_window.png)

Congratulations! We now have our first application running.

[intellijdownload]: http://www.jetbrains.com/idea/download/index.html
[oldintellijdownload]: https://confluence.jetbrains.com/display/IntelliJIDEA/Previous+IntelliJ+IDEA+Releases
[jetbrains]: http://www.jetbrains.com
[getting_started_command_line]: command-line.html<|MERGE_RESOLUTION|>--- conflicted
+++ resolved
@@ -2,15 +2,9 @@
 type: tutorial
 layout: tutorial
 title:  "Getting Started with IntelliJ IDEA"
-<<<<<<< HEAD
-description: "This tutorials walks us through creating a simple Hello World application using IntelliJ IDEA."
-authors: Hadi Hariri
-date: 2015-11-10
-=======
 description: "This tutorial walks you through creating a simple Hello World application using IntelliJ IDEA."
 authors: Hadi Hariri, Roman Belov
 date: 2015-11-02
->>>>>>> fd527319
 showAuthorInfo: false
 ---
 ### Setting up the environment
@@ -19,13 +13,7 @@
 
 If you are new to the JVM and Java, check out the [JVM Minimal Survival Guide](http://hadihariri.com/2013/12/29/jvm-minimal-survival-guide-for-the-dotnet-developer/). If you are new to IntelliJ IDEA, check out the [The IntelliJ IDEA Minimal Surivial Guide](http://hadihariri.com/2014/01/06/intellij-idea-minimal-survival-guide/).
 
-<<<<<<< HEAD
-**Note: Kotlin is now shipping with IntelliJ 15 EAP. If you're using that you can skip step 1.**
-
-1. [Download IntelliJ IDEA][intellijdownload] 14.1 (Android Studio 1.2 also works) as well as JDK 1.6+, and install the latest Kotlin Plugin
-=======
 1. **Kotlin is shipped with IntelliJ IDEA 15** ([download][intellijdownload]).
->>>>>>> fd527319
 
    To use Kotlin with the [previous versions][oldintellijdownload] or Android Studio, we need to manually install the latest Kotlin Plugin.
    Under **Preferences (OSX) or Settings (Windows/Linux) > Plugins > Browse Repositories** type **Kotlin** to find the Kotlin plugin. Click **Install** and follow the instructions.
